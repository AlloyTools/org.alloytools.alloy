--- conflicted
+++ resolved
@@ -40,11 +40,8 @@
 *.out
 *.app
 
-<<<<<<< HEAD
-=======
 .idea
 *.iml
->>>>>>> ea8dca1e
 .classpath
 .project
 *.prefs
