--- conflicted
+++ resolved
@@ -1,14 +1,4 @@
 ![Logo](https://avatars3.githubusercontent.com/u/30268214?v=4&s=200)
-<<<<<<< HEAD
-<!-- [![Build Status](https://travis-ci.org/AlloyTools/org.alloytools.alloy.svg?branch=master)](https://travis-ci.org/AlloyTools/org.alloytools.alloy) -->
-# Alloy
-
-Alloy 4 is a self-contained executable, which includes the Kodkod
-model finder and a variety of SAT solvers, as well as the standard
-Alloy library and a collection of tutorial examples. The same jar file
-can be incorporated into other applications to use Alloy as an API,
-and includes the source code. See the release notes for details of new
-=======
 <!-- [![Build Status](https://travis-ci.com/haslab/Electrum2.svg?branch=master)](https://travis-ci.com/haslab/Electrum2) -->
 # Electrum and Alloy
 
@@ -25,7 +15,6 @@
 Alloy library and a collection of tutorial examples. The same jar file can be
 incorporated into other applications to use Alloy as an API, and includes the
 source code. See the release notes for details of new
->>>>>>> ea8dca1e
 features. 
 
 More documentation can be found at: http://alloytools.org/documentation.html.
