--- conflicted
+++ resolved
@@ -1,25 +1,9 @@
 ![Logo](https://avatars3.githubusercontent.com/u/30268214?v=4&s=200)
-<<<<<<< HEAD
-<!-- [![Build Status](https://travis-ci.com/haslab/Electrum2.svg?branch=master)](https://travis-ci.com/haslab/Electrum2) -->
-# Electrum and Alloy
-
-Electrum is an extension to the Alloy Analyzer by
-[INESC TEC](https://www.inesctec.pt/en) (the Institute for Systems and
-Computer Engineering, Technology and Science) and
-[ONERA](https://www.onera.fr/en) (the French aerospace research center)
-provides an analyzer for Electrum models, a temporal extension to the
-Alloy modeling language. The Analyzer provides both bounded and
-unbounded model checking procedures.
-
-Alloy 5 is a self-contained executable, which includes the Kodkod's extension
-Pardinus model finder and a variety of SAT solvers, as well as the standard
-=======
 [![Build Status](https://travis-ci.org/AlloyTools/org.alloytools.alloy.svg?branch=master)](https://travis-ci.org/AlloyTools/org.alloytools.alloy)
 # Alloy
 
 Alloy 6 is a self-contained executable, which includes an extended version of 
 the Kodkod model finder and a variety of SAT solvers, as well as the standard
->>>>>>> 5a684db6
 Alloy library and a collection of tutorial examples. The same jar file can be
 incorporated into other applications to use Alloy as an API, and includes the
 source code. See the release notes for details of new
@@ -48,22 +32,12 @@
      java version "1.8.0_144"
      Java(TM) SE Runtime Environment (build 1.8.0_144-b01)
      Java HotSpot(TM) 64-Bit Server VM (build 25.144-b01, mixed model
-<<<<<<< HEAD
-     $ git clone --recursive https://github.com/haslab/Electrum2.git
-     $ cd Electrum2
-=======
      $ git clone --recursive https://github.com/AlloyTools/org.alloytools.alloy.git
      $ cd org.alloytools.alloy
->>>>>>> 5a684db6
      $ ./gradlew build
      $ java -jar org.alloytools.alloy.dist/target/org.alloytools.alloy.dist.jar
      # opens GUI
      
-<<<<<<< HEAD
-The `master` branch points the latest stable version, 2.0. For stable 2.1 release candidates, branch `v2.1` should be cloned instead. 
-
-=======
->>>>>>> 5a684db6
 Note: if you are behind a proxy, the call to `gradlew` is likely to fail, unless you pass it further options about the http and https proxies (and possibly your login and password on this proxy). There are several ways to pass these options, a simple one is to type (replace the `XXXXX`'s by the adequate settings):
 
      $ ./gradlew -Dhttps.proxyHost=XXXXX -Dhttp.proxyHost=XXXXX -Dhttp.proxyPort=XXXXX \
@@ -83,13 +57,8 @@
 * [org.alloytools.alloy.application](org.alloytools.alloy.application) – Main application code includes the parser, ast, visualiser, and application code
 * [org.alloytools.alloy.dist](org.alloytools.alloy.dist) – Project to create the distribution executable JAR
 * [org.alloytools.alloy.extra](org.alloytools.alloy.extra) – Models and examples
-<<<<<<< HEAD
-* [org.alloytools.pardinus](org.alloytools.pardinus) – Kodkod's temporal extension without native code
-* [org.alloytools.kodkod.nativesat](org.alloytools.kodkod.nativesat) – The native code libraries for kodkod
-=======
 * [org.alloytools.pardinus](org.alloytools.pardinus) – A Kodkod extension without native code
 * [org.alloytools.kodkod.nativesat](org.alloytools.kodkod.nativesat) – The native code libraries for Kodkod
->>>>>>> 5a684db6
 
 ### Relevant Project files
 
@@ -134,11 +103,7 @@
 
 The workspace is setup to build after every commit using Travis. 
 
-<<<<<<< HEAD
-<!--It releases snapshots to `https://oss.sonatype.org/content/repositories/snapshots/org/alloytools/` for every CI build on Travis.-->
-=======
 It releases snapshots to `https://oss.sonatype.org/content/repositories/snapshots/org/alloytools/` for every CI build on Travis.
->>>>>>> 5a684db6
 
 ### Building the DMG file for OSX systems
 
