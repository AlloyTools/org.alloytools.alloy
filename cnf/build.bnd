#
# This file is left open for you to define your macros
#

src:          			src/main/java
bin:          			target/classes
testsrc:      			src/test/java
testbin:      			target/test-classes
target-dir:   			target

javac.source:           1.8
javac.target:           ${javac.source}
javac.compliance:       ${javac.source}
javac.debug:            on

Git-Descriptor:         	${system-allow-fail;git describe --dirty --always}
Git-SHA:                	${system-allow-fail;git rev-list -1 HEAD}

Bundle-Copyright: 		MIT
Bundle-Vendor:			AlloyTools at Github
Bundle-DocURL: 			http://alloytools.org
Bundle-License:			MIT

base.version:           5.0.0
<<<<<<< HEAD
elec.version:           2.0.rc6
Bundle-Version:         ${elec.version}.${tstamp} (AA ${base.version})
=======
elec.version:           0.0.0
Bundle-Version:         ${elec.version}.${tstamp}
Bundle-Description:		Electrum Analyzer ${Bundle-Version} (forked from Alloy Analyzer ${base.version})
>>>>>>> 95799695

# Remove -SNAPSHOT for release version
-pom:                   version=${base.version}-SNAPSHOT
-groupid:               org.alloytools


#
# Access Maven Central + OSGi snapshots
#

-plugin.4.Central:  \
	aQute.bnd.repository.maven.pom.provider.BndPomRepository; \
		snapshotUrls=https://oss.sonatype.org/content/groups/osgi; \
		releaseUrls=https://repo1.maven.org/maven2/; \
		pom=${build}/central.xml; \
		name=Central; \
		location=${build}/cache/enroute-central.xml
	        
#
# Release to Nexus
#

-plugin.8.nexus: \
	aQute.bnd.repository.maven.provider.MavenBndRepository; \
		snapshotUrl=https://oss.sonatype.org/content/repositories/snapshots/; \
		releaseUrl= 'https://oss.sonatype.org/service/local/staging/deploy/maven2/'; \
		index=${.}/osgi-nexus.maven; \
		name="Nexus"

-releaserepo: Nexus

# On Travis, you can set the secret as follows
# travis encrypt REPOSITORY_USERNAME=<user> REPOSITORY_PASSWORD=<passwd> and add to env: \  secure:  

pwd = ${env;REPOSITORY_PASSWORD;}
usr = ${env;REPOSITORY_USERNAME;}

-connection-settings: ${if;${pwd};server;-dummy};id=https://oss.sonatype.org;username=${usr};password=${pwd}, -bnd


# 
# Install a copy in the local Maven repository (~/.m2/repository)
#

-plugin.A.local: \
    aQute.bnd.repository.maven.provider.MavenBndRepository;\
        name='Local';\
        noupdateOnRelease=true

-buildrepo: Local
<|MERGE_RESOLUTION|>--- conflicted
+++ resolved
@@ -22,14 +22,9 @@
 Bundle-License:			MIT
 
 base.version:           5.0.0
-<<<<<<< HEAD
-elec.version:           2.0.rc6
-Bundle-Version:         ${elec.version}.${tstamp} (AA ${base.version})
-=======
-elec.version:           0.0.0
+elec.version:           2.0.0.rc7
 Bundle-Version:         ${elec.version}.${tstamp}
 Bundle-Description:		Electrum Analyzer ${Bundle-Version} (forked from Alloy Analyzer ${base.version})
->>>>>>> 95799695
 
 # Remove -SNAPSHOT for release version
 -pom:                   version=${base.version}-SNAPSHOT
