#
# This file is left open for you to define your macros
#

src:          			src/main/java
bin:          			target/classes
testsrc:      			src/test/java
testbin:      			target/test-classes
target-dir:   			target

javac.source:           1.8
javac.target:           1.8
javac.compliance:       1.8
javac.debug:            on

Git-Descriptor:         	${system-allow-fail;git describe --dirty --always}
Git-SHA:                	${system-allow-fail;git rev-list -1 HEAD}

Bundle-Copyright: 		MIT
Bundle-Vendor:			AlloyTools at Github
Bundle-DocURL: 			http://alloytools.org
Bundle-License:			MIT

<<<<<<< HEAD
base.version:           5.1.0
elec.version:           2.1.0
Bundle-Version:         ${elec.version}.${tstamp}
Bundle-Description:		${Bundle-Version} (forked from Alloy Analyzer ${base.version})
=======
base.version:           6.0.0
Bundle-Version:         ${base.version}.${tstamp}
>>>>>>> 5a684db6

# Remove -SNAPSHOT for release version
-pom:                   version=${base.version}-SNAPSHOT
-groupid:               org.alloytools


#
# Access Maven Central + OSGi snapshots
#

-plugin.4.Central:  \
	aQute.bnd.repository.maven.pom.provider.BndPomRepository; \
		snapshotUrls=https://oss.sonatype.org/content/groups/osgi; \
		releaseUrls=https://repo1.maven.org/maven2/; \
		pom=${build}/central.xml; \
		name=Central; \
		location=${build}/cache/enroute-central.xml
	        
#
# Release to Nexus
#

-plugin.8.nexus: \
	aQute.bnd.repository.maven.provider.MavenBndRepository; \
		snapshotUrl=https://oss.sonatype.org/content/repositories/snapshots/; \
		releaseUrl= 'https://oss.sonatype.org/service/local/staging/deploy/maven2/'; \
		index=${.}/osgi-nexus.maven; \
		name="Nexus"

-releaserepo: Nexus

# On Travis, you can set the secret as follows
# travis encrypt REPOSITORY_USERNAME=<user> REPOSITORY_PASSWORD=<passwd> and add to env: \  secure:  

pwd = ${env;REPOSITORY_PASSWORD;}
usr = ${env;REPOSITORY_USERNAME;}

-connection-settings: ${if;${pwd};server;-dummy};id=https://oss.sonatype.org;username=${usr};password=${pwd}, -bnd


# 
# Install a copy in the local Maven repository (~/.m2/repository)
#

-plugin.A.local: \
    aQute.bnd.repository.maven.provider.MavenBndRepository;\
        name='Local';\
        noupdateOnRelease=true

-buildrepo: Local
<|MERGE_RESOLUTION|>--- conflicted
+++ resolved
@@ -21,15 +21,8 @@
 Bundle-DocURL: 			http://alloytools.org
 Bundle-License:			MIT
 
-<<<<<<< HEAD
-base.version:           5.1.0
-elec.version:           2.1.0
-Bundle-Version:         ${elec.version}.${tstamp}
-Bundle-Description:		${Bundle-Version} (forked from Alloy Analyzer ${base.version})
-=======
 base.version:           6.0.0
 Bundle-Version:         ${base.version}.${tstamp}
->>>>>>> 5a684db6
 
 # Remove -SNAPSHOT for release version
 -pom:                   version=${base.version}-SNAPSHOT
