--- conflicted
+++ resolved
@@ -6,12 +6,7 @@
 import edu.mit.csail.sdg.alloy4.ErrorWarning;
 
 /**
-<<<<<<< HEAD
- * @modified: Nuno Macedo, Eduardo Pessoa // [HASLab] electrum-temporal,
- *            electrum-decomposed
-=======
  * @modified Nuno Macedo // [electrum-temporal] updated reporting
->>>>>>> 39211b8b
  */
 public class TestReporter extends A4Reporter {
 
@@ -76,17 +71,10 @@
      * @param skolemDepth - the skolem function depth chosen by the user (0, 1,
      *            2...)
      * @param symmetry - the amount of symmetry breaking chosen by the user (0...)
-     * @param strat - selected decompose solving strategy
      */
     @Override
-<<<<<<< HEAD
-    // [HASLab] trace + decompose params
-    public void translate(String solver, int bitwidth, int maxseq, int mintrace, int maxtrace, int skolemDepth, int symmetry, String strat) {
-        out.printf("TRNS %s steps=%s..%s bitwidth=%s maxseq=%s skolem=%s symmetry=%s mode=%s%n", solver, mintrace, maxtrace, bitwidth, maxseq, skolemDepth, symmetry, strat); // [HASLab]
-=======
     public void translate(String solver, int bitwidth, int maxseq, int mintrace, int maxtrace, int skolemDepth, int symmetry) {
         out.printf("TRNS %s steps=%s..%s bitwidth=%s maxseq=%s skolem=%s symmetry=%s%n", solver, mintrace, maxtrace, bitwidth, maxseq, skolemDepth, symmetry);
->>>>>>> 39211b8b
     }
 
     /**
