--- conflicted
+++ resolved
@@ -1539,12 +1539,9 @@
                 parents.add(resolveSig(res, topo, parentAST, warns)); // [HASLab]
             }
             realSig = new SubsetSig(oldSS.labelPos, fullname, oldSS.parentRefPoss, parents, oldS.attributes.toArray(new Attr[0]));
-<<<<<<< HEAD
-=======
             for (Sig n : parents)
                 if (n.isVariable != null && realSig.isVariable == null) // [HASLab]
                     warns.add(new ErrorWarning(realSig.isSubset, "Part of " + n.label + " is static.\n" + "Sig " + realSig.label + " is static but " + n.label + " is variable."));
->>>>>>> ea8dca1e
         } else {
             PrimSig oldSP = (PrimSig) oldS;
             Sig sup = oldSP.parent;
@@ -1556,13 +1553,10 @@
                 throw new ErrorSyntax(sup.pos, "Cannot extend the subset signature \"" + parent + "\".\n" + "A signature can only extend a toplevel signature or a subsignature.");
             PrimSig p = (PrimSig) parent;
             realSig = new PrimSig(oldSP.labelPos, fullname, oldSP.parentRefPos, p, oldS.attributes.toArray(new Attr[0]));
-<<<<<<< HEAD
-=======
             if (parent.isVariable != null && realSig.isVariable == null) // [HASLab]
                 warns.add(new ErrorWarning(realSig.isSubsig, "Part of " + parent.label + " is static.\n" + "Sig " + realSig.label + " is static but " + parent.label + " is variable."));
             if (parent != UNIV && parent.isVariable == null && realSig.isVariable != null) // [HASLab]
                 warns.add(new ErrorWarning(realSig.isSubsig, "Marking sig " + realSig.label + " as var is redundant.\n" + "Sig " + realSig.label + " is variable but " + parent.label + " is static."));
->>>>>>> ea8dca1e
         }
         res.new2old.put(realSig, oldS);
         res.sig2module.put(realSig, u);
@@ -1875,13 +1869,8 @@
     // ============================================================================================================================//
 
     /** Add a COMMAND declaration. */
-<<<<<<< HEAD
-
-    void addCommand(boolean followUp, Pos pos, ExprVar name, ExprVar commandKeyword, int overall, int bitwidth, int seq, int exp, List<CommandScope> scopes, ExprVar label) throws Err {
-=======
     // [HASLab] extended for time scopes
     void addCommand(boolean followUp, Pos pos, ExprVar name, ExprVar commandKeyword, int overall, int bitwidth, int seq, int tmn, int tmx, int exp, List<CommandScope> scopes, ExprVar label) throws Err {
->>>>>>> ea8dca1e
         boolean check = commandKeyword.label.equals("c");
         if (followUp && !Version.experimental)
             throw new ErrorSyntax(pos, "Syntax error encountering => symbol.");
@@ -1894,11 +1883,7 @@
             throw new ErrorSyntax(pos, "Predicate/assertion name cannot contain \'@\'");
         String labelName = (label == null || label.label.length() == 0) ? name.label : label.label;
         Command parent = followUp ? commands.get(commands.size() - 1) : null;
-<<<<<<< HEAD
-        Command newcommand = new Command(pos, name, labelName, check, overall, bitwidth, seq, exp, scopes, null, commandKeyword, name, parent);
-=======
         Command newcommand = new Command(pos, name, labelName, check, overall, bitwidth, seq, tmn, tmx, exp, scopes, null, commandKeyword, name, parent); // [HASLab]
->>>>>>> ea8dca1e
         if (parent != null)
             commands.set(commands.size() - 1, newcommand);
         else
@@ -1906,12 +1891,8 @@
     }
 
     /** Add a COMMAND declaration. */
-<<<<<<< HEAD
-    void addCommand(boolean followUp, Pos pos, Expr e, ExprVar commandKeyword, int overall, int bitwidth, int seq, int expects, List<CommandScope> scopes, ExprVar label) throws Err {
-=======
     // [HASLab] extended for time scopes
     void addCommand(boolean followUp, Pos pos, Expr e, ExprVar commandKeyword, int overall, int bitwidth, int seq, int tmn, int tmx, int expects, List<CommandScope> scopes, ExprVar label) throws Err {
->>>>>>> ea8dca1e
         boolean check = commandKeyword.label.equals("c");
         if (followUp && !Version.experimental)
             throw new ErrorSyntax(pos, "Syntax error encountering => symbol.");
@@ -1927,11 +1908,7 @@
             addFunc(e.span().merge(pos), Pos.UNKNOWN, ExprVar.make( Pos.UNKNOWN, n = "run$" + (1 + commands.size())), null, new ArrayList<Decl>(), null, e);
         String labelName = (label == null || label.label.length() == 0) ? n : label.label;
         Command parent = followUp ? commands.get(commands.size() - 1) : null;
-<<<<<<< HEAD
-        Command newcommand = new Command(e.span().merge(pos), e, labelName, check, overall, bitwidth, seq, expects, scopes, null, commandKeyword, ExprVar.make(null, n), parent);
-=======
         Command newcommand = new Command(e.span().merge(pos), e, labelName, check, overall, bitwidth, seq, tmn, tmx, expects, scopes, null, commandKeyword, ExprVar.make(null, n), parent); // [HASLab]
->>>>>>> ea8dca1e
         if (parent != null)
             commands.set(commands.size() - 1, newcommand);
         else
@@ -1940,15 +1917,9 @@
 
     public void addDefaultCommand() {
         if (commands.isEmpty()) {
-<<<<<<< HEAD
-            addFunc(Pos.UNKNOWN, Pos.UNKNOWN, ExprVar.make( Pos.UNKNOWN, "$$Default"), null, new ArrayList<Decl>(), null, ExprConstant.TRUE);
-            ExprVar check = ExprVar.make(Pos.UNKNOWN, "check");
-            commands.add(new Command(Pos.UNKNOWN, ExprConstant.TRUE, "Default", false, 4, 4, 4, 1, null, null, check, ExprVar.make(null, "$$Default"), null));
-=======
             addFunc(Pos.UNKNOWN, Pos.UNKNOWN, ExprVar.make(Pos.UNKNOWN, "$$Default"), null, new ArrayList<Decl>(), null, ExprConstant.TRUE);
             ExprVar check = ExprVar.make(Pos.UNKNOWN, "check");
             commands.add(new Command(Pos.UNKNOWN, ExprConstant.TRUE, "Default", false, 4, 4, 4, -1, -1, 1, null, null, check, ExprVar.make(null, "$$Default"), null)); // [HASLab]
->>>>>>> ea8dca1e
         }
     }
 
@@ -2001,24 +1972,17 @@
             Sig s = getRawSIG(et.sig.pos, et.sig.label);
             if (s == null)
                 throw new ErrorSyntax(et.sig.pos, "The sig \"" + et.sig.label + "\" cannot be found.");
-<<<<<<< HEAD
-=======
             if (!s.isTopLevel() && s.isVariable != null) // [HASLab]
                 throw new ErrorSyntax(cmd.pos, "Mutable sig " + et.sig + " is not top-level thus cannot have scopes assigned.");
             if (et.isExact && s.isVariable != null) // [HASLab]
                 throw new ErrorSyntax(cmd.pos, "Sig " + et.sig + " is variable thus scope cannot be exact.");
->>>>>>> ea8dca1e
             sc.add(new CommandScope(et.pos, et.sigPos, s, et.isExact, et.startingScope, et.endingScope, et.increment));
         }
 
         if (cmd.nameExpr != null) {
             cmd.nameExpr.setReferenced(declaringClause);
         }
-<<<<<<< HEAD
-        return new Command(cmd.pos, cmd.nameExpr, cmd.label, cmd.check, cmd.overall, cmd.bitwidth, cmd.maxseq, cmd.expects, sc.makeConst(), exactSigs, cmd.commandKeyword, globalFacts.and(e), parent);
-=======
         return new Command(cmd.pos, cmd.nameExpr, cmd.label, cmd.check, cmd.overall, cmd.bitwidth, cmd.maxseq, cmd.mintime, cmd.maxtime, cmd.expects, sc.makeConst(), exactSigs, cmd.commandKeyword, globalFacts.and(e), parent); // [HASLab]
->>>>>>> ea8dca1e
 
     }
 
@@ -2089,12 +2053,6 @@
             cx.put("this", s.decl.get());
             Expr bound = cx.check(d.expr).resolve_as_set(warns);
             cx.remove("this");
-<<<<<<< HEAD
-            String[] names = new String[d.names.size()];
-            for (int i = 0; i < names.length; i++)
-                names[i] = d.names.get(i).label;
-            Field[] fields = s.addTrickyField(d.span(), d.isPrivate, d.disjoint, d.disjoint2, null, d.names, bound);
-=======
             Field[] fields = s.addTrickyField(d.span(), d.isPrivate, d.disjoint, d.disjoint2, null, d.isVar, d.names, bound); // [HASLab]
             final VisitQuery<Sig> q = new VisitQuery<Sig>() { // [HASLab]
 
@@ -2111,7 +2069,6 @@
                 warns.add(new ErrorWarning(d.span(), "Static field types with variable bound.\n" + "Field " + d.names.get(0) + " is static but " + qr.label + " is variable."));
             if (d.isVar == null && s.isVariable != null)  // [HASLab]
                 warns.add(new ErrorWarning(d.span(), "Static field inside variable sig.\n" + "Field " + d.names.get(0) + " is static but " + s.label + " is variable."));
->>>>>>> ea8dca1e
             for (Field f : fields) {
                 rep.typecheck("Sig " + s + ", Field " + f.label + ": " + f.type() + "\n");
             }
