--- conflicted
+++ resolved
@@ -55,13 +55,8 @@
  * This class provides convenience methods for calling the parser and the
  * compiler.
  *
-<<<<<<< HEAD
- * @modified Nuno Macedo // [HASLab] electrum-temporal
-=======
- * @modified Nuno Macedo // [electrum-base] suport for .ele file extension;
- *           [electrum-temporal] helper method to determine whether a model is
- *           fully static (classic Alloy);
->>>>>>> 1cd6ffbe
+ * @modified [electrum] helper method to determine whether a model is fully
+ *           static (classic Alloy);
  */
 
 public final class CompUtil {
@@ -288,16 +283,7 @@
             } catch (IOException ex1) {
                 try {
                     String newCp = cp.replaceAll("\\.als$", ".md");
-<<<<<<< HEAD
                     content = Util.readAll(newCp);
-=======
-                    try {
-                        content = Util.readAll(newCp);
-                    } catch (IOException e) {
-                        newCp = cp.replaceAll("\\.als$", ".ele");
-                        content = Util.readAll(newCp);
-                    }
->>>>>>> 1cd6ffbe
                 } catch (IOException exx) {
 
                     try {
