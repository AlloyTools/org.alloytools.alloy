--- conflicted
+++ resolved
@@ -22,12 +22,8 @@
  * Immutable; represents attributes that can be associated with Signatures and
  * some other AST objects.
  *
-<<<<<<< HEAD
- * @modified Eduardo Pessoa, Nuno Macedo // [HASLab] electrum-temporal
-=======
  * @modified [electrum] added a new attribute AST objects, whether they are
  *           variable/mutable in time
->>>>>>> 5a684db6
  */
 
 public final class Attr {
@@ -100,10 +96,6 @@
                            * VARIABLE; if a Sig has the VARIABLE attribute, it means its value may change
                            * over time.
                            */
-<<<<<<< HEAD
-                          // [HASLab]
-=======
->>>>>>> 5a684db6
                           VARIABLE("variable");
 
         /** The label for this attribute type. */
@@ -213,10 +205,6 @@
     public static final Attr ENUM     = new Attr(AttrType.ENUM, null);
 
     /** VARIABLE; if a Sig is variable, changing in time. */
-<<<<<<< HEAD
-    // [HASLab]
-=======
->>>>>>> 5a684db6
     public static final Attr VARIABLE = new Attr(AttrType.VARIABLE, null);
 
     /**
