--- conflicted
+++ resolved
@@ -76,12 +76,8 @@
  * Requirements: atoms must be String objects (since we cannot possibly output a
  * Java source code that can re-generate arbitrary Java objects).
  *
-<<<<<<< HEAD
- * @modified: Nuno Macedo // [HASLab] electrum-temporal, electrum-unbounded
-=======
  * @modified Nuno Macedo // [electrum-temporal] added temporal nodes and solving
- *           parameters
->>>>>>> 2acbdd40
+ *           parameters; [electrum-unbounded] solver options;
  */
 
 public final class TranslateKodkodToJava implements VoidVisitor {
@@ -431,16 +427,10 @@
         file.printf("%nopt.setIntEncoding(Options.IntEncoding.TWOSCOMPLEMENT);");
         file.printf("%nopt.setSymmetryBreaking(20);");
         file.printf("%nopt.setSkolemDepth(0);");
-<<<<<<< HEAD
-        file.printf("%nopt.setMinTraceLength(%d);", mintrace); // [HASLab]
-        file.printf("%nopt.setMaxTraceLength(%d);", maxtrace); // [HASLab]
-        file.printf("%nopt.setRunUnbounded(%b);", maxtrace == Integer.MAX_VALUE); // [HASLab]
-        file.printf("%nPardinusSolver solver = new PardinusSolver(opt);"); // [HASLab]
-=======
         file.printf("%nopt.setMinTraceLength(%d);", mintrace);
         file.printf("%nopt.setMaxTraceLength(%d);", maxtrace);
+        file.printf("%nopt.setRunUnbounded(%b);", maxtrace == Integer.MAX_VALUE);
         file.printf("%nPardinusSolver solver = new PardinusSolver(opt);");
->>>>>>> 2acbdd40
         file.printf("%nSystem.out.println(\"Solving...\");");
         file.printf("%nSystem.out.flush();");
         file.printf("%nSolution sol = solver.solve(%s,bounds);", result);
