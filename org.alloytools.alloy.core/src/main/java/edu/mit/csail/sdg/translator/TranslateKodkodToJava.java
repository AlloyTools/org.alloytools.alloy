/* Alloy Analyzer 4 -- Copyright (c) 2006-2009, Felix Chang
 * Electrum -- Copyright (c) 2015-present, Nuno Macedo
 *
 * Permission is hereby granted, free of charge, to any person obtaining a copy of this software and associated documentation files
 * (the "Software"), to deal in the Software without restriction, including without limitation the rights to use, copy, modify,
 * merge, publish, distribute, sublicense, and/or sell copies of the Software, and to permit persons to whom the Software is
 * furnished to do so, subject to the following conditions:
 *
 * The above copyright notice and this permission notice shall be included in all copies or substantial portions of the Software.
 *
 * THE SOFTWARE IS PROVIDED "AS IS", WITHOUT WARRANTY OF ANY KIND, EXPRESS OR IMPLIED, INCLUDING BUT NOT LIMITED TO THE WARRANTIES
 * OF MERCHANTABILITY, FITNESS FOR A PARTICULAR PURPOSE AND NONINFRINGEMENT. IN NO EVENT SHALL THE AUTHORS OR COPYRIGHT HOLDERS BE
 * LIABLE FOR ANY CLAIM, DAMAGES OR OTHER LIABILITY, WHETHER IN AN ACTION OF CONTRACT, TORT OR OTHERWISE, ARISING FROM, OUT OF
 * OR IN CONNECTION WITH THE SOFTWARE OR THE USE OR OTHER DEALINGS IN THE SOFTWARE.
 */

package edu.mit.csail.sdg.translator;

import java.io.PrintWriter;
import java.io.StringWriter;
import java.util.ArrayList;
import java.util.Collections;
import java.util.IdentityHashMap;
import java.util.Iterator;
import java.util.List;
import java.util.Map;

import kodkod.ast.BinaryExpression;
import kodkod.ast.BinaryFormula;
import kodkod.ast.BinaryIntExpression;
import kodkod.ast.BinaryTempFormula;
import kodkod.ast.ComparisonFormula;
import kodkod.ast.Comprehension;
import kodkod.ast.ConstantExpression;
import kodkod.ast.ConstantFormula;
import kodkod.ast.Decl;
import kodkod.ast.Decls;
import kodkod.ast.ExprToIntCast;
import kodkod.ast.Expression;
<<<<<<< HEAD
//import kodkod.ast.FixFormula;
=======
>>>>>>> 5a684db6
import kodkod.ast.Formula;
import kodkod.ast.IfExpression;
import kodkod.ast.IfIntExpression;
import kodkod.ast.IntComparisonFormula;
import kodkod.ast.IntConstant;
import kodkod.ast.IntExpression;
import kodkod.ast.IntToExprCast;
import kodkod.ast.MultiplicityFormula;
import kodkod.ast.NaryExpression;
import kodkod.ast.NaryFormula;
import kodkod.ast.NaryIntExpression;
import kodkod.ast.Node;
import kodkod.ast.NotFormula;
import kodkod.ast.ProjectExpression;
import kodkod.ast.QuantifiedFormula;
import kodkod.ast.Relation;
import kodkod.ast.RelationPredicate;
import kodkod.ast.RelationPredicate.Function;
import kodkod.ast.SumExpression;
import kodkod.ast.TempExpression;
import kodkod.ast.UnaryExpression;
import kodkod.ast.UnaryIntExpression;
import kodkod.ast.UnaryTempFormula;
import kodkod.ast.Variable;
import kodkod.ast.visitor.ReturnVisitor;
import kodkod.ast.visitor.VoidVisitor;
import kodkod.instance.PardinusBounds;
import kodkod.instance.Tuple;
import kodkod.instance.TupleSet;
import kodkod.util.ints.IndexedEntry;
import kodkod.util.nodes.PrettyPrinter;

/**
 * Translate a Kodkod formula node to an equivalent Java program that solves the
 * formula.
 * <p>
 * Requirements: atoms must be String objects (since we cannot possibly output a
 * Java source code that can re-generate arbitrary Java objects).
 *
<<<<<<< HEAD
 * @modified: Nuno Macedo // [HASLab] electrum-temporal, electrum-unbounded
=======
 * @modified [electrum] added temporal nodes and solving parameters
>>>>>>> 5a684db6
 */

public final class TranslateKodkodToJava implements VoidVisitor {

    /** Count the height of the given Kodkod AST tree. */
    public static int countHeight(Node node) {
        ReturnVisitor<Integer,Integer,Integer,Integer> vis = new ReturnVisitor<Integer,Integer,Integer,Integer>() {

            private int max(int a, int b) {
                return (a >= b) ? a : b;
            }

            private int max(int a, int b, int c) {
                return (a >= b) ? (a >= c ? a : c) : (b >= c ? b : c);
            }

            @Override
            public Integer visit(Relation x) {
                return 1;
            }

            @Override
            public Integer visit(IntConstant x) {
                return 1;
            }

            @Override
            public Integer visit(ConstantFormula x) {
                return 1;
            }

            @Override
            public Integer visit(Variable x) {
                return 1;
            }

            @Override
            public Integer visit(ConstantExpression x) {
                return 1;
            }

            @Override
            public Integer visit(NotFormula x) {
                return 1 + x.formula().accept(this);
            }

            @Override
<<<<<<< HEAD
            // [HASLab] temporal nodes
=======
>>>>>>> 5a684db6
            public Integer visit(UnaryTempFormula x) {
                return 1 + x.formula().accept(this);
            }

            @Override
            public Integer visit(IntToExprCast x) {
                return 1 + x.intExpr().accept(this);
            }

            @Override
            public Integer visit(Decl x) {
                return 1 + x.expression().accept(this);
            }

            @Override
            public Integer visit(ExprToIntCast x) {
                return 1 + x.expression().accept(this);
            }

            @Override
            public Integer visit(UnaryExpression x) {
                return 1 + x.expression().accept(this);
            }

            @Override
<<<<<<< HEAD
            // [HASLab] temporal nodes
=======
>>>>>>> 5a684db6
            public Integer visit(TempExpression x) {
                return 1 + x.expression().accept(this);
            }

            @Override
            public Integer visit(UnaryIntExpression x) {
                return 1 + x.intExpr().accept(this);
            }

            @Override
            public Integer visit(MultiplicityFormula x) {
                return 1 + x.expression().accept(this);
            }

            @Override
            public Integer visit(BinaryExpression x) {
                return 1 + max(x.left().accept(this), x.right().accept(this));
            }

            @Override
            public Integer visit(ComparisonFormula x) {
                return 1 + max(x.left().accept(this), x.right().accept(this));
            }

            @Override
            public Integer visit(BinaryFormula x) {
                return 1 + max(x.left().accept(this), x.right().accept(this));
            }

            @Override
<<<<<<< HEAD
            // [HASLab] temporal nodes
=======
>>>>>>> 5a684db6
            public Integer visit(BinaryTempFormula x) {
                return 1 + max(x.left().accept(this), x.right().accept(this));
            }

            @Override
            public Integer visit(BinaryIntExpression x) {
                return 1 + max(x.left().accept(this), x.right().accept(this));
            }

            @Override
            public Integer visit(IntComparisonFormula x) {
                return 1 + max(x.left().accept(this), x.right().accept(this));
            }

            @Override
            public Integer visit(IfExpression x) {
                return 1 + max(x.condition().accept(this), x.thenExpr().accept(this), x.elseExpr().accept(this));
            }

            @Override
            public Integer visit(IfIntExpression x) {
                return 1 + max(x.condition().accept(this), x.thenExpr().accept(this), x.elseExpr().accept(this));
            }

            @Override
            public Integer visit(SumExpression x) {
                return 1 + max(x.decls().accept(this), x.intExpr().accept(this));
            }

            @Override
            public Integer visit(QuantifiedFormula x) {
                return 1 + max(x.decls().accept(this), x.formula().accept(this));
            }

<<<<<<< HEAD
            //            @Override // [HASLab]
            //            public Integer visit(FixFormula x) {
            //                return 1 + max(x.condition().accept(this), x.formula().accept(this));
            //            }

=======
>>>>>>> 5a684db6
            @Override
            public Integer visit(Comprehension x) {
                return 1 + max(x.decls().accept(this), x.formula().accept(this));
            }

            @Override
            public Integer visit(Decls x) {
                int max = 0, n = x.size();
                for (int i = 0; i < n; i++)
                    max = max(max, x.get(i).accept(this));
                return max;
            }

            @Override
            public Integer visit(ProjectExpression x) {
                int max = x.expression().accept(this);
                for (Iterator<IntExpression> t = x.columns(); t.hasNext();) {
                    max = max(max, t.next().accept(this));
                }
                return max;
            }

            @Override
            public Integer visit(RelationPredicate x) {
                if (x instanceof Function) {
                    Function f = ((Function) x);
                    return max(f.domain().accept(this), f.range().accept(this));
                }
                return 1;
            }

            @Override
            public Integer visit(NaryExpression x) {
                int max = 0;
                for (int m = 0, n = x.size(), i = 0; i < n; i++) {
                    m = x.child(i).accept(this);
                    if (i == 0 || max < m)
                        max = m;
                }
                return max + 1;
            }

            @Override
            public Integer visit(NaryIntExpression x) {
                int max = 0;
                for (int m = 0, n = x.size(), i = 0; i < n; i++) {
                    m = x.child(i).accept(this);
                    if (i == 0 || max < m)
                        max = m;
                }
                return max + 1;
            }

            @Override
            public Integer visit(NaryFormula x) {
                int max = 0;
                for (int m = 0, n = x.size(), i = 0; i < n; i++) {
                    m = x.child(i).accept(this);
                    if (i == 0 || max < m)
                        max = m;
                }
                return max + 1;
            }

        };
        Object ans = node.accept(vis);
        if (ans instanceof Integer)
            return ((Integer) ans).intValue();
        else
            return 0;
    }

    /**
     * Given a Kodkod formula node, return a Java program that (when compiled and
     * executed) would solve that formula.
     * <p>
     * Requirement: atoms must be String objects (since we cannot possibly output a
     * Java source code that can re-generate arbitrary Java objects).
     *
     * @param formula - the formula to convert
     * @param bitwidth - the integer bitwidth
     * @param atoms - an iterator over the set of all atoms
     * @param bounds - the Kodkod bounds object to use
     * @param atomMap - if nonnull, it is used to map the atom name before printing
     * @param mintrace - the minimum trace length
     * @param maxtrace - the maximum trace length
     */
<<<<<<< HEAD
    // [HASLab]
    public static String convert(Formula formula, int bitwidth, Iterable<String> atoms, Bounds bounds, Map<Object,String> atomMap, int mintrace, int maxtrace) {
        StringWriter string = new StringWriter();
        PrintWriter file = new PrintWriter(string);
        new TranslateKodkodToJava(file, formula, bitwidth, atoms, bounds, atomMap, mintrace, maxtrace); // [HASLab]
=======
    public static String convert(Formula formula, int bitwidth, Iterable<String> atoms, PardinusBounds bounds, Map<Object,String> atomMap, int mintrace, int maxtrace) {
        StringWriter string = new StringWriter();
        PrintWriter file = new PrintWriter(string);
        new TranslateKodkodToJava(file, formula, bitwidth, atoms, bounds, atomMap, mintrace, maxtrace);
>>>>>>> 5a684db6
        if (file.checkError()) {
            return ""; // shouldn't happen
        } else {
            return string.toString();
        }
    }

    /** The PrintWriter that is receiving the text. */
    private final PrintWriter                  file;

    /** This caches nodes that we have already generated. */
    private final IdentityHashMap<Node,String> map = new IdentityHashMap<Node,String>();

    /**
     * Given a node, return its name (if no name has been chosen, then make a new
     * name)
     */
    private String makename(Node obj) {
        if (map.containsKey(obj))
            return null;
        String name = "x" + (map.size());
        map.put(obj, name);
        return name;
    }

    /**
     * Given a node, call the visitor to dump its text out, then return its name.
     */
    private String make(Node x) {
        x.accept(this);
        return map.get(x);
    }

    /**
     * Constructor is private, so that the only way to access this class is via the
     * static convert() method.
     */
<<<<<<< HEAD
    // [HASLab]
    private TranslateKodkodToJava(PrintWriter pw, Formula x, int bitwidth, Iterable<String> atoms, Bounds bounds, Map<Object,String> atomMap, int mintrace, int maxtrace) {
=======
    private TranslateKodkodToJava(PrintWriter pw, Formula x, int bitwidth, Iterable<String> atoms, PardinusBounds bounds, Map<Object,String> atomMap, int mintrace, int maxtrace) {
>>>>>>> 5a684db6
        file = pw;
        file.printf("import java.util.Arrays;%n");
        file.printf("import java.util.List;%n");
        file.printf("import kodkod.ast.*;%n");
        file.printf("import kodkod.ast.operator.*;%n");
        file.printf("import kodkod.instance.*;%n");
        file.printf("import kodkod.engine.*;%n");
        file.printf("import kodkod.engine.satlab.SATFactory;%n");
        file.printf("import kodkod.engine.config.ExtendedOptions;%n%n");

        file.printf("/* %n");
        file.printf("  ==================================================%n");
        file.printf("    kodkod formula: %n");
        file.printf("  ==================================================%n");
        file.print(PrettyPrinter.print(x, 4) + "\n");
        file.printf("  ==================================================%n");
        file.printf("*/%n");
        file.printf("public final class Test {%n%n");
        file.printf("public static void main(String[] args) throws Exception {%n%n");
        ArrayList<String> atomlist = new ArrayList<String>();
        for (Object a : atoms) {
            String b = atomMap == null ? null : atomMap.get(a);
            atomlist.add(b == null ? a.toString() : b);
        }
        Collections.sort(atomlist);
        for (Relation r : bounds.relations()) {
            String name = makename(r);
            int a = r.arity();
            if (a == 1)
                file.printf("Relation %s = Relation.unary%s(\"%s\");%n", name, r.isVariable() ? "_variable" : "", r.name());
            else if (r.isVariable())
                file.printf("Relation %s = Relation.variable(\"%s\", %d);%n", name, r.name(), a);
            else
                file.printf("Relation %s = Relation.nary(\"%s\", %d);%n", name, r.name(), a);
        }
        file.printf("%nList<String> atomlist = Arrays.asList(%n");
        int j = (-1);
        for (String a : atomlist) {
            if (j != (-1))
                file.printf(",");
            else
                j = 0;
            if (j == 5) {
                file.printf("%n ");
                j = 0;
            } else {
                file.printf(" ");
                j++;
            }
            file.printf("\"%s\"", a);
        }
        file.printf("%n);%n%n");
        file.printf("Universe universe = new Universe(atomlist);%n");
        file.printf("TupleFactory factory = universe.factory();%n");
        file.printf("Bounds bounds = new Bounds(universe);%n%n");
        for (Relation r : bounds.relations()) {
            String n = map.get(r);
            // [electrum] print symbolic bounds
            if (bounds.lowerSymbBound(r) != null) {
                Expression upper = bounds.upperSymbBound(r);
                Expression lower = bounds.lowerSymbBound(r);
                file.printf("Expression %s_upper = %s;%n%n", n, upper);
                if (upper.equals(lower)) {
                    file.printf("bounds.boundExactly(%s, %s_upper);%n%n", n, n);
                    //                } else if (lower.size() == 0) {
                    //                    file.printf("bounds.bound(%s, %s_upper);%n%n", n, n);
                } else {
                    file.printf("Expression %s_lower = %s;%n%n", n, lower);
                    file.printf("bounds.bound(%s, %s_lower, %s_upper);%n%n", n, n, n);
                }
            } else {
                TupleSet upper = bounds.upperBound(r);
                TupleSet lower = bounds.lowerBound(r);
                printTupleset(n + "_upper", upper, atomMap);
                if (upper.equals(lower)) {
                    file.printf("bounds.boundExactly(%s, %s_upper);%n%n", n, n);
                } else if (lower.size() == 0) {
                    file.printf("bounds.bound(%s, %s_upper);%n%n", n, n);
                } else {
                    printTupleset(n + "_lower", lower, atomMap);
                    file.printf("bounds.bound(%s, %s_lower, %s_upper);%n%n", n, n, n);
                }
            }
        }
        for (IndexedEntry<TupleSet> i : bounds.intBounds()) {
            for (Tuple t : i.value()) {
                Object a = t.atom(0);
                String b = (atomMap != null ? atomMap.get(a) : null);
                String c = (b != null ? b : a.toString());
                file.printf("bounds.boundExactly(%d,factory.range(" + "factory.tuple(\"%s\"),factory.tuple(\"%s\")));%n", i.index(), c, c);
            }
        }
        file.printf("%n");
        String result = make(x);
<<<<<<< HEAD
        file.printf("%nExtendedOptions opt = new ExtendedOptions();"); // [HASLab]
=======
        file.printf("%nExtendedOptions opt = new ExtendedOptions();");
>>>>>>> 5a684db6
        file.printf("%nopt.setSolver(SATFactory.DefaultSAT4J);");
        file.printf("%nopt.setBitwidth(%d);", bitwidth != 0 ? bitwidth : 1);
        file.printf("%nopt.setIntEncoding(Options.IntEncoding.TWOSCOMPLEMENT);");
        file.printf("%nopt.setSymmetryBreaking(20);");
        file.printf("%nopt.setSkolemDepth(0);");
<<<<<<< HEAD
        file.printf("%nopt.setMinTraceLength(%d);", mintrace); // [HASLab]
        file.printf("%nopt.setMaxTraceLength(%d);", maxtrace); // [HASLab]
        file.printf("%nopt.setRunUnbounded(%b);", maxtrace == Integer.MAX_VALUE); // [HASLab]
        file.printf("%nPardinusSolver solver = new PardinusSolver(opt);"); // [HASLab]
=======
        file.printf("%nopt.setMinTraceLength(%d);", mintrace);
        file.printf("%nopt.setMaxTraceLength(%d);", maxtrace);
        file.printf("%nopt.setRunUnbounded(%b);", maxtrace == Integer.MAX_VALUE);
        file.printf("%nPardinusSolver solver = new PardinusSolver(opt);");
>>>>>>> 5a684db6
        file.printf("%nSystem.out.println(\"Solving...\");");
        file.printf("%nSystem.out.flush();");
        file.printf("%nSolution sol = solver.solve(%s,bounds);", result);
        file.printf("%nSystem.out.println(sol.toString());");
        file.printf("%n}}%n");
        file.close();
    }

    /** Print the tupleset using the name n. */
    private void printTupleset(String n, TupleSet ts, Map<Object,String> atomMap) {
        file.printf("TupleSet %s = factory.noneOf(%d);%n", n, ts.arity());
        for (Tuple t : ts) {
            file.printf("%s.add(", n);
            for (int i = 0; i < ts.arity(); i++) {
                if (i != 0)
                    file.printf(".product(");
                Object a = t.atom(i);
                String b = atomMap == null ? null : atomMap.get(a);
                file.printf("factory.tuple(\"%s\")", (b == null ? a.toString() : b));
                if (i != 0)
                    file.printf(")");
            }
            file.printf(");%n");
        }
    }

    /** {@inheritDoc} */
    @Override
    public void visit(Relation x) {
        if (!map.containsKey(x))
            throw new RuntimeException("Unknown kodkod relation \"" + x.name() + "\" encountered");
    }

    /** {@inheritDoc} */
    @Override
    public void visit(BinaryExpression x) {
        String newname = makename(x);
        if (newname == null)
            return;
        String left = make(x.left());
        String right = make(x.right());
        switch (x.op()) {
            case DIFFERENCE :
                file.printf("Expression %s=%s.difference(%s);%n", newname, left, right);
                break;
            case INTERSECTION :
                file.printf("Expression %s=%s.intersection(%s);%n", newname, left, right);
                break;
            case JOIN :
                file.printf("Expression %s=%s.join(%s);%n", newname, left, right);
                break;
            case OVERRIDE :
                file.printf("Expression %s=%s.override(%s);%n", newname, left, right);
                break;
            case PRODUCT :
                file.printf("Expression %s=%s.product(%s);%n", newname, left, right);
                break;
            case UNION :
                file.printf("Expression %s=%s.union(%s);%n", newname, left, right);
                break;
            default :
                throw new RuntimeException("Unknown kodkod operator \"" + x.op() + "\" encountered");
        }
    }

    /** {@inheritDoc} */
    @Override
    public void visit(ComparisonFormula x) {
        String newname = makename(x);
        if (newname == null)
            return;
        String left = make(x.left());
        String right = make(x.right());
        switch (x.op()) {
            case EQUALS :
                file.printf("Formula %s=%s.eq(%s);%n", newname, left, right);
                break;
            case SUBSET :
                file.printf("Formula %s=%s.in(%s);%n", newname, left, right);
                break;
            default :
                throw new RuntimeException("Unknown kodkod operator \"" + x.op() + "\" encountered");
        }
    }

    /** {@inheritDoc} */
    @Override
    public void visit(ProjectExpression x) {
        String newname = makename(x);
        if (newname == null)
            return;
        String expr = make(x.expression());
        List<String> names = new ArrayList<String>();
        for (Iterator<IntExpression> i = x.columns(); i.hasNext();) {
            names.add(make(i.next()));
        }
        for (int i = 0; i < names.size(); i++) {
            if (i == 0)
                file.printf("Expression %s=%s.project(", newname, expr);
            else
                file.printf(",");
            file.printf("%s", names.get(i));
        }
        file.printf(");%n");
    }

    /** {@inheritDoc} */
    @Override
    public void visit(IntComparisonFormula x) {
        String newname = makename(x);
        if (newname == null)
            return;
        String left = make(x.left());
        String right = make(x.right());
        switch (x.op()) {
            case NEQ :
                file.printf("Formula %s=%s.neq(%s);%n", newname, left, right);
                break;
            case EQ :
                file.printf("Formula %s=%s.eq(%s);%n", newname, left, right);
                break;
            case GT :
                file.printf("Formula %s=%s.gt(%s);%n", newname, left, right);
                break;
            case GTE :
                file.printf("Formula %s=%s.gte(%s);%n", newname, left, right);
                break;
            case LT :
                file.printf("Formula %s=%s.lt(%s);%n", newname, left, right);
                break;
            case LTE :
                file.printf("Formula %s=%s.lte(%s);%n", newname, left, right);
                break;
            default :
                throw new RuntimeException("Unknown kodkod operator \"" + x.op() + "\" encountered");
        }
    }

    /** {@inheritDoc} */
    @Override
    public void visit(BinaryFormula x) {
        String newname = makename(x);
        if (newname == null)
            return;
        String left = make(x.left());
        String right = make(x.right());
        switch (x.op()) {
            case AND :
                file.printf("Formula %s=%s.and(%s);%n", newname, left, right);
                break;
            case OR :
                file.printf("Formula %s=%s.or(%s);%n", newname, left, right);
                break;
            case IMPLIES :
                file.printf("Formula %s=%s.implies(%s);%n", newname, left, right);
                break;
            case IFF :
                file.printf("Formula %s=%s.iff(%s);%n", newname, left, right);
                break;
            default :
                throw new RuntimeException("Unknown kodkod operator \"" + x.op() + "\" encountered");
        }
    }

    /** {@inheritDoc} */
<<<<<<< HEAD
    // [HASLab] temporal nodes
=======
>>>>>>> 5a684db6
    public void visit(BinaryTempFormula temporalFormula) {
        String newname = makename(temporalFormula);
        if (newname == null)
            return;
        String left = make(temporalFormula.left());
        String right = make(temporalFormula.right());
        switch (temporalFormula.op()) {
            case RELEASES :
                file.printf("Expression %s=%s.releases(%s);%n", newname, left, right);
                break;
            case UNTIL :
                file.printf("Expression %s=%s.until(%s);%n", newname, left, right);
                break;
            case SINCE :
                file.printf("Expression %s=%s.since(%s);%n", newname, left, right);
                break;
            case TRIGGERED :
                file.printf("Expression %s=%s.triggered(%s);%n", newname, left, right);
                break;
            default :
                throw new RuntimeException("Unknown temporal kodkod operator \"" + temporalFormula.op() + "\" encountered");
        }
    }

    /** {@inheritDoc} */
    @Override
    public void visit(BinaryIntExpression x) {
        String newname = makename(x);
        if (newname == null)
            return;
        String left = make(x.left());
        String right = make(x.right());
        switch (x.op()) {
            case PLUS :
                file.printf("IntExpression %s=%s.plus(%s);%n", newname, left, right);
                break;
            case MINUS :
                file.printf("IntExpression %s=%s.minus(%s);%n", newname, left, right);
                break;
            case MULTIPLY :
                file.printf("IntExpression %s=%s.multiply(%s);%n", newname, left, right);
                break;
            case DIVIDE :
                file.printf("IntExpression %s=%s.divide(%s);%n", newname, left, right);
                break;
            case MODULO :
                file.printf("IntExpression %s=%s.modulo(%s);%n", newname, left, right);
                break;
            case AND :
                file.printf("IntExpression %s=%s.and(%s);%n", newname, left, right);
                break;
            case OR :
                file.printf("IntExpression %s=%s.or(%s);%n", newname, left, right);
                break;
            case XOR :
                file.printf("IntExpression %s=%s.xor(%s);%n", newname, left, right);
                break;
            case SHA :
                file.printf("IntExpression %s=%s.sha(%s);%n", newname, left, right);
                break;
            case SHL :
                file.printf("IntExpression %s=%s.shl(%s);%n", newname, left, right);
                break;
            case SHR :
                file.printf("IntExpression %s=%s.shr(%s);%n", newname, left, right);
                break;
            default :
                throw new RuntimeException("Unknown kodkod operator \"" + x.op() + "\" encountered");
        }
    }

    /** {@inheritDoc} */
    @Override
    public void visit(UnaryIntExpression x) {
        String newname = makename(x);
        if (newname == null)
            return;
        String sub = make(x.intExpr());
        switch (x.op()) {
            case MINUS :
                file.printf("IntExpression %s=%s.negate();%n", newname, sub);
                break;
            case NOT :
                file.printf("IntExpression %s=%s.not();%n", newname, sub);
                break;
            case ABS :
                file.printf("IntExpression %s=%s.abs();%n", newname, sub);
                break;
            case SGN :
                file.printf("IntExpression %s=%s.signum();%n", newname, sub);
                break;
            default :
                throw new RuntimeException("Unknown kodkod operator \"" + x.op() + "\" encountered");
        }
    }

    /** {@inheritDoc} */
    @Override
    public void visit(UnaryExpression x) {
        String newname = makename(x);
        if (newname == null)
            return;
        String sub = make(x.expression());
        switch (x.op()) {
            case CLOSURE :
                file.printf("Expression %s=%s.closure();%n", newname, sub);
                break;
            case REFLEXIVE_CLOSURE :
                file.printf("Expression %s=%s.reflexiveClosure();%n", newname, sub);
                break;
            case TRANSPOSE :
                file.printf("Expression %s=%s.transpose();%n", newname, sub);
                break;
            default :
                throw new RuntimeException("Unknown kodkod operator \"" + x.op() + "\" encountered");
        }
    }

    /** {@inheritDoc} */
<<<<<<< HEAD
    // [HASLab] temporal nodes
=======
>>>>>>> 5a684db6
    public void visit(TempExpression temporalExpr) {
        String newname = makename(temporalExpr);
        if (newname == null)
            return;
        String sub = make(temporalExpr.expression());
        switch (temporalExpr.op()) {
            case PRIME :
                file.printf("Expression %s=%s.prime();%n", newname, sub);
                break;
            default :
                throw new RuntimeException("Unknown temporal kodkod operator \"" + temporalExpr.op() + "\" encountered");
        }
    }

    /** {@inheritDoc} */
    @Override
    public void visit(IfExpression x) {
        String newname = makename(x);
        if (newname == null)
            return;
        String a = make(x.condition());
        String b = make(x.thenExpr());
        String c = make(x.elseExpr());
        file.printf("Expression %s=%s.thenElse(%s,%s);%n", newname, a, b, c);
    }

    /** {@inheritDoc} */
    @Override
    public void visit(IfIntExpression x) {
        String newname = makename(x);
        if (newname == null)
            return;
        String a = make(x.condition());
        String b = make(x.thenExpr());
        String c = make(x.elseExpr());
        file.printf("IntExpression %s=%s.thenElse(%s,%s);%n", newname, a, b, c);
    }

    /** {@inheritDoc} */
    @Override
    public void visit(NotFormula x) {
        String newname = makename(x);
        if (newname == null)
            return;
        String sub = make(x.formula());
        file.printf("Formula %s=%s.not();%n", newname, sub);
    }

    /** {@inheritDoc} */
<<<<<<< HEAD
    // [HASLab] temporal nodes
=======
>>>>>>> 5a684db6
    public void visit(UnaryTempFormula temporalFormula) {
        String newname = makename(temporalFormula);
        if (newname == null)
            return;
        String sub = make(temporalFormula.formula());
        switch (temporalFormula.op()) {
            case ALWAYS :
                file.printf("Formula %s=%s.always();%n", newname, sub);
                break;
            case EVENTUALLY :
                file.printf("Formula %s=%s.eventually();%n", newname, sub);
                break;
            case HISTORICALLY :
                file.printf("Formula %s=%s.historically();%n", newname, sub);
                break;
            case ONCE :
                file.printf("Formula %s=%s.once();%n", newname, sub);
                break;
            case BEFORE :
                file.printf("Formula %s=%s.previously();%n", newname, sub);
                break;
            case AFTER :
                file.printf("Formula %s=%s.after();%n", newname, sub);
                break;
            default :
                throw new RuntimeException("Unknown temporal kodkod operator \"" + temporalFormula.op() + "\" encountered");
        }
    }

    /** {@inheritDoc} */
    @Override
    public void visit(IntToExprCast x) {
        String newname = makename(x);
        if (newname == null)
            return;
        String sub = make(x.intExpr());
        switch (x.op()) {
            case INTCAST :
                file.printf("Expression %s=%s.toExpression();%n", newname, sub);
                break;
            case BITSETCAST :
                file.printf("Expression %s=%s.toBitset();%n", newname, sub);
                break;
            default :
                throw new RuntimeException("Unknown kodkod operator \"" + x.op() + "\" encountered");
        }
    }

    /** {@inheritDoc} */
    @Override
    public void visit(ExprToIntCast x) {
        String newname = makename(x);
        if (newname == null)
            return;
        String sub = make(x.expression());
        switch (x.op()) {
            case CARDINALITY :
                file.printf("IntExpression %s=%s.count();%n", newname, sub);
                break;
            case SUM :
                file.printf("IntExpression %s=%s.sum();%n", newname, sub);
                break;
            default :
                throw new RuntimeException("Unknown kodkod operator \"" + x.op() + "\" encountered");
        }
    }

    /** {@inheritDoc} */
    @Override
    public void visit(IntConstant x) {
        String newname = makename(x);
        if (newname == null)
            return;
        file.printf("IntExpression %s=IntConstant.constant(%d);%n", newname, x.value());
    }

    /** {@inheritDoc} */
    @Override
    public void visit(ConstantFormula x) {
        if (map.containsKey(x))
            return;
        String newname = (x.booleanValue() ? "Formula.TRUE" : "Formula.FALSE");
        map.put(x, newname);
    }

    /** {@inheritDoc} */
    @Override
    public void visit(ConstantExpression x) {
        if (map.containsKey(x))
            return;
        String newname = null;
        if (x == Expression.NONE)
            newname = "Expression.NONE";
        else if (x == Expression.UNIV)
            newname = "Expression.UNIV";
        else if (x == Expression.IDEN)
            newname = "Expression.IDEN";
        else if (x == Expression.INTS)
            newname = "Expression.INTS";
        else
            throw new RuntimeException("Unknown kodkod ConstantExpression \"" + x + "\" encountered");
        map.put(x, newname);
    }

    /** {@inheritDoc} */
    @Override
    public void visit(Variable x) {
        String newname = makename(x);
        if (newname == null)
            return;
        int a = x.arity();
        if (a == 1)
            file.printf("Variable %s=Variable.unary(\"%s\");%n", newname, x.name());
        else
            file.printf("Variable %s=Variable.nary(\"%s\",%d);%n", newname, x.name(), a);
    }

    /** {@inheritDoc} */
    @Override
    public void visit(Comprehension x) {
        String newname = makename(x);
        if (newname == null)
            return;
        String d = make(x.decls());
        String f = make(x.formula());
        file.printf("Expression %s=%s.comprehension(%s);%n", newname, f, d);
    }

    /** {@inheritDoc} */
    @Override
    public void visit(QuantifiedFormula x) {
        String newname = makename(x);
        if (newname == null)
            return;
        String d = make(x.decls());
        String f = make(x.formula());
        switch (x.quantifier()) {
            case ALL :
                file.printf("Formula %s=%s.forAll(%s);%n", newname, f, d);
                break;
            case SOME :
                file.printf("Formula %s=%s.forSome(%s);%n", newname, f, d);
                break;
            default :
                throw new RuntimeException("Unknown kodkod quantifier \"" + x.quantifier() + "\" encountered");
        }
    }

<<<<<<< HEAD
    //    /** {@inheritDoc} */ [HASLab]
    //    @Override
    //    public void visit(FixFormula x) {
    //        String newname = makename(x);
    //        if (newname == null)
    //            return;
    //        String f = make(x.formula());
    //        String c = make(x.condition());
    //        file.printf("Formula %s=%s.fix(%s);%n", newname, f, c);
    //    }

=======
>>>>>>> 5a684db6
    /** {@inheritDoc} */
    @Override
    public void visit(SumExpression x) {
        String newname = makename(x);
        if (newname == null)
            return;
        String d = make(x.decls());
        String f = make(x.intExpr());
        file.printf("IntExpression %s=%s.sum(%s);%n", newname, f, d);
    }

    /** {@inheritDoc} */
    @Override
    public void visit(MultiplicityFormula x) {
        String newname = makename(x);
        if (newname == null)
            return;
        String sub = make(x.expression());
        switch (x.multiplicity()) {
            case LONE :
                file.printf("Formula %s=%s.lone();%n", newname, sub);
                break;
            case ONE :
                file.printf("Formula %s=%s.one();%n", newname, sub);
                break;
            case SOME :
                file.printf("Formula %s=%s.some();%n", newname, sub);
                break;
            case NO :
                file.printf("Formula %s=%s.no();%n", newname, sub);
                break;
            default :
                throw new RuntimeException("Unknown kodkod multiplicity \"" + x.multiplicity() + "\" encountered");
        }
    }

    /** {@inheritDoc} */
    @Override
    public void visit(Decl x) {
        String newname = makename(x);
        if (newname == null)
            return;
        String v = make(x.variable());
        String e = make(x.expression());
        switch (x.multiplicity()) {
            case LONE :
                file.printf("Decls %s=%s.loneOf(%s);%n", newname, v, e);
                break;
            case ONE :
                file.printf("Decls %s=%s.oneOf(%s);%n", newname, v, e);
                break;
            case SOME :
                file.printf("Decls %s=%s.someOf(%s);%n", newname, v, e);
                break;
            case SET :
                file.printf("Decls %s=%s.setOf(%s);%n", newname, v, e);
                break;
            default :
                throw new RuntimeException("Unknown kodkod multiplicity \"" + x.multiplicity() + "\" encountered");
        }
    }

    /** {@inheritDoc} */
    @Override
    public void visit(Decls x) {
        String newname = makename(x);
        if (newname == null)
            return;
        for (Decl y : x) {
            y.accept(this);
        }
        boolean first = true;
        file.printf("Decls %s=", newname);
        for (Decl y : x) {
            String z = map.get(y);
            if (first) {
                file.printf("%s", z);
                first = false;
            } else
                file.printf(".and(%s)", z);
        }
        file.printf(";%n");
    }

    /** {@inheritDoc} */
    @Override
    public void visit(RelationPredicate x) {
        String newname = makename(x);
        if (newname == null)
            return;
        String rel = make(x.relation());
        switch (x.name()) {
            case TOTAL_ORDERING : {
                final RelationPredicate.TotalOrdering tp = (RelationPredicate.TotalOrdering) x;
                String o = make(tp.ordered());
                String f = make(tp.first());
                String l = make(tp.last());
                file.printf("Formula %s=%s.totalOrder(%s,%s,%s);%n", newname, rel, o, f, l);
                return;
            }
            case FUNCTION : {
                final RelationPredicate.Function tp = (RelationPredicate.Function) x;
                String domain = make(tp.domain());
                String range = make(tp.range());
                switch (((RelationPredicate.Function) x).targetMult()) {
                    case ONE :
                        file.printf("Formula %s=%s.function(%s,%s);%n", newname, rel, domain, range);
                        return;
                    case LONE :
                        file.printf("Formula %s=%s.partialFunction(%s,%s);%n", newname, rel, domain, range);
                        return;
                    default :
                        throw new RuntimeException("Illegal multiplicity encountered in RelationPredicate.Function");
                }
            }
            case ACYCLIC : {
                file.printf("Formula %s=%s.acyclic();%n", newname, rel);
                return;
            }
        }
        throw new RuntimeException("Unknown RelationPredicate \"" + x + "\" encountered");
    }

    /** {@inheritDoc} */
    @Override
    public void visit(NaryExpression x) {
        String newname = makename(x);
        if (newname == null)
            return;
        String[] list = new String[x.size()];
        for (int i = 0; i < list.length; i++)
            list[i] = make(x.child(i));
        file.printf("Expression %s=Expression.compose(ExprOperator.", newname);
        switch (x.op()) {
            case INTERSECTION :
                file.print("INTERSECTION");
                break;
            case OVERRIDE :
                file.print("OVERRIDE");
                break;
            case PRODUCT :
                file.print("PRODUCT");
                break;
            case UNION :
                file.print("UNION");
                break;
            default :
                throw new RuntimeException("Unknown kodkod operator \"" + x.op() + "\" encountered");
        }
        for (int i = 0; i < list.length; i++)
            file.printf(", %s", list[i]);
        file.printf(");%n");
    }

    /** {@inheritDoc} */
    @Override
    public void visit(NaryIntExpression x) {
        String newname = makename(x);
        if (newname == null)
            return;
        String[] list = new String[x.size()];
        for (int i = 0; i < list.length; i++)
            list[i] = make(x.child(i));
        file.printf("IntExpression %s=IntExpression.compose(IntOperator.", newname);
        switch (x.op()) {
            case PLUS :
                file.print("PLUS");
                break;
            case MULTIPLY :
                file.print("MULTIPLY");
                break;
            case AND :
                file.print("AND");
                break;
            case OR :
                file.print("OR");
                break;
            default :
                throw new RuntimeException("Unknown kodkod operator \"" + x.op() + "\" encountered");
        }
        for (int i = 0; i < list.length; i++)
            file.printf(", %s", list[i]);
        file.printf(");%n");
    }

    /** {@inheritDoc} */
    @Override
    public void visit(NaryFormula x) {
        String newname = makename(x);
        if (newname == null)
            return;
        String[] list = new String[x.size()];
        for (int i = 0; i < list.length; i++)
            list[i] = make(x.child(i));
        file.printf("Formula %s=Formula.compose(FormulaOperator.", newname);
        switch (x.op()) {
            case AND :
                file.print("AND");
                break;
            case OR :
                file.print("OR");
                break;
            default :
                throw new RuntimeException("Unknown kodkod operator \"" + x.op() + "\" encountered");
        }
        for (int i = 0; i < list.length; i++)
            file.printf(", %s", list[i]);
        file.printf(");%n");
    }
}<|MERGE_RESOLUTION|>--- conflicted
+++ resolved
@@ -37,10 +37,6 @@
 import kodkod.ast.Decls;
 import kodkod.ast.ExprToIntCast;
 import kodkod.ast.Expression;
-<<<<<<< HEAD
-//import kodkod.ast.FixFormula;
-=======
->>>>>>> 5a684db6
 import kodkod.ast.Formula;
 import kodkod.ast.IfExpression;
 import kodkod.ast.IfIntExpression;
@@ -80,11 +76,7 @@
  * Requirements: atoms must be String objects (since we cannot possibly output a
  * Java source code that can re-generate arbitrary Java objects).
  *
-<<<<<<< HEAD
- * @modified: Nuno Macedo // [HASLab] electrum-temporal, electrum-unbounded
-=======
  * @modified [electrum] added temporal nodes and solving parameters
->>>>>>> 5a684db6
  */
 
 public final class TranslateKodkodToJava implements VoidVisitor {
@@ -132,10 +124,6 @@
             }
 
             @Override
-<<<<<<< HEAD
-            // [HASLab] temporal nodes
-=======
->>>>>>> 5a684db6
             public Integer visit(UnaryTempFormula x) {
                 return 1 + x.formula().accept(this);
             }
@@ -161,10 +149,6 @@
             }
 
             @Override
-<<<<<<< HEAD
-            // [HASLab] temporal nodes
-=======
->>>>>>> 5a684db6
             public Integer visit(TempExpression x) {
                 return 1 + x.expression().accept(this);
             }
@@ -195,10 +179,6 @@
             }
 
             @Override
-<<<<<<< HEAD
-            // [HASLab] temporal nodes
-=======
->>>>>>> 5a684db6
             public Integer visit(BinaryTempFormula x) {
                 return 1 + max(x.left().accept(this), x.right().accept(this));
             }
@@ -233,14 +213,6 @@
                 return 1 + max(x.decls().accept(this), x.formula().accept(this));
             }
 
-<<<<<<< HEAD
-            //            @Override // [HASLab]
-            //            public Integer visit(FixFormula x) {
-            //                return 1 + max(x.condition().accept(this), x.formula().accept(this));
-            //            }
-
-=======
->>>>>>> 5a684db6
             @Override
             public Integer visit(Comprehension x) {
                 return 1 + max(x.decls().accept(this), x.formula().accept(this));
@@ -328,18 +300,10 @@
      * @param mintrace - the minimum trace length
      * @param maxtrace - the maximum trace length
      */
-<<<<<<< HEAD
-    // [HASLab]
-    public static String convert(Formula formula, int bitwidth, Iterable<String> atoms, Bounds bounds, Map<Object,String> atomMap, int mintrace, int maxtrace) {
-        StringWriter string = new StringWriter();
-        PrintWriter file = new PrintWriter(string);
-        new TranslateKodkodToJava(file, formula, bitwidth, atoms, bounds, atomMap, mintrace, maxtrace); // [HASLab]
-=======
     public static String convert(Formula formula, int bitwidth, Iterable<String> atoms, PardinusBounds bounds, Map<Object,String> atomMap, int mintrace, int maxtrace) {
         StringWriter string = new StringWriter();
         PrintWriter file = new PrintWriter(string);
         new TranslateKodkodToJava(file, formula, bitwidth, atoms, bounds, atomMap, mintrace, maxtrace);
->>>>>>> 5a684db6
         if (file.checkError()) {
             return ""; // shouldn't happen
         } else {
@@ -377,12 +341,7 @@
      * Constructor is private, so that the only way to access this class is via the
      * static convert() method.
      */
-<<<<<<< HEAD
-    // [HASLab]
-    private TranslateKodkodToJava(PrintWriter pw, Formula x, int bitwidth, Iterable<String> atoms, Bounds bounds, Map<Object,String> atomMap, int mintrace, int maxtrace) {
-=======
     private TranslateKodkodToJava(PrintWriter pw, Formula x, int bitwidth, Iterable<String> atoms, PardinusBounds bounds, Map<Object,String> atomMap, int mintrace, int maxtrace) {
->>>>>>> 5a684db6
         file = pw;
         file.printf("import java.util.Arrays;%n");
         file.printf("import java.util.List;%n");
@@ -477,27 +436,16 @@
         }
         file.printf("%n");
         String result = make(x);
-<<<<<<< HEAD
-        file.printf("%nExtendedOptions opt = new ExtendedOptions();"); // [HASLab]
-=======
         file.printf("%nExtendedOptions opt = new ExtendedOptions();");
->>>>>>> 5a684db6
         file.printf("%nopt.setSolver(SATFactory.DefaultSAT4J);");
         file.printf("%nopt.setBitwidth(%d);", bitwidth != 0 ? bitwidth : 1);
         file.printf("%nopt.setIntEncoding(Options.IntEncoding.TWOSCOMPLEMENT);");
         file.printf("%nopt.setSymmetryBreaking(20);");
         file.printf("%nopt.setSkolemDepth(0);");
-<<<<<<< HEAD
-        file.printf("%nopt.setMinTraceLength(%d);", mintrace); // [HASLab]
-        file.printf("%nopt.setMaxTraceLength(%d);", maxtrace); // [HASLab]
-        file.printf("%nopt.setRunUnbounded(%b);", maxtrace == Integer.MAX_VALUE); // [HASLab]
-        file.printf("%nPardinusSolver solver = new PardinusSolver(opt);"); // [HASLab]
-=======
         file.printf("%nopt.setMinTraceLength(%d);", mintrace);
         file.printf("%nopt.setMaxTraceLength(%d);", maxtrace);
         file.printf("%nopt.setRunUnbounded(%b);", maxtrace == Integer.MAX_VALUE);
         file.printf("%nPardinusSolver solver = new PardinusSolver(opt);");
->>>>>>> 5a684db6
         file.printf("%nSystem.out.println(\"Solving...\");");
         file.printf("%nSystem.out.flush();");
         file.printf("%nSolution sol = solver.solve(%s,bounds);", result);
@@ -663,10 +611,6 @@
     }
 
     /** {@inheritDoc} */
-<<<<<<< HEAD
-    // [HASLab] temporal nodes
-=======
->>>>>>> 5a684db6
     public void visit(BinaryTempFormula temporalFormula) {
         String newname = makename(temporalFormula);
         if (newname == null)
@@ -786,10 +730,6 @@
     }
 
     /** {@inheritDoc} */
-<<<<<<< HEAD
-    // [HASLab] temporal nodes
-=======
->>>>>>> 5a684db6
     public void visit(TempExpression temporalExpr) {
         String newname = makename(temporalExpr);
         if (newname == null)
@@ -839,10 +779,6 @@
     }
 
     /** {@inheritDoc} */
-<<<<<<< HEAD
-    // [HASLab] temporal nodes
-=======
->>>>>>> 5a684db6
     public void visit(UnaryTempFormula temporalFormula) {
         String newname = makename(temporalFormula);
         if (newname == null)
@@ -991,20 +927,6 @@
         }
     }
 
-<<<<<<< HEAD
-    //    /** {@inheritDoc} */ [HASLab]
-    //    @Override
-    //    public void visit(FixFormula x) {
-    //        String newname = makename(x);
-    //        if (newname == null)
-    //            return;
-    //        String f = make(x.formula());
-    //        String c = make(x.condition());
-    //        file.printf("Formula %s=%s.fix(%s);%n", newname, f, c);
-    //    }
-
-=======
->>>>>>> 5a684db6
     /** {@inheritDoc} */
     @Override
     public void visit(SumExpression x) {
