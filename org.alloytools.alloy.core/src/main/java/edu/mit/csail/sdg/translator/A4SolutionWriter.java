--- conflicted
+++ resolved
@@ -105,11 +105,7 @@
             while (true) {
                 A4TupleSet ts = (A4TupleSet) (sol.eval(expr.minus(sum), state)); // [HASLab]
                 int n = ts.size();
-<<<<<<< HEAD
                 if (n <= 0 || expr instanceof ExprVar) // [HASLab] temporary fix for skolem variables than may not exist in all states, will still be printed
-=======
-                if (n <= 0)
->>>>>>> 7496cbe2
                     break;
                 if (lastSize > 0 && lastSize <= n)
                     throw new ErrorFatal("An internal error occurred in the evaluator.");
