--- conflicted
+++ resolved
@@ -41,47 +41,42 @@
 /**
  * Mutable; represents a signature.
  *
-<<<<<<< HEAD
- * @modified Eduardo Pessoa, Nuno Macedo // [HASLab] electrum-temporal
-=======
  * @modified [electrum] support the creation of variable/mutable sigs and
  *           fields; constructors adapted accordingly, as are the creation of
  *           Decl objects (in this case only those of tricky fields are ever
  *           variable, the ones arising from parsed field declarations)
->>>>>>> 5a684db6
  */
 public abstract class Sig extends Expr implements Clause {
 
     /** The built-in "univ" signature. */
-<<<<<<< HEAD
-    public static final PrimSig UNIV   = new PrimSig("univ", null, null, false, false); // [HASLab]
+    public static final PrimSig UNIV   = new PrimSig("univ", null, null, false, false);
 
     /** The built-in "Int" signature. */
-    public static final PrimSig SIGINT = new PrimSig("Int", Pos.UNKNOWN, UNIV, false, false); // [HASLab]
+    public static final PrimSig SIGINT = new PrimSig("Int", Pos.UNKNOWN, UNIV, false, false);
 
     /** The built-in "seq/Int" signature. */
-    public static final PrimSig SEQIDX = new PrimSig("seq/Int", Pos.UNKNOWN, SIGINT, false, true); // [HASLab]
+    public static final PrimSig SEQIDX = new PrimSig("seq/Int", Pos.UNKNOWN, SIGINT, false, true);
 
     /** The built-in "String" signature. */
-    public static final PrimSig STRING = new PrimSig("String", Pos.UNKNOWN, UNIV, false, true); // [HASLab]
+    public static final PrimSig STRING = new PrimSig("String", Pos.UNKNOWN, UNIV, false, true);
 
     /** The built-in "none" signature. */
-    public static final PrimSig NONE   = new PrimSig("none", null, null, false, false); // [HASLab]
-=======
-    public static final PrimSig UNIV   = new PrimSig("univ", null, true, false);
-
-    /** The built-in "Int" signature. */
-    public static final PrimSig SIGINT = new PrimSig("Int", UNIV, false, false);
-
-    /** The built-in "seq/Int" signature. */
-    public static final PrimSig SEQIDX = new PrimSig("seq/Int", SIGINT, false, true);
-
-    /** The built-in "String" signature. */
-    public static final PrimSig STRING = new PrimSig("String", UNIV, false, true);
-
-    /** The built-in "none" signature. */
-    public static final PrimSig NONE   = new PrimSig("none", null, false, false);
->>>>>>> 5a684db6
+    public static final PrimSig NONE   = new PrimSig("none", null, null, false, false);
+    
+    // /** The built-in "univ" signature. */
+    // public static final PrimSig UNIV   = new PrimSig("univ", null, true, false);
+
+    // /** The built-in "Int" signature. */
+    // public static final PrimSig SIGINT = new PrimSig("Int", UNIV, false, false);
+
+    // /** The built-in "seq/Int" signature. */
+    // public static final PrimSig SEQIDX = new PrimSig("seq/Int", SIGINT, false, true);
+
+    // /** The built-in "String" signature. */
+    // public static final PrimSig STRING = new PrimSig("String", UNIV, false, true);
+
+    // /** The built-in "none" signature. */
+    // public static final PrimSig NONE   = new PrimSig("none", null, false, false);
 
     /** The built-in "none" signature. */
     public static final PrimSig GHOST  = mkGhostSig();
@@ -248,8 +243,6 @@
     /**
      * Nonnull if this sig is variable.
      */
-<<<<<<< HEAD
-    // [HASLab]
     public final Pos             isVariable;
 
     /**
@@ -258,11 +251,6 @@
     public final Pos            labelPos;
 
     /**
-=======
-    public final Pos             isVariable;
-
-    /**
->>>>>>> 5a684db6
      * The label for this sig; this name does not need to be unique.
      */
     public final String          label;
@@ -287,19 +275,11 @@
     }
 
     /** Constructs a new builtin PrimSig. */
-<<<<<<< HEAD
-    // [HASLab]
-=======
->>>>>>> 5a684db6
     private Sig(String label, boolean var) {
         super(Pos.UNKNOWN, null);
         Expr oneof = ExprUnary.Op.ONEOF.make(null, this);
         ExprVar v = ExprVar.make(null, "this", oneof.type);
-<<<<<<< HEAD
-        this.decl = new Decl(null, null, null, null, Util.asList(v), oneof); // [HASLab]
-=======
         this.decl = new Decl(null, null, null, null, Util.asList(v), oneof);
->>>>>>> 5a684db6
         this.builtin = true;
         this.isAbstract = null;
         this.isLone = null;
@@ -311,12 +291,8 @@
         this.isPrivate = null;
         this.isMeta = null;
         this.isEnum = null;
-<<<<<<< HEAD
-        this.isVariable = var ? Pos.UNKNOWN : null; // [HASLab]
+        this.isVariable = var ? Pos.UNKNOWN : null;
         this.labelPos = null;
-=======
-        this.isVariable = var ? Pos.UNKNOWN : null;
->>>>>>> 5a684db6
         this.attributes = ConstList.make();
     }
 
@@ -326,15 +302,9 @@
         this.attributes = Util.asList(attributes);
         Expr oneof = ExprUnary.Op.ONEOF.make(null, this);
         ExprVar v = ExprVar.make(null, "this", oneof.type);
-<<<<<<< HEAD
-        this.decl = new Decl(null, null, null, null, Util.asList(v), oneof); // [HASLab]
-        Pos isAbstract = null, isLone = null, isOne = null, isSome = null, isSubsig = null, isSubset = null,
-                        isPrivate = null, isMeta = null, isEnum = null, isVariable = null; // [HASLab]
-=======
         this.decl = new Decl(null, null, null, null, Util.asList(v), oneof);
         Pos isAbstract = null, isLone = null, isOne = null, isSome = null, isSubsig = null, isSubset = null,
                         isPrivate = null, isMeta = null, isEnum = null, isVariable = null;
->>>>>>> 5a684db6
         for (Attr a : attributes)
             if (a != null)
                 switch (a.type) {
@@ -365,11 +335,7 @@
                     case SUBSIG :
                         isSubsig = a.pos.merge(isSubsig);
                         break;
-<<<<<<< HEAD
-                    case VARIABLE : // [HASLab]
-=======
                     case VARIABLE :
->>>>>>> 5a684db6
                         isVariable = a.pos.merge(isVariable);
                         break;
                     default :
@@ -384,11 +350,7 @@
         this.isSome = isSome;
         this.isSubset = isSubset;
         this.isSubsig = isSubsig;
-<<<<<<< HEAD
-        this.isVariable = isVariable; // [HASLab]
-=======
         this.isVariable = isVariable;
->>>>>>> 5a684db6
         this.label = label;
         this.builtin = false;
         this.labelPos = labelPos;
@@ -556,14 +518,8 @@
         }
 
         /** Constructs a builtin PrimSig. */
-<<<<<<< HEAD
-        // [HASLab]
         private PrimSig(String label, Pos parentRefPos, PrimSig parent, boolean var, boolean add) {
-            super(label, var); // [HASLab]
-=======
-        private PrimSig(String label, PrimSig parent, boolean var, boolean add) {
             super(label, var);
->>>>>>> 5a684db6
             this.parent = parent;
             assert parent == null ? parentRefPos == null : parentRefPos != null;
             this.parentRefPos =  parentRefPos ;
@@ -804,10 +760,6 @@
         public final Pos     isMeta;
 
         /** Nonnull if this field is variable. */
-<<<<<<< HEAD
-        // [HASLab]
-=======
->>>>>>> 5a684db6
         public final Pos     isVariable;
 
         /** True if this is a defined field. */
@@ -824,12 +776,7 @@
         }
 
         /** Constructs a new Field object. */
-<<<<<<< HEAD
-        // [HASLab] extended with variable attribute
         private Field(Pos pos, Pos isPrivate, Pos isMeta, Pos disjoint, Pos disjoint2, Pos isVar, Sig sig, Pos labelPos, String label, Expr bound) throws Err {
-=======
-        private Field(Pos pos, Pos isPrivate, Pos isMeta, Pos disjoint, Pos disjoint2, Pos isVar, Sig sig, String label, Expr bound) throws Err {
->>>>>>> 5a684db6
             super(pos, label, sig.type.product(bound.type));
             this.defined = bound.mult() == ExprUnary.Op.EXACTLYOF;
             if (sig.builtin)
@@ -842,11 +789,7 @@
                 throw new ErrorType(pos, "Cannot bind field " + label + " to the empty set or empty relation.");
             this.isPrivate = (isPrivate != null ? isPrivate : sig.isPrivate);
             this.isMeta = (isMeta != null ? isMeta : sig.isMeta);
-<<<<<<< HEAD
-            this.isVariable = isVar; // [HASLab]
-=======
             this.isVariable = isVar;
->>>>>>> 5a684db6
             this.sig = sig;
             this.labelPos = labelPos;
         }
@@ -969,13 +912,8 @@
                                                          // multiplicity
                                                          // symbol, we assume
                                                          // it's oneOf
-<<<<<<< HEAD
-        final Field f = new Field(null, null, null, null, null, null, this, null, label, bound); // [HASLab]
-        final Decl d = new Decl(null, null, null, null, Arrays.asList(f), bound); // [HASLab]
-=======
-        final Field f = new Field(null, null, null, null, null, null, this, label, bound);
+        final Field f = new Field(null, null, null, null, null, null, this, null, label, bound);
         final Decl d = new Decl(null, null, null, null, Arrays.asList(f), bound);
->>>>>>> 5a684db6
         f.decl = d;
         fields.add(d);
         realFields.add(f);
@@ -1004,12 +942,7 @@
      * @throws ErrorType if the bound is not fully typechecked or is not a
      *             set/relation
      */
-<<<<<<< HEAD
-    // [HASLab] extended with variable attribute
     public final Field[] addTrickyField(Pos pos, Pos isPrivate, Pos isDisjoint, Pos isDisjoint2, Pos isMeta, Pos isVar, List<? extends ExprHasName> labels, Expr bound) throws Err {
-=======
-    public final Field[] addTrickyField(Pos pos, Pos isPrivate, Pos isDisjoint, Pos isDisjoint2, Pos isMeta, Pos isVar, String[] labels, Expr bound) throws Err {
->>>>>>> 5a684db6
         bound = bound.typecheck_as_set();
         if (bound.ambiguous)
             bound = bound.resolve_as_set(null);
@@ -1020,13 +953,8 @@
                                                          // it's oneOf
         final Field[] f = new Field[labels.size()];
         for (int i = 0; i < f.length; i++)
-<<<<<<< HEAD
-            f[i] = new Field(pos, isPrivate, isMeta, isDisjoint, isDisjoint2, isVar, this, labels.get(i).pos, labels.get(i).label, bound); // [HASLab]
-        final Decl d = new Decl(isPrivate, isDisjoint, isDisjoint2, isVar, Arrays.asList(f), bound); // [HASLab]
-=======
-            f[i] = new Field(pos, isPrivate, isMeta, isDisjoint, isDisjoint2, isVar, this, labels[i], bound);
+            f[i] = new Field(pos, isPrivate, isMeta, isDisjoint, isDisjoint2, isVar, this, labels.get(i).pos, labels.get(i).label, bound);
         final Decl d = new Decl(isPrivate, isDisjoint, isDisjoint2, isVar, Arrays.asList(f), bound);
->>>>>>> 5a684db6
         for (int i = 0; i < f.length; i++) {
             f[i].decl = d;
             realFields.add(f[i]);
@@ -1064,13 +992,8 @@
             bound = bound.resolve_as_set(null);
         if (bound.mult() != ExprUnary.Op.EXACTLYOF)
             bound = ExprUnary.Op.EXACTLYOF.make(null, bound);
-<<<<<<< HEAD
-        final Field f = new Field(pos, isPrivate, isMeta, null, null, null, this, null, label, bound); // [HASLab]
-        final Decl d = new Decl(null, null, null, null, Arrays.asList(f), bound); // [HASLab]
-=======
-        final Field f = new Field(pos, isPrivate, isMeta, null, null, null, this, label, bound);
+        final Field f = new Field(pos, isPrivate, isMeta, null, null, null, this, null, label, bound);
         final Decl d = new Decl(null, null, null, null, Arrays.asList(f), bound);
->>>>>>> 5a684db6
         f.decl = d;
         fields.add(d);
         realFields.add(f);
