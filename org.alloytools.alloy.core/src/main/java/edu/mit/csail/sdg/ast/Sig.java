--- conflicted
+++ resolved
@@ -36,29 +36,8 @@
 import edu.mit.csail.sdg.alloy4.Util;
 import edu.mit.csail.sdg.alloy4.Version;
 import edu.mit.csail.sdg.ast.Attr.AttrType;
-
-<<<<<<< HEAD
 import org.alloytools.util.table.Table;
 
-/** Mutable; represents a signature. */
-
-public abstract class Sig extends Expr implements Clause {
-
-    /** The built-in "univ" signature. */
-    public static final PrimSig UNIV   = new PrimSig("univ", null, null, false);
-
-    /** The built-in "Int" signature. */
-    public static final PrimSig SIGINT = new PrimSig("Int", Pos.UNKNOWN, UNIV, false);
-
-    /** The built-in "seq/Int" signature. */
-    public static final PrimSig SEQIDX = new PrimSig("seq/Int", Pos.UNKNOWN, SIGINT, true);
-
-    /** The built-in "String" signature. */
-    public static final PrimSig STRING = new PrimSig("String", Pos.UNKNOWN, UNIV, true);
-
-    /** The built-in "none" signature. */
-    public static final PrimSig NONE   = new PrimSig("none", null, null, false);
-=======
 /**
  * Mutable; represents a signature.
  *
@@ -80,7 +59,6 @@
 
     /** The built-in "none" signature. */
     public static final PrimSig NONE   = new PrimSig("none", null, null, false, false); // [HASLab]
->>>>>>> ea8dca1e
 
     /** The built-in "none" signature. */
     public static final PrimSig GHOST  = mkGhostSig();
@@ -245,11 +223,6 @@
     public final Pos             isMeta;
 
     /**
-<<<<<<< HEAD
-     * The position of the sig label
-     */
-    public final Pos labelPos;
-=======
      * Nonnull if this sig is variable.
      */
     // [HASLab]
@@ -259,7 +232,6 @@
      * The position of the sig label
      */
     public final Pos            labelPos;
->>>>>>> ea8dca1e
 
     /**
      * The label for this sig; this name does not need to be unique.
@@ -303,10 +275,7 @@
         this.isPrivate = null;
         this.isMeta = null;
         this.isEnum = null;
-<<<<<<< HEAD
-=======
         this.isVariable = var ? Pos.UNKNOWN : null; // [HASLab]
->>>>>>> ea8dca1e
         this.labelPos = null;
         this.attributes = ConstList.make();
     }
@@ -533,14 +502,9 @@
         }
 
         /** Constructs a builtin PrimSig. */
-<<<<<<< HEAD
-        private PrimSig(String label, Pos parentRefPos, PrimSig parent, boolean add) {
-            super(label);
-=======
         // [HASLab]
         private PrimSig(String label, Pos parentRefPos, PrimSig parent, boolean var, boolean add) {
             super(label, var); // [HASLab]
->>>>>>> ea8dca1e
             this.parent = parent;
             assert parent == null ? parentRefPos == null : parentRefPos != null;
             this.parentRefPos =  parentRefPos ;
@@ -790,11 +754,7 @@
         /** The declaration that this field came from. */
         private Decl         decl;
 
-<<<<<<< HEAD
-        public final Pos labelPos;
-=======
         public final Pos     labelPos;
->>>>>>> ea8dca1e
 
         /** Return the declaration that this field came from. */
         public Decl decl() {
@@ -802,12 +762,8 @@
         }
 
         /** Constructs a new Field object. */
-<<<<<<< HEAD
-        private Field(Pos pos, Pos isPrivate, Pos isMeta, Pos disjoint, Pos disjoint2, Sig sig, Pos labelPos, String label, Expr bound) throws Err {
-=======
         // [HASLab] extended with variable attribute
         private Field(Pos pos, Pos isPrivate, Pos isMeta, Pos disjoint, Pos disjoint2, Pos isVar, Sig sig, Pos labelPos, String label, Expr bound) throws Err {
->>>>>>> ea8dca1e
             super(pos, label, sig.type.product(bound.type));
             this.defined = bound.mult() == ExprUnary.Op.EXACTLYOF;
             if (sig.builtin)
@@ -943,13 +899,8 @@
                                                          // multiplicity
                                                          // symbol, we assume
                                                          // it's oneOf
-<<<<<<< HEAD
-        final Field f = new Field(null, null, null, null, null, this, null, label, bound);
-        final Decl d = new Decl(null, null, null, Arrays.asList(f), bound);
-=======
         final Field f = new Field(null, null, null, null, null, null, this, null, label, bound); // [HASLab]
         final Decl d = new Decl(null, null, null, null, Arrays.asList(f), bound); // [HASLab]
->>>>>>> ea8dca1e
         f.decl = d;
         fields.add(d);
         realFields.add(f);
@@ -977,12 +928,8 @@
      * @throws ErrorType if the bound is not fully typechecked or is not a
      *             set/relation
      */
-<<<<<<< HEAD
-    public final Field[] addTrickyField(Pos pos, Pos isPrivate, Pos isDisjoint, Pos isDisjoint2, Pos isMeta, List<? extends ExprHasName> labels, Expr bound) throws Err {
-=======
     // [HASLab] extended with variable attribute
     public final Field[] addTrickyField(Pos pos, Pos isPrivate, Pos isDisjoint, Pos isDisjoint2, Pos isMeta, Pos isVar, List<? extends ExprHasName> labels, Expr bound) throws Err {
->>>>>>> ea8dca1e
         bound = bound.typecheck_as_set();
         if (bound.ambiguous)
             bound = bound.resolve_as_set(null);
@@ -993,13 +940,8 @@
                                                          // it's oneOf
         final Field[] f = new Field[labels.size()];
         for (int i = 0; i < f.length; i++)
-<<<<<<< HEAD
-            f[i] = new Field(pos, isPrivate, isMeta, isDisjoint, isDisjoint2, this, labels.get(i).pos, labels.get(i).label, bound);
-        final Decl d = new Decl(isPrivate, isDisjoint, isDisjoint2, Arrays.asList(f), bound);
-=======
             f[i] = new Field(pos, isPrivate, isMeta, isDisjoint, isDisjoint2, isVar, this, labels.get(i).pos, labels.get(i).label, bound); // [HASLab]
         final Decl d = new Decl(isPrivate, isDisjoint, isDisjoint2, isVar, Arrays.asList(f), bound); // [HASLab]
->>>>>>> ea8dca1e
         for (int i = 0; i < f.length; i++) {
             f[i].decl = d;
             realFields.add(f[i]);
@@ -1037,13 +979,8 @@
             bound = bound.resolve_as_set(null);
         if (bound.mult() != ExprUnary.Op.EXACTLYOF)
             bound = ExprUnary.Op.EXACTLYOF.make(null, bound);
-<<<<<<< HEAD
-        final Field f = new Field(pos, isPrivate, isMeta, null, null, this, null, label, bound);
-        final Decl d = new Decl(null, null, null, Arrays.asList(f), bound);
-=======
         final Field f = new Field(pos, isPrivate, isMeta, null, null, null, this, null, label, bound); // [HASLab]
         final Decl d = new Decl(null, null, null, null, Arrays.asList(f), bound); // [HASLab]
->>>>>>> ea8dca1e
         f.decl = d;
         fields.add(d);
         realFields.add(f);
