--- conflicted
+++ resolved
@@ -49,9 +49,6 @@
  * Immutable; this class assigns each sig and field to some Kodkod relation or
  * expression, then set the bounds.
  *
-<<<<<<< HEAD
- * @modified: Nuno Macedo, Eduardo Pessoa // [HASLab] electrum-temporal
-=======
  * @modified [electrum] adapted the constraints to enforce the sig hierarchy to
  *           the temporal context; most relevant: one and lone multiplicities
  *           are enforced state-wise (but the atom may change between state);
@@ -62,7 +59,6 @@
  *           mutable sigs changes over time it is not possible to quantify over
  *           their hull (the set of all atoms in all states), so the static
  *           kodkod univ is used when needed;
->>>>>>> 5a684db6
  */
 
 final class BoundsComputer {
@@ -155,11 +151,7 @@
         // them
         Expression sum = null;
         boolean all_static = true;
-<<<<<<< HEAD
-        Formula f = null;
-=======
         List<Formula> extra_fs = new ArrayList<Formula>();
->>>>>>> 5a684db6
         Variable v = Variable.unary("v");
         for (PrimSig child : sig.children()) {
             if (child.isVariable != null)
@@ -170,15 +162,6 @@
                 continue;
             }
             // subsigs are disjoint
-<<<<<<< HEAD
-            if (!all_static) { // [HASLab] disjointness when variable sigs
-                Expression c = sol.a2k(child);
-                // eventually v in sig => always v not in parent - sig
-                Formula ff = (v.in(c).eventually()).implies(((v.in(sum)).not().always()));
-                f = f == null ? ff : f.and(ff);
-            } else {
-                sol.addFormula(sum.intersection(childexpr).no(), child.isSubsig); // [HASLab]
-=======
             if (!all_static) { // [electrum] disjointness when some variable sig
                 Expression c = sol.a2k(child);
                 // eventually v in sig => always v not in parent - sig
@@ -186,20 +169,14 @@
                 extra_fs.add(ff);
             } else {
                 sol.addFormula(sum.intersection(childexpr).no(), child.isSubsig);
->>>>>>> 5a684db6
             }
             sum = sum.union(childexpr);
         }
         TupleSet lower = lb.get(sig).clone(), upper = ub.get(sig).clone();
-        Relation rem = null;
         if (sum == null) {
             // If sig doesn't have children, then sig should make a fresh
             // relation for itself
-<<<<<<< HEAD
-            sum = sol.addRel(sig.label, lower, upper, sig.isVariable != null); // [HASLab]
-=======
             sum = sol.addRel(sig.label, lower, upper, sig.isVariable != null);
->>>>>>> 5a684db6
         } else if (sig.isAbstract == null) {
             // If sig has children, and sig is not abstract, then create a new
             // relation to act as the remainder.
@@ -215,19 +192,6 @@
                 lower.removeAll(childTS);
                 upper.removeAll(childTS);
             }
-<<<<<<< HEAD
-            rem = sol.addRel(sig.label + "_remainder", lower, upper, sig.isVariable != null);
-            // [HASLab] disjointness when variable sigs
-            if (!all_static) {
-                Formula ff = (v.in(sum).eventually()).implies(((v.in(rem)).not().always()));
-                f = f == null ? ff : f.and(ff);
-            }
-            sum = sum.union(rem);
-        }
-        if (f != null) // [HASLab] disjointness when variable sigs
-            sol.addFormula(f.forAll(v.oneOf(Expression.UNIV)), sig.pos); // always all v : parent | f
-        if (sig.isVariable == null && f != null) // [HASLab]
-=======
             Relation rem = sol.addRel(sig.label + "_remainder", lower, upper, sig.isVariable != null);
             if (!all_static) { // [electrum] disjointness when some variable sig
                 // eventually v in sig-rem => always v not in rem
@@ -241,7 +205,6 @@
             sol.addFormula(Formula.and(extra_fs).forAll(v.oneOf(Expression.UNIV)), sig.pos);
         }
         if (sig.isVariable == null && !extra_fs.isEmpty()) // [electrum] when the static top relation is omitted 
->>>>>>> 5a684db6
             sol.addFormula((sum.prime().eq(sum)).always(), sig.isVariable);
         sol.addSig(sig, sum);
         return sum;
@@ -258,11 +221,7 @@
             return sum;
         // Recursively form the union of all parent expressions
         TupleSet ts = factory.noneOf(1);
-<<<<<<< HEAD
-        boolean hasVarParent = false; // [HASLab]
-=======
         boolean hasVarParent = false;
->>>>>>> 5a684db6
         for (Sig parent : sig.parents) {
             if (parent.isVariable != null)
                 hasVarParent = true;
@@ -280,19 +239,11 @@
         }
         // Allocate a relation for this subset sig, then bound it
         rep.bound("Sig " + sig + " in " + ts + "\n");
-<<<<<<< HEAD
-        Relation r = sol.addRel(sig.label, null, ts, sig.isVariable != null); // [HASLab]
-        sol.addSig(sig, r);
-        // Add a constraint that it is INDEED a subset of the union of its
-        // parents
-        if (sig.isVariable != null || hasVarParent) // [HASLab]
-=======
         Relation r = sol.addRel(sig.label, null, ts, sig.isVariable != null);
         sol.addSig(sig, r);
         // Add a constraint that it is INDEED a subset of the union of its
         // parents
         if (sig.isVariable != null || hasVarParent)
->>>>>>> 5a684db6
             sol.addFormula(r.in(sum).always(), sig.isSubset);
         else
             sol.addFormula(r.in(sum), sig.isSubset);
@@ -309,11 +260,7 @@
         Expression a = sol.a2k(sig);
         if (n <= 0)
             return a.no();
-<<<<<<< HEAD
-        if (n == 1 && sig.isVariable == null) // [HASLab]
-=======
         if (n == 1 && sig.isVariable == null) // [electrum] mutable sigs are never exact
->>>>>>> 5a684db6
             return exact ? a.one() : a.lone();
         Formula f = exact ? Formula.TRUE : null;
         Decls d = null;
@@ -321,11 +268,7 @@
         while (n > 0) {
             n--;
             Variable v = Variable.unary("v" + Integer.toString(TranslateAlloyToKodkod.cnt++));
-<<<<<<< HEAD
-            kodkod.ast.Decl dd = v.oneOf(sig.isVariable == null ? a : Expression.UNIV); // [HASLab]
-=======
             kodkod.ast.Decl dd = v.oneOf(sig.isVariable == null ? a : Expression.UNIV); // [electrum] if mutable, quantify over static univ
->>>>>>> 5a684db6
             if (d == null)
                 d = dd;
             else
@@ -342,13 +285,8 @@
             return sum.eq(a).and(f).forSome(d);
         else if (sig.isVariable == null)
             return a.no().or(sum.eq(a).forSome(d));
-<<<<<<< HEAD
-        else
-            return Expression.UNIV.no().or(a.in(sum).always().forSome(d)); // [HASLab]
-=======
         else  // [electrum] if mutable, quantify over static univ
             return Expression.UNIV.no().or(a.in(sum).always().forSome(d));
->>>>>>> 5a684db6
     }
 
     // ==============================================================================================================//
@@ -477,24 +415,15 @@
                 }
                 if (firstTS.size() != (n > 0 ? 1 : 0) || nextTS.size() != n - 1)
                     break;
-<<<<<<< HEAD
-                sol.addField(f1, sol.addRel(s.label + "." + f1.label, firstTS, firstTS, f1.isVariable != null)); // [HASLab]
-                sol.addField(f2, sol.addRel(s.label + "." + f2.label, nextTS, nextTS, f2.isVariable != null)); // [HASLab]
-=======
                 sol.addField(f1, sol.addRel(s.label + "." + f1.label, firstTS, firstTS, f1.isVariable != null));
                 sol.addField(f2, sol.addRel(s.label + "." + f2.label, nextTS, nextTS, f2.isVariable != null));
->>>>>>> 5a684db6
                 rep.bound("Field " + s.label + "." + f1.label + " == " + firstTS + "\n");
                 rep.bound("Field " + s.label + "." + f2.label + " == " + nextTS + "\n");
                 continue again;
             }
             for (Field f : s.getFields()) {
                 boolean isOne = s.isOne != null;
-<<<<<<< HEAD
-                boolean isVar = s.isVariable != null; // [HASLab]
-=======
                 boolean isVar = s.isVariable != null;
->>>>>>> 5a684db6
                 if (isOne && f.decl().expr.mult() == ExprUnary.Op.EXACTLYOF) {
                     Expression sim = sim(f.decl().expr);
                     if (sim != null) {
@@ -503,11 +432,7 @@
                         continue;
                     }
                 }
-<<<<<<< HEAD
-                // [HASLab] avoid collapse of var one sigs
-=======
                 // [electrum] avoid collapse of mutable singleton sigs
->>>>>>> 5a684db6
                 Type t = isOne && !isVar ? Sig.UNIV.type().join(f.type()) : f.type();
                 TupleSet ub = factory.noneOf(t.arity());
                 for (List<PrimSig> p : t.fold()) {
@@ -521,13 +446,8 @@
                     }
                     ub.addAll(upper);
                 }
-<<<<<<< HEAD
-                Relation r = sol.addRel(s.label + "." + f.label, null, ub, f.isVariable != null); // [HASLab]
-                // [HASLab] avoid collapse of var one sigs
-=======
                 Relation r = sol.addRel(s.label + "." + f.label, null, ub, f.isVariable != null);
                 // [electrum] avoid collapse of mutable singleton sigs
->>>>>>> 5a684db6
                 sol.addField(f, isOne && !isVar ? sol.a2k(s).product(r) : r);
             }
         }
@@ -549,15 +469,6 @@
                 // [electrum] enforce multiplities over the trace (always)
                 if (s.isOne != null && (lower.size() != 1 || upper.size() != 1)) {
                     rep.bound("Sig " + s + " in " + upper + " with size==1\n");
-<<<<<<< HEAD
-                    sol.addFormula(s.isVariable != null ? exp.one().always() : exp.one(), s.isOne); // [HASLab]
-                    continue;
-                }
-                if (s.isSome != null && lower.size() < 1)
-                    sol.addFormula(s.isVariable != null ? exp.some().always() : exp.some(), s.isSome); // [HASLab]
-                if (s.isLone != null && upper.size() > 1)
-                    sol.addFormula(s.isVariable != null ? exp.lone().always() : exp.lone(), s.isLone); // [HASLab]
-=======
                     sol.addFormula(s.isVariable != null ? exp.one().always() : exp.one(), s.isOne);
                     continue;
                 }
@@ -565,7 +476,6 @@
                     sol.addFormula(s.isVariable != null ? exp.some().always() : exp.some(), s.isSome);
                 if (s.isLone != null && upper.size() > 1)
                     sol.addFormula(s.isVariable != null ? exp.lone().always() : exp.lone(), s.isLone);
->>>>>>> 5a684db6
                 if (n < 0)
                     continue; // This means no scope was specified
                 if (lower.size() == n && upper.size() == n && sc.isExact(s)) {
