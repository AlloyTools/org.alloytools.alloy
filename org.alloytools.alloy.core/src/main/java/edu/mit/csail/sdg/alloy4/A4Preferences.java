--- conflicted
+++ resolved
@@ -32,12 +32,8 @@
 
 /**
  *
-<<<<<<< HEAD
- * @modified Nuno Macedo // [HASLab] electrum-decomposed
-=======
  * @modified Nuno Macedo // [electrum-decomposed] added decompose strategy
  *           option
->>>>>>> 652120c3
  *
  */
 @SuppressWarnings({
@@ -635,10 +631,6 @@
                                                                      };
 
     /** The decompose solving strategy. */
-<<<<<<< HEAD
-    // [HASLab]
-=======
->>>>>>> 652120c3
     public static final ChoicePref<Decompose> DecomposePref          = new ChoicePref<Decompose>("Decompose strategy", Decompose.values(), Decompose.OFF) {
 
                                                                          @Override
@@ -647,10 +639,6 @@
                                                                          }
                                                                      };
 
-<<<<<<< HEAD
-    // [HASLab]
-=======
->>>>>>> 652120c3
     public enum Decompose {
                            /** regular amalgamated strategy. */
                            OFF("0", "batch"),
@@ -663,7 +651,6 @@
         public boolean geq(Decompose other) {
             return ordinal() >= other.ordinal();
         }
-<<<<<<< HEAD
 
         /**
          * This is a unique String for this value; it should be kept consistent in
@@ -679,23 +666,6 @@
             this.label = label;
         }
 
-=======
-
-        /**
-         * This is a unique String for this value; it should be kept consistent in
-         * future versions.
-         */
-        private final String id;
-        /** This is the label that the toString() method will return. */
-        private final String label;
-
-        /** Constructs a new Decompose value with the given id and label. */
-        private Decompose(String id, String label) {
-            this.id = id;
-            this.label = label;
-        }
-
->>>>>>> 652120c3
         /** Returns the human-readable label for this enum value. */
         @Override
         public final String toString() {
