/* Alloy Analyzer 4 -- Copyright (c) 2006-2009, Felix Chang
 *
 * Permission is hereby granted, free of charge, to any person obtaining a copy of this software and associated documentation files
 * (the "Software"), to deal in the Software without restriction, including without limitation the rights to use, copy, modify,
 * merge, publish, distribute, sublicense, and/or sell copies of the Software, and to permit persons to whom the Software is
 * furnished to do so, subject to the following conditions:
 *
 * The above copyright notice and this permission notice shall be included in all copies or substantial portions of the Software.
 *
 * THE SOFTWARE IS PROVIDED "AS IS", WITHOUT WARRANTY OF ANY KIND, EXPRESS OR IMPLIED, INCLUDING BUT NOT LIMITED TO THE WARRANTIES
 * OF MERCHANTABILITY, FITNESS FOR A PARTICULAR PURPOSE AND NONINFRINGEMENT. IN NO EVENT SHALL THE AUTHORS OR COPYRIGHT HOLDERS BE
 * LIABLE FOR ANY CLAIM, DAMAGES OR OTHER LIABILITY, WHETHER IN AN ACTION OF CONTRACT, TORT OR OTHERWISE, ARISING FROM, OUT OF
 * OR IN CONNECTION WITH THE SOFTWARE OR THE USE OR OTHER DEALINGS IN THE SOFTWARE.
 */
package edu.mit.csail.sdg.alloy4;

import java.awt.GraphicsEnvironment;
import java.awt.event.ActionEvent;
import java.lang.reflect.Field;
import java.util.ArrayList;
import java.util.Arrays;
import java.util.Collections;
import java.util.List;
import java.util.prefs.Preferences;

import javax.swing.AbstractAction;
import javax.swing.Action;
import javax.swing.DefaultSingleSelectionModel;
import javax.swing.Icon;

import edu.mit.csail.sdg.translator.A4Options.SatSolver;

/**
 *
 * @modified Nuno Macedo // [HASLab] electrum-decomposed
 *
 */
@SuppressWarnings({
                   "serial", "unchecked"
} )
public class A4Preferences {

    /** Base class for holding a single preference */
    public abstract static class Pref<T> extends DefaultSingleSelectionModel {

        /** The id associated with this preference. */
        public final String id;

        public String       title;
        public String       desc;

        /**
         * Constructors a new BooleanPref object with the given id.
         */
        public Pref(String id) {
            this(id, id);
        }

        public Pref(String id, String title) {
            this(id, title, title);
        }

        public Pref(String id, String title, String desc) {
            this.id = id;
            this.title = title;
            this.desc = desc;
        }

        /**
         * Reads the value for this preference; if not set or is empty, we return the
         * default value.
         */
        public T get() {
            String ans = Preferences.userNodeForPackage(Util.class).get(id, "");
            T ret = (ans != null && ans.length() > 0) ? ret = parse(ans) : null;
            return (ret != null) ? ret : defaultValue();
        }

        /** Sets the value for this preference. */
        public void set(T value) {
            T oldValue = get();
            String str = serialize(value);
            assert value != null && parse(str) != null;
            Preferences.userNodeForPackage(Util.class).put(id, str);
            if (!oldValue.equals(value))
                fireStateChanged();
        }

        @Override
        public void setSelectedIndex(int index) {
            throw new UnsupportedOperationException();
        }

        @Override
        public int getSelectedIndex() {
            return 0;
        }

        /** Returns the default value of this preference. */
        protected abstract T defaultValue();

        /**
         * Returns a serialized (string) version of the given value that will be
         * persisted using {@link Preferences}.
         */
        protected String serialize(T value) {
            return value.toString();
        }

        /**
         * Parses a given string value into the original type (T) of this preference.
         */
        protected abstract T parse(String str);
    }

    /**
     * This reads and writes multi-choice persistent preferences.
     */
    public static class ChoicePref<T> extends Pref<T> {

        private final List<T> validChoices;
        private final T       defaultValue;

        public ChoicePref(String id, T[] validChoices, T... defValueCandidates) {
            this(id, Arrays.asList(validChoices), defValueCandidates);
        }

        public ChoicePref(String id, Iterable<T> validChoices, T... defValueCandidates) {
            this(id, id, id, validChoices, defValueCandidates);
        }

        public ChoicePref(String id, String title, Iterable<T> validChoices, T... defValueCandidates) {
            this(id, title, title, validChoices, defValueCandidates);
        }

        public ChoicePref(String id, String title, String desc, Iterable<T> validChoices, T... defValueCandidates) {
            super(id, title, desc);
            if (validChoices == null) {
                assert new Exception().getStackTrace()[1].getClassName().endsWith(DelayedChoicePref.class.getName());
                this.validChoices = null;
                this.defaultValue = null;
            } else {
                Object[] x = checkChoices(validChoices, defValueCandidates);
                this.validChoices = (List<T>) x[0];
                this.defaultValue = (T) x[1];
            }
        }

        @Override
        public void setSelectedIndex(int index) {
            set(validChoices().get(index));
        }

        @Override
        public int getSelectedIndex() {
            return index(get());
        }

        protected Object[] checkChoices(Iterable<T> validChoices, T[] defValueCandidates) {
            List<T> lst = new ArrayList<T>();
            for (T t : validChoices)
                lst.add(t);
            T defaultValue = null;
            for (T defVal : defValueCandidates) {
                if (lst.contains(defVal)) {
                    defaultValue = defVal;
                    break;
                }
            }
            if (defaultValue == null) {
                defaultValue = lst.get(0);
            }
            return new Object[] {
                                 Collections.unmodifiableList(lst), defaultValue
            };
        }

        /**
         * Returns a list of valid choices for this multi-choice preference
         */
        public List<T> validChoices() {
            return validChoices;
        }

        /**
         * Returns the index of the given value (choice) in the list of all valid
         * choices
         */
        public int index(T value) {
            return validChoices.indexOf(get());
        }

        @Override
        protected String serialize(T value) {
            return value.toString();
        }

        @Override
        protected T parse(String str) {
            for (T t : validChoices()) {
                if (serialize(t).equals(str))
                    return t;
            }
            return null;
        }

        @Override
        protected T defaultValue() {
            return defaultValue;
        }

        public Action getAction(final T value) {
            return new AbstractAction() {

                @Override
                public void actionPerformed(ActionEvent e) {
                    set(value);
                }
            };
        }

        public Object renderValueShort(T value) {
            return value;
        }

        public Object renderValueLong(T value) {
            return renderValueShort(value);
        }
    }

    /**
     * Provides a way to delay supplying valid choices and a default value
     */
    public static class DelayedChoicePref<T> extends ChoicePref<T> {

        private List<T> validChoices2;
        private T       defaultValue2;

        public DelayedChoicePref(String id) {
            this(id, id, id);
        }

        public DelayedChoicePref(String id, String title) {
            this(id, title, title);
        }

        public DelayedChoicePref(String id, String title, String desc) {
            super(id, title, desc, null, ((T) new Object[] {}));
        }

        public DelayedChoicePref(String id, Iterable<T> validChoices, T... defValueCandidates) {
            super(id, validChoices, defValueCandidates);
        }

        public DelayedChoicePref(String id, String title, Iterable<T> validChoices, T... defValueCandidates) {
            super(id, title, validChoices, defValueCandidates);
        }

        public DelayedChoicePref(String id, String title, String desc, Iterable<T> validChoices, T... defValueCandidates) {
            super(id, title, desc, validChoices, defValueCandidates);
        }

        public void setChoices(Iterable<T> validChoices, T... defValueCandidates) {
            Object[] x = checkChoices(validChoices, defValueCandidates);
            this.validChoices2 = (List<T>) x[0];
            this.defaultValue2 = (T) x[1];
        }

        @Override
        protected T defaultValue() {
            return defaultValue2 != null ? defaultValue2 : super.defaultValue();
        }

        @Override
        public List<T> validChoices() {
            return validChoices2 != null ? validChoices2 : super.validChoices();
        }
    }

    /**
     * This reads and writes IntChoice-valued Java persistent preferences.
     */
    public static class IntChoicePref extends ChoicePref<Integer> {

        public IntChoicePref(String id, Iterable<Integer> validChoices, Integer defaultValue) {
            super(id, validChoices, defaultValue);
        }

        public IntChoicePref(String id, String title, Iterable<Integer> validChoices, Integer defaultValue) {
            super(id, title, validChoices, defaultValue);
        }

        public IntChoicePref(String id, String title, String desc, Iterable<Integer> validChoices, Integer defaultValue) {
            super(id, title, desc, validChoices, defaultValue);
        }

        public static IntChoicePref range(String id, int min, int step, int max, int defaultValue) {
            return range(id, id, id, min, step, max, defaultValue);
        }

        public static IntChoicePref range(String id, String title, int min, int step, int max, int defaultValue) {
            return range(id, title, title, min, step, max, defaultValue);
        }

        public static IntChoicePref range(String id, String title, String desc, int min, int step, int max, int defaultValue) {
            ArrayList<Integer> lst = new ArrayList<Integer>();
            for (int x = min; x <= max; x += step) {
                lst.add(x);
            }
            return new IntChoicePref(id, title, desc, lst, defaultValue);
        }
    }

    /**
     * This reads and writes StringChoice-valued Java persistent preferences.
     */
    public static class StringChoicePref extends ChoicePref<String> {

        public StringChoicePref(String id, Iterable<String> validChoices, String... defaultValueCandidates) {
            super(id, validChoices, defaultValueCandidates);
        }

        public StringChoicePref(String id, String title, Iterable<String> validChoices, String... defaultValueCandidates) {
            super(id, title, validChoices, defaultValueCandidates);
        }

        public StringChoicePref(String id, String title, String desc, Iterable<String> validChoices, String... defaultValueCandidates) {
            super(id, title, desc, validChoices, defaultValueCandidates);
        }
    }

    /**
     * This reads and writes String-valued Java persistent preferences.
     * <p>
     * <b>Thread Safety:</b> Safe.
     */
    public static final class StringPref extends Pref<String> {

        /** The default value for this preference. */
        private final String defaultValue;

        /** Constructs a new StringPref object with the given id. */
        public StringPref(String id) {
            super(id);
            this.defaultValue = "";
        }

        /**
         * Constructs a new StringPref object with the given id and the given default
         * value.
         */
        public StringPref(String id, String defaultValue) {
            super(id);
            this.defaultValue = defaultValue;
        }

        @Override
        protected String serialize(String value) {
            return value;
        }

        @Override
        protected String parse(String str) {
            return str;
        }

        @Override
        protected String defaultValue() {
            return defaultValue;
        }
    }

    /**
     * This reads and writes boolean-valued Java persistent preferences.
     * <p>
     * <b>Thread Safety:</b> Safe.
     */
    public static final class BooleanPref extends Pref<Boolean> {

        private final boolean defaultValue;

        public BooleanPref(String id, String title, String desc, boolean defaultValue) {
            super(id, title, desc);
            this.defaultValue = defaultValue;
        }

        public BooleanPref(String id, String title, String desc) {
            this(id, title, desc, false);
        }

        public BooleanPref(String id, String title, boolean defaultValue) {
            super(id, title);
            this.defaultValue = defaultValue;
        }

        public BooleanPref(String id, String title) {
            this(id, title, false);
        }

        public BooleanPref(String id, boolean defaultValue) {
            super(id);
            this.defaultValue = defaultValue;
        }

        public BooleanPref(String id) {
            this(id, false);
        }

        @Override
        protected String serialize(Boolean value) {
            return value ? "y" : "n";
        }

        @Override
        protected Boolean parse(String str) {
            return "y".equals(str);
        }

        @Override
        protected Boolean defaultValue() {
            return defaultValue;
        }

        /** Toggles the value for this preference. */
        public void toggle() {
            set(!get());
        }

        public BooleanAction getAction(String title) {
            return new BooleanAction(this, title);
        }

        public BooleanAction getTitleAction() {
            return getAction(title);
        }

        public BooleanAction getDescAction() {
            return getAction(desc);
        }
    }

    /**
     * This reads and writes integer-valued Java persistent preferences.
     * <p>
     * <b>Thread Safety:</b> Safe.
     */
    public static final class IntPref extends Pref<Integer> {

        /** The minimum value for this preference. */
        public final int min;
        /** The maximum value for this preference. */
        public final int max;
        /** The default value for this preference. */
        public final int def;

        /**
         * If min>n, we return min; else if n>max, we return max; otherwise we return n.
         */
        private int bound(int n) {
            return n < min ? min : (n > max ? max : n);
        }

        /**
         * Make a new IntPref object with the given id; you must ensure max >= min, but
         * def does not have to be between min..max
         */
        public IntPref(String id, int min, int def, int max) {
            super(id);
            this.min = min;
            this.def = def;
            this.max = max;
        }

        @Override
        protected String serialize(Integer value) {
            return "" + bound(value);
        }

        @Override
        protected Integer parse(String str) {
            return bound(Integer.parseInt(str));
        }

        @Override
        protected Integer defaultValue() {
            return def;
        }
    }

    /** A simple action tied to a boolean preference */
    public static final class BooleanAction extends AbstractAction {

        private static final long serialVersionUID = -7357369720337054603L;
        private final BooleanPref pref;

        public BooleanAction(BooleanPref pref) {
            this(pref, null, null);
        }

        public BooleanAction(BooleanPref pref, String name) {
            this(pref, name, null);
        }

        public BooleanAction(BooleanPref pref, String name, Icon icon) {
            super(name, icon);
            this.pref = pref;
        }

        @Override
        public void actionPerformed(ActionEvent e) {
            pref.toggle();
        }
    }

    // ======== The Preferences
    // ======================================================================================//
    // ======== Note: you must make sure each preference has a unique key
    // ============================================//

    /**
     * True if Alloy Analyzer should let warning be nonfatal.
     */
<<<<<<< HEAD
    public static final BooleanPref            WarningNonfatal        = new BooleanPref("WarningNonfatal", "Allow warnings");
=======
    public static final BooleanPref           WarningNonfatal        = new BooleanPref("WarningNonfatal", "Allow warnings");
>>>>>>> db7879c4

    /**
     * True if Alloy Analyzer should automatically visualize the latest instance.
     */
<<<<<<< HEAD
    public static final BooleanPref            AutoVisualize          = new BooleanPref("AutoVisualize", "Visualize automatically");

    /** True if Alloy Analyzer should insist on antialias. */
    public static final BooleanPref            AntiAlias              = new BooleanPref("AntiAlias", "Use anti-aliasing");
=======
    public static final BooleanPref           AutoVisualize          = new BooleanPref("AutoVisualize", "Visualize automatically");

    /** True if Alloy Analyzer should insist on antialias. */
    public static final BooleanPref           AntiAlias              = new BooleanPref("AntiAlias", "Use anti-aliasing");
>>>>>>> db7879c4

    /**
     * True if Alloy Analyzer should record the raw Kodkod input and output.
     */
<<<<<<< HEAD
    public static final BooleanPref            RecordKodkod           = new BooleanPref("RecordKodkod", "Record the Kodkod input/output");
=======
    public static final BooleanPref           RecordKodkod           = new BooleanPref("RecordKodkod", "Record the Kodkod input/output");
>>>>>>> db7879c4

    /**
     * True if Alloy Analyzer should enable the new Implicit This name resolution.
     */
<<<<<<< HEAD
    public static final BooleanPref            ImplicitThis           = new BooleanPref("ImplicitThis", "Enable 'implicit this' name resolution");
=======
    public static final BooleanPref           ImplicitThis           = new BooleanPref("ImplicitThis", "Enable 'implicit this' name resolution");
>>>>>>> db7879c4

    /**
     * True if Alloy Analyzer should not report models that overflow.
     */
<<<<<<< HEAD
    public static final BooleanPref            NoOverflow             = new BooleanPref("NoOverflow", "Prevent overflows", true);
=======
    public static final BooleanPref           NoOverflow             = new BooleanPref("NoOverflow", "Prevent overflows", true);
>>>>>>> db7879c4

    /**
     * The latest X coordinate of the Alloy Analyzer's main window.
     */
<<<<<<< HEAD
    public static final IntPref                AnalyzerX              = new IntPref("AnalyzerX", 0, -1, 65535);
=======
    public static final IntPref               AnalyzerX              = new IntPref("AnalyzerX", 0, -1, 65535);
>>>>>>> db7879c4

    /**
     * The latest Y coordinate of the Alloy Analyzer's main window.
     */
<<<<<<< HEAD
    public static final IntPref                AnalyzerY              = new IntPref("AnalyzerY", 0, -1, 65535);

    /** The latest width of the Alloy Analyzer's main window. */
    public static final IntPref                AnalyzerWidth          = new IntPref("AnalyzerWidth", 0, -1, 65535);
=======
    public static final IntPref               AnalyzerY              = new IntPref("AnalyzerY", 0, -1, 65535);

    /** The latest width of the Alloy Analyzer's main window. */
    public static final IntPref               AnalyzerWidth          = new IntPref("AnalyzerWidth", 0, -1, 65535);
>>>>>>> db7879c4

    /**
     * The latest height of the Alloy Analyzer's main window.
     */
<<<<<<< HEAD
    public static final IntPref                AnalyzerHeight         = new IntPref("AnalyzerHeight", 0, -1, 65535);

    /** The latest font size of the Alloy Analyzer. */
    public static final IntChoicePref          FontSize               = new IntChoicePref("FontSize", "Font size", Arrays.asList(9, 10, 11, 12, 14, 16, 18, 20, 22, 24, 26, 28, 32, 36, 40, 44, 48, 54, 60, 66, 72), 14);

    /** The latest font name of the Alloy Analyzer. */
    public static final StringChoicePref       FontName               = new StringChoicePref("FontName", "Font family", Arrays.asList(GraphicsEnvironment.getLocalGraphicsEnvironment().getAvailableFontFamilyNames()), "Lucida Grande");

    /** The latest tab distance of the Alloy Analyzer. */
    public static final IntChoicePref          TabSize                = IntChoicePref.range("TabSize", "Tab size", 1, 1, 16, 4);

    /** The latest welcome screen that the user has seen. */
    public static final BooleanPref            Welcome                = new BooleanPref("Welcome", "Show welcome message at start up");

    /** Look and feel */
    public static final StringChoicePref       LAF                    = new StringChoicePref("LAF", "Look and feel", Arrays.asList("Native", "Cross-platform"), Util.onMac() || Util.onWindows() ? "Native" : "Cross-platform");
=======
    public static final IntPref               AnalyzerHeight         = new IntPref("AnalyzerHeight", 0, -1, 65535);

    /** The latest font size of the Alloy Analyzer. */
    public static final IntChoicePref         FontSize               = new IntChoicePref("FontSize", "Font size", Arrays.asList(9, 10, 11, 12, 14, 16, 18, 20, 22, 24, 26, 28, 32, 36, 40, 44, 48, 54, 60, 66, 72), 14);

    /** The latest font name of the Alloy Analyzer. */
    public static final StringChoicePref      FontName               = new StringChoicePref("FontName", "Font family", Arrays.asList(GraphicsEnvironment.getLocalGraphicsEnvironment().getAvailableFontFamilyNames()), "Lucida Grande");

    /** The latest tab distance of the Alloy Analyzer. */
    public static final IntChoicePref         TabSize                = IntChoicePref.range("TabSize", "Tab size", 1, 1, 16, 4);

    /** The latest welcome screen that the user has seen. */
    public static final BooleanPref           Welcome                = new BooleanPref("Welcome", "Show welcome message at start up");

    /** Look and feel */
    public static final StringChoicePref      LAF                    = new StringChoicePref("LAF", "Look and feel", Arrays.asList("Native", "Cross-platform"), Util.onMac() || Util.onWindows() ? "Native" : "Cross-platform");
>>>>>>> db7879c4

    /**
     * Whether syntax highlighting should be disabled or not.
     */
<<<<<<< HEAD
    public static final BooleanPref            SyntaxDisabled         = new BooleanPref("SyntaxHighlightingDisabled", "Disable syntax highlighting");

    /** The number of recursion unrolls. */
    public static final IntChoicePref          Unrolls                = new IntChoicePref("Unrolls", "Recursion depth", Arrays.asList(-1, 0, 1, 2, 3), -1) {

                                                                          @Override
                                                                          public Object renderValueShort(Integer value) {
                                                                              return (value != null && value.intValue() == -1) ? "disabled" : value;
                                                                          }
                                                                      };

    /** The skolem depth. */
    public static final IntChoicePref          SkolemDepth            = new IntChoicePref("SkolemDepth3", "Skolem depth", Arrays.asList(0, 1, 2, 3, 4), 1);

    /** The unsat core minimization strategy. */
    private static final String[]              coreMinimizationLabels = new String[] {
                                                                                      "Slow", "Slow (guarantees local minimum)", "Medium", "Medium", "Fast", "Fast (initial unsat core)"
    };
    public static final IntChoicePref          CoreMinimization       = new IntChoicePref("CoreMinimization", "Unsat core minimization", Arrays.asList(0, 1, 2), 2) {

                                                                          @Override
                                                                          public Object renderValueShort(Integer value) {
                                                                              return coreMinimizationLabels[value * 2];
                                                                          }

                                                                          @Override
                                                                          public Object renderValueLong(Integer value) {
                                                                              return coreMinimizationLabels[value * 2 + 1];
                                                                          }
                                                                      };

    private static final String[]              coreGranularityLabels  = new String[] {
                                                                                      "Top-level", "Top-level conjuncts only", "Flatten once", "Flatten the formula once at the beginning", "Flatten twice", "Flatten the formula at the beginning and after skolemizing", "Expand quantifiers", "In addition to flattening the formula twice, expand the quantifiers"
    };
    /** The unsat core granularity. */
    public static final IntChoicePref          CoreGranularity        = new IntChoicePref("CoreGranularity", "Unsat core granularity", Arrays.asList(0, 1, 2, 3), 0) {

                                                                          @Override
                                                                          public Object renderValueShort(Integer value) {
                                                                              return coreGranularityLabels[value * 2];
                                                                          }

                                                                          @Override
                                                                          public Object renderValueLong(Integer value) {
                                                                              return coreGranularityLabels[value * 2 + 1];
                                                                          }
                                                                      };

    /** The decomposed solving strategy. */
    // [HASLab]
    public static final ChoicePref<Decomposed> DecomposedPref         = new ChoicePref<Decomposed>("Decomposed strategy", Decomposed.values(), Decomposed.OFF) {

                                                                          @Override
                                                                          protected String serialize(Decomposed value) {
                                                                              return value.id;
                                                                          }
                                                                      };

    // [HASLab]
    public enum Decomposed {
                            /** regular amalgamated strategy. */
                            OFF("0", "disabled"),
                            /** hybrid strategy, competitive parallel vs amalgamated. */
                            HYBRID("1", "hybrid"),
                            /** purely parallel decomposed strategy. */
                            PARALLEL("2", "parallel");

        /** Returns true if it is greater than or equal to "other". */
        public boolean geq(Decomposed other) {
=======
    public static final BooleanPref           SyntaxDisabled         = new BooleanPref("SyntaxHighlightingDisabled", "Disable syntax highlighting");

    /** The number of recursion unrolls. */
    public static final IntChoicePref         Unrolls                = new IntChoicePref("Unrolls", "Recursion depth", Arrays.asList(-1, 0, 1, 2, 3), -1) {

                                                                         @Override
                                                                         public Object renderValueShort(Integer value) {
                                                                             return (value != null && value.intValue() == -1) ? "disabled" : value;
                                                                         }
                                                                     };

    /** The skolem depth. */
    public static final IntChoicePref         SkolemDepth            = new IntChoicePref("SkolemDepth3", "Skolem depth", Arrays.asList(0, 1, 2, 3, 4), 1);

    /** The unsat core minimization strategy. */
    private static final String[]             coreMinimizationLabels = new String[] {
                                                                                     "Slow", "Slow (guarantees local minimum)", "Medium", "Medium", "Fast", "Fast (initial unsat core)"
    };
    public static final IntChoicePref         CoreMinimization       = new IntChoicePref("CoreMinimization", "Unsat core minimization", Arrays.asList(0, 1, 2), 2) {

                                                                         @Override
                                                                         public Object renderValueShort(Integer value) {
                                                                             return coreMinimizationLabels[value * 2];
                                                                         }

                                                                         @Override
                                                                         public Object renderValueLong(Integer value) {
                                                                             return coreMinimizationLabels[value * 2 + 1];
                                                                         }
                                                                     };

    private static final String[]             coreGranularityLabels  = new String[] {
                                                                                     "Top-level", "Top-level conjuncts only", "Flatten once", "Flatten the formula once at the beginning", "Flatten twice", "Flatten the formula at the beginning and after skolemizing", "Expand quantifiers", "In addition to flattening the formula twice, expand the quantifiers"
    };
    /** The unsat core granularity. */
    public static final IntChoicePref         CoreGranularity        = new IntChoicePref("CoreGranularity", "Unsat core granularity", Arrays.asList(0, 1, 2, 3), 0) {

                                                                         @Override
                                                                         public Object renderValueShort(Integer value) {
                                                                             return coreGranularityLabels[value * 2];
                                                                         }

                                                                         @Override
                                                                         public Object renderValueLong(Integer value) {
                                                                             return coreGranularityLabels[value * 2 + 1];
                                                                         }
                                                                     };

    /** The decompose solving strategy. */
    // [HASLab]
    public static final ChoicePref<Decompose> DecomposePref          = new ChoicePref<Decompose>("Decompose strategy", Decompose.values(), Decompose.OFF) {

                                                                         @Override
                                                                         protected String serialize(Decompose value) {
                                                                             return value.id;
                                                                         }
                                                                     };

    // [HASLab]
    public enum Decompose {
                           /** regular amalgamated strategy. */
                           OFF("0", "batch"),
                           /** hybrid strategy, competitive parallel vs amalgamated. */
                           HYBRID("1", "hybrid"),
                           /** purely parallel decompose strategy. */
                           PARALLEL("2", "parallel");

        /** Returns true if it is greater than or equal to "other". */
        public boolean geq(Decompose other) {
>>>>>>> db7879c4
            return ordinal() >= other.ordinal();
        }

        /**
         * This is a unique String for this value; it should be kept consistent in
         * future versions.
         */
        private final String id;
        /** This is the label that the toString() method will return. */
        private final String label;

<<<<<<< HEAD
        /** Constructs a new Decomposed value with the given id and label. */
        private Decomposed(String id, String label) {
=======
        /** Constructs a new Decompose value with the given id and label. */
        private Decompose(String id, String label) {
>>>>>>> db7879c4
            this.id = id;
            this.label = label;
        }

        /** Returns the human-readable label for this enum value. */
        @Override
        public final String toString() {
            return label;
        }
    }

    /**
     * The amount of memory (in M) to allocate for Kodkod and the SAT solvers.
     */
    public static final IntChoicePref                SubMemory            = new IntChoicePref("SubMemory", "Maximum memory", Arrays.asList(768, 1024, 1536, 2048, 2560, 3072, 3584, 4096, 8192, 16384), 2084) {

                                                                              @Override
                                                                              public Object renderValueShort(Integer value) {
                                                                                  return value.toString() + " MB";
                                                                              }
                                                                          };

    /**
     * The amount of stack (in K) to allocate for Kodkod and the SAT solvers.
     */
    public static final IntChoicePref                SubStack             = new IntChoicePref("SubStack", "Maximum stack", Arrays.asList(1024, 2048, 4096, 8192, 16384, 32768, 65536), 8192) {

                                                                              @Override
                                                                              public Object renderValueShort(Integer value) {
                                                                                  return value.toString() + " k";
                                                                              }
                                                                          };

    /**
     * The first file in Alloy Analyzer's "open recent" list.
     */
    public static final StringPref                   Model0               = new StringPref("Model0");

    /**
     * The second file in Alloy Analyzer's "open recent" list.
     */
    public static final StringPref                   Model1               = new StringPref("Model1");

    /**
     * The third file in Alloy Analyzer's "open recent" list.
     */
    public static final StringPref                   Model2               = new StringPref("Model2");

    /**
     * The fourth file in Alloy Analyzer's "open recent" list.
     */
    public static final StringPref                   Model3               = new StringPref("Model3");

    /** Automatically infer partial instance from model */
    public static final BooleanPref                  InferPartialInstance = new BooleanPref("InferPartialInstance", "Infer partial instance");

    public static final DelayedChoicePref<SatSolver> Solver               = new DelayedChoicePref<SatSolver>("SatSolver2", "Solver", SatSolver.values(), SatSolver.SAT4J) {

                                                                              @Override
                                                                              protected String serialize(SatSolver value) {
                                                                                  return value.id();
                                                                              }
                                                                          };

    public static final ChoicePref<Verbosity>        VerbosityPref        = new ChoicePref<Verbosity>("Verbosity", Verbosity.values(), Verbosity.DEFAULT) {

                                                                              @Override
                                                                              protected String serialize(Verbosity value) {
                                                                                  return value.id;
                                                                              }
                                                                          };

    public enum Verbosity {
                           /** Level 0. */
                           DEFAULT("0", "low"),
                           /** Level 1. */
                           VERBOSE("1", "medium"),
                           /** Level 2. */
                           DEBUG("2", "high"),
                           /** Level 3. */
                           FULLDEBUG("3", "debug");

        /**
         * Returns true if it is greater than or equal to "other".
         */
        public boolean geq(Verbosity other) {
            return ordinal() >= other.ordinal();
        }

        /**
         * This is a unique String for this value; it should be kept consistent in
         * future versions.
         */
        private final String id;
        /**
         * This is the label that the toString() method will return.
         */
        private final String label;

        /**
         * Constructs a new Verbosity value with the given id and label.
         */
        private Verbosity(String id, String label) {
            this.id = id;
            this.label = label;
        }

        /**
         * Given an id, return the enum value corresponding to it (if there's no match,
         * then return DEFAULT).
         */
        /** Returns the human-readable label for this enum value. */
        @Override
        public final String toString() {
            return label;
        }
    }

    public static Pref< ? >[] nonUserPrefs = new Pref< ? >[] {
                                                              AnalyzerX, AnalyzerHeight, AnalyzerWidth, AnalyzerY, Model0, Model1, Model2, Model3
    };

    public static List<Pref< ? >> allPrefs() {
        List<Pref< ? >> ans = new ArrayList<A4Preferences.Pref< ? >>();
        Class<A4Preferences> self = A4Preferences.class;
        for (Field f : self.getDeclaredFields()) {
            if (Pref.class.isAssignableFrom(f.getType())) {
                try {
                    ans.add((Pref< ? >) f.get(self));
                } catch (Exception e) {}
            }
        }
        return ans;
    }

    public static List<Pref< ? >> allUserPrefs() {
        List<Pref< ? >> ans = allPrefs();
        for (Pref< ? > p : nonUserPrefs)
            ans.remove(p);
        return ans;
    }

    // /** The visualization algorithm */
    // public static final StringChoicePref VisualizationAlgorithm = new
    // StringChoicePref("VizAlg", "Visualization algorightm",
    // Arrays.asList("Sugiyama", "Circle", "Grid"), "Sugiyama");
    //
    // public static final IntPref GridLayoutRows = new
    // IntPref("GridLayoutRows", 1, 5, 100);
    // public static final IntPref GridLayoutCols = new
    // IntPref("GridLayoutCols", 1, 5, 100);

}<|MERGE_RESOLUTION|>--- conflicted
+++ resolved
@@ -520,99 +520,47 @@
     /**
      * True if Alloy Analyzer should let warning be nonfatal.
      */
-<<<<<<< HEAD
-    public static final BooleanPref            WarningNonfatal        = new BooleanPref("WarningNonfatal", "Allow warnings");
-=======
     public static final BooleanPref           WarningNonfatal        = new BooleanPref("WarningNonfatal", "Allow warnings");
->>>>>>> db7879c4
 
     /**
      * True if Alloy Analyzer should automatically visualize the latest instance.
      */
-<<<<<<< HEAD
-    public static final BooleanPref            AutoVisualize          = new BooleanPref("AutoVisualize", "Visualize automatically");
-
-    /** True if Alloy Analyzer should insist on antialias. */
-    public static final BooleanPref            AntiAlias              = new BooleanPref("AntiAlias", "Use anti-aliasing");
-=======
     public static final BooleanPref           AutoVisualize          = new BooleanPref("AutoVisualize", "Visualize automatically");
 
     /** True if Alloy Analyzer should insist on antialias. */
     public static final BooleanPref           AntiAlias              = new BooleanPref("AntiAlias", "Use anti-aliasing");
->>>>>>> db7879c4
 
     /**
      * True if Alloy Analyzer should record the raw Kodkod input and output.
      */
-<<<<<<< HEAD
-    public static final BooleanPref            RecordKodkod           = new BooleanPref("RecordKodkod", "Record the Kodkod input/output");
-=======
     public static final BooleanPref           RecordKodkod           = new BooleanPref("RecordKodkod", "Record the Kodkod input/output");
->>>>>>> db7879c4
 
     /**
      * True if Alloy Analyzer should enable the new Implicit This name resolution.
      */
-<<<<<<< HEAD
-    public static final BooleanPref            ImplicitThis           = new BooleanPref("ImplicitThis", "Enable 'implicit this' name resolution");
-=======
     public static final BooleanPref           ImplicitThis           = new BooleanPref("ImplicitThis", "Enable 'implicit this' name resolution");
->>>>>>> db7879c4
 
     /**
      * True if Alloy Analyzer should not report models that overflow.
      */
-<<<<<<< HEAD
-    public static final BooleanPref            NoOverflow             = new BooleanPref("NoOverflow", "Prevent overflows", true);
-=======
     public static final BooleanPref           NoOverflow             = new BooleanPref("NoOverflow", "Prevent overflows", true);
->>>>>>> db7879c4
 
     /**
      * The latest X coordinate of the Alloy Analyzer's main window.
      */
-<<<<<<< HEAD
-    public static final IntPref                AnalyzerX              = new IntPref("AnalyzerX", 0, -1, 65535);
-=======
     public static final IntPref               AnalyzerX              = new IntPref("AnalyzerX", 0, -1, 65535);
->>>>>>> db7879c4
 
     /**
      * The latest Y coordinate of the Alloy Analyzer's main window.
      */
-<<<<<<< HEAD
-    public static final IntPref                AnalyzerY              = new IntPref("AnalyzerY", 0, -1, 65535);
-
-    /** The latest width of the Alloy Analyzer's main window. */
-    public static final IntPref                AnalyzerWidth          = new IntPref("AnalyzerWidth", 0, -1, 65535);
-=======
     public static final IntPref               AnalyzerY              = new IntPref("AnalyzerY", 0, -1, 65535);
 
     /** The latest width of the Alloy Analyzer's main window. */
     public static final IntPref               AnalyzerWidth          = new IntPref("AnalyzerWidth", 0, -1, 65535);
->>>>>>> db7879c4
 
     /**
      * The latest height of the Alloy Analyzer's main window.
      */
-<<<<<<< HEAD
-    public static final IntPref                AnalyzerHeight         = new IntPref("AnalyzerHeight", 0, -1, 65535);
-
-    /** The latest font size of the Alloy Analyzer. */
-    public static final IntChoicePref          FontSize               = new IntChoicePref("FontSize", "Font size", Arrays.asList(9, 10, 11, 12, 14, 16, 18, 20, 22, 24, 26, 28, 32, 36, 40, 44, 48, 54, 60, 66, 72), 14);
-
-    /** The latest font name of the Alloy Analyzer. */
-    public static final StringChoicePref       FontName               = new StringChoicePref("FontName", "Font family", Arrays.asList(GraphicsEnvironment.getLocalGraphicsEnvironment().getAvailableFontFamilyNames()), "Lucida Grande");
-
-    /** The latest tab distance of the Alloy Analyzer. */
-    public static final IntChoicePref          TabSize                = IntChoicePref.range("TabSize", "Tab size", 1, 1, 16, 4);
-
-    /** The latest welcome screen that the user has seen. */
-    public static final BooleanPref            Welcome                = new BooleanPref("Welcome", "Show welcome message at start up");
-
-    /** Look and feel */
-    public static final StringChoicePref       LAF                    = new StringChoicePref("LAF", "Look and feel", Arrays.asList("Native", "Cross-platform"), Util.onMac() || Util.onWindows() ? "Native" : "Cross-platform");
-=======
     public static final IntPref               AnalyzerHeight         = new IntPref("AnalyzerHeight", 0, -1, 65535);
 
     /** The latest font size of the Alloy Analyzer. */
@@ -629,82 +577,10 @@
 
     /** Look and feel */
     public static final StringChoicePref      LAF                    = new StringChoicePref("LAF", "Look and feel", Arrays.asList("Native", "Cross-platform"), Util.onMac() || Util.onWindows() ? "Native" : "Cross-platform");
->>>>>>> db7879c4
 
     /**
      * Whether syntax highlighting should be disabled or not.
      */
-<<<<<<< HEAD
-    public static final BooleanPref            SyntaxDisabled         = new BooleanPref("SyntaxHighlightingDisabled", "Disable syntax highlighting");
-
-    /** The number of recursion unrolls. */
-    public static final IntChoicePref          Unrolls                = new IntChoicePref("Unrolls", "Recursion depth", Arrays.asList(-1, 0, 1, 2, 3), -1) {
-
-                                                                          @Override
-                                                                          public Object renderValueShort(Integer value) {
-                                                                              return (value != null && value.intValue() == -1) ? "disabled" : value;
-                                                                          }
-                                                                      };
-
-    /** The skolem depth. */
-    public static final IntChoicePref          SkolemDepth            = new IntChoicePref("SkolemDepth3", "Skolem depth", Arrays.asList(0, 1, 2, 3, 4), 1);
-
-    /** The unsat core minimization strategy. */
-    private static final String[]              coreMinimizationLabels = new String[] {
-                                                                                      "Slow", "Slow (guarantees local minimum)", "Medium", "Medium", "Fast", "Fast (initial unsat core)"
-    };
-    public static final IntChoicePref          CoreMinimization       = new IntChoicePref("CoreMinimization", "Unsat core minimization", Arrays.asList(0, 1, 2), 2) {
-
-                                                                          @Override
-                                                                          public Object renderValueShort(Integer value) {
-                                                                              return coreMinimizationLabels[value * 2];
-                                                                          }
-
-                                                                          @Override
-                                                                          public Object renderValueLong(Integer value) {
-                                                                              return coreMinimizationLabels[value * 2 + 1];
-                                                                          }
-                                                                      };
-
-    private static final String[]              coreGranularityLabels  = new String[] {
-                                                                                      "Top-level", "Top-level conjuncts only", "Flatten once", "Flatten the formula once at the beginning", "Flatten twice", "Flatten the formula at the beginning and after skolemizing", "Expand quantifiers", "In addition to flattening the formula twice, expand the quantifiers"
-    };
-    /** The unsat core granularity. */
-    public static final IntChoicePref          CoreGranularity        = new IntChoicePref("CoreGranularity", "Unsat core granularity", Arrays.asList(0, 1, 2, 3), 0) {
-
-                                                                          @Override
-                                                                          public Object renderValueShort(Integer value) {
-                                                                              return coreGranularityLabels[value * 2];
-                                                                          }
-
-                                                                          @Override
-                                                                          public Object renderValueLong(Integer value) {
-                                                                              return coreGranularityLabels[value * 2 + 1];
-                                                                          }
-                                                                      };
-
-    /** The decomposed solving strategy. */
-    // [HASLab]
-    public static final ChoicePref<Decomposed> DecomposedPref         = new ChoicePref<Decomposed>("Decomposed strategy", Decomposed.values(), Decomposed.OFF) {
-
-                                                                          @Override
-                                                                          protected String serialize(Decomposed value) {
-                                                                              return value.id;
-                                                                          }
-                                                                      };
-
-    // [HASLab]
-    public enum Decomposed {
-                            /** regular amalgamated strategy. */
-                            OFF("0", "disabled"),
-                            /** hybrid strategy, competitive parallel vs amalgamated. */
-                            HYBRID("1", "hybrid"),
-                            /** purely parallel decomposed strategy. */
-                            PARALLEL("2", "parallel");
-
-        /** Returns true if it is greater than or equal to "other". */
-        public boolean geq(Decomposed other) {
-=======
     public static final BooleanPref           SyntaxDisabled         = new BooleanPref("SyntaxHighlightingDisabled", "Disable syntax highlighting");
 
     /** The number of recursion unrolls. */
@@ -774,7 +650,6 @@
 
         /** Returns true if it is greater than or equal to "other". */
         public boolean geq(Decompose other) {
->>>>>>> db7879c4
             return ordinal() >= other.ordinal();
         }
 
@@ -786,13 +661,8 @@
         /** This is the label that the toString() method will return. */
         private final String label;
 
-<<<<<<< HEAD
-        /** Constructs a new Decomposed value with the given id and label. */
-        private Decomposed(String id, String label) {
-=======
         /** Constructs a new Decompose value with the given id and label. */
         private Decompose(String id, String label) {
->>>>>>> db7879c4
             this.id = id;
             this.label = label;
         }
