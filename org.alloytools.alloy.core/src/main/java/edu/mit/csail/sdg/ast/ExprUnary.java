--- conflicted
+++ resolved
@@ -40,13 +40,9 @@
  * <p>
  * <b>Invariant:</b> type!=EMPTY => sub.mult==0
  *
-<<<<<<< HEAD
- * @modified Eduardo Pessoa, Nuno Macedo // [HASLab] electrum-temporal
-=======
  * @modified [electrum] add unary temporal ops for formulas (after, always,
  *           eventually, before, historically, once) and expressions (primes) to
  *           the AST
->>>>>>> 5a684db6
  */
 
 public final class ExprUnary extends Expr {
@@ -107,11 +103,7 @@
                     sub.toString(out, -1);
                     out.append(']');
                     return;
-<<<<<<< HEAD
-                case PRIME : // [HASLab]
-=======
                 case PRIME :
->>>>>>> 5a684db6
                     out.append('(');
                     sub.toString(out, -1);
                     out.append(")'");
@@ -177,19 +169,6 @@
                     /** not f (where f is a formula) */
                     NOT("!"),
                     /** after f (where f is a formula) */
-<<<<<<< HEAD
-                    AFTER("after"), // [HASLab]
-                    /** always f (where f is a formula) */
-                    ALWAYS("always"), // [HASLab]
-                    /** eventually f (where f is a formula) */
-                    EVENTUALLY("eventually"), // [HASLab]
-                    /** before f (where f is a formula) */
-                    BEFORE("before"), // [HASLab]
-                    /** historically f (where f is a formula) */
-                    HISTORICALLY("historically"), // [HASLab]
-                    /** once f (where f is a formula) */
-                    ONCE("once"), // [HASLab]
-=======
                     AFTER("after"),
                     /** always f (where f is a formula) */
                     ALWAYS("always"),
@@ -201,7 +180,6 @@
                     HISTORICALLY("historically"),
                     /** once f (where f is a formula) */
                     ONCE("once"),
->>>>>>> 5a684db6
                     /** no x (where x is a set or relation) */
                     NO("no"),
                     /** some x (where x is a set or relation) */
@@ -213,11 +191,7 @@
                     /** transpose */
                     TRANSPOSE("~"),
                     /** post */
-<<<<<<< HEAD
-                    PRIME("\'"), // [HASLab]
-=======
                     PRIME("\'"),
->>>>>>> 5a684db6
                     /** reflexive closure */
                     RCLOSURE("*"),
                     /** closure */
@@ -311,11 +285,7 @@
                 case EVENTUALLY :
                 case BEFORE :
                 case HISTORICALLY :
-<<<<<<< HEAD
-                case ONCE :         // [HASLab]
-=======
                 case ONCE :
->>>>>>> 5a684db6
                     sub = sub.typecheck_as_formula();
                     break;
                 case CAST2SIGINT :
@@ -363,11 +333,7 @@
                     case EVENTUALLY :
                     case BEFORE :
                     case HISTORICALLY :
-<<<<<<< HEAD
-                    case ONCE :         // [HASLab]
-=======
                     case ONCE :
->>>>>>> 5a684db6
                         type = Type.FORMULA;
                         break;
                     case TRANSPOSE :
@@ -432,11 +398,7 @@
             case EVENTUALLY :
             case BEFORE :
             case HISTORICALLY :
-<<<<<<< HEAD
-            case ONCE : // [HASLab]
-=======
             case ONCE :
->>>>>>> 5a684db6
                 s = Type.FORMULA;
                 break;
             case TRANSPOSE :
