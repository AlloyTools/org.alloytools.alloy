/* Alloy Analyzer 4 -- Copyright (c) 2006-2009, Felix Chang
 * Electrum -- Copyright (c) 2015-present, Nuno Macedo
 *
 * Permission is hereby granted, free of charge, to any person obtaining a copy of this software and associated documentation files
 * (the "Software"), to deal in the Software without restriction, including without limitation the rights to use, copy, modify,
 * merge, publish, distribute, sublicense, and/or sell copies of the Software, and to permit persons to whom the Software is
 * furnished to do so, subject to the following conditions:
 *
 * The above copyright notice and this permission notice shall be included in all copies or substantial portions of the Software.
 *
 * THE SOFTWARE IS PROVIDED "AS IS", WITHOUT WARRANTY OF ANY KIND, EXPRESS OR IMPLIED, INCLUDING BUT NOT LIMITED TO THE WARRANTIES
 * OF MERCHANTABILITY, FITNESS FOR A PARTICULAR PURPOSE AND NONINFRINGEMENT. IN NO EVENT SHALL THE AUTHORS OR COPYRIGHT HOLDERS BE
 * LIABLE FOR ANY CLAIM, DAMAGES OR OTHER LIABILITY, WHETHER IN AN ACTION OF CONTRACT, TORT OR OTHERWISE, ARISING FROM, OUT OF
 * OR IN CONNECTION WITH THE SOFTWARE OR THE USE OR OTHER DEALINGS IN THE SOFTWARE.
 */

package edu.mit.csail.sdg.translator;

import java.io.Serializable;

import edu.mit.csail.sdg.alloy4.ErrorAPI;
import edu.mit.csail.sdg.alloy4.SafeList;

/**
 * Mutable; this class encapsulates the customizable options of the
 * Alloy-to-Kodkod translator.
 *
<<<<<<< HEAD
 * @modified: Nuno Macedo // [HASLab] electrum-unbounded, electrum-decomposed
=======
 * @modified: Nuno Macedo // [HASLab] electrum-decomposed
>>>>>>> 2a8cbf79
 */

public final class A4Options implements Serializable {

    /** This enum defines the set of possible SAT solvers. */
    public static final class SatSolver implements Serializable {

        /** This ensures the class can be serialized reliably. */
        private static final long                serialVersionUID = 0;
        /** List of all existing SatSolver values. */
        private static final SafeList<SatSolver> values           = new SafeList<SatSolver>();
        /**
         * This is a unique String for this value; it should be kept consistent in
         * future versions.
         */
        private final String                     id;
        /**
         * This is the label that the toString() method will return.
         */
        private final String                     toString;
        /**
         * If not null, this is the external command-line solver to use.
         */
        private final String                     external;
        /**
         * If not null, this is the set of options to use with the command-line solver.
         */
        private final String[]                   options;

        /** Constructs a new SatSolver value. */
        private SatSolver(String id, String toString, String external, String[] options, boolean add) {
            this.id = id;
            this.toString = toString;
            this.external = external;
            this.options = new String[options != null ? options.length : 0];
            for (int i = 0; i < this.options.length; i++)
                this.options[i] = options[i];
            if (add) {
                synchronized (SatSolver.class) {
                    values.add(this);
                }
            }
        }

        /**
         * Constructs a new SatSolver value that uses a command-line solver; throws
         * ErrorAPI if the ID is already in use.
         */
        public static SatSolver make(String id, String toString, String external, String[] options) throws ErrorAPI {
            if (id == null || toString == null || external == null)
                throw new ErrorAPI("NullPointerException in SatSolver.make()");
            SatSolver ans = new SatSolver(id, toString, external, options, false);
            synchronized (SatSolver.class) {
                for (SatSolver x : values)
                    if (x.id.equals(id))
                        throw new ErrorAPI("The SatSolver id \"" + id + "\" is already in use.");
                values.add(ans);
            }
            return ans;
        }

        /**
         * Constructs a new SatSolver value that uses a command-line solver; throws
         * ErrorAPI if the ID is already in use.
         */
        public static SatSolver make(String id, String toString, String external) throws ErrorAPI {
            return make(id, toString, external, null);
        }

        /**
         * Returns the executable for the external command-line solver to use (or null
         * if this solver does not use an external commandline solver)
         */
        public String external() {
            return external;
        }

        /**
         * Returns the options for the external command-line solver to use (or empty
         * array if this solver does not use an external commandline solver)
         */
        public String[] options() {
            if (external == null || options.length == 0)
                return new String[0];
            String[] ans = new String[options.length];
            for (int i = 0; i < ans.length; i++)
                ans[i] = options[i];
            return ans;
        }

        /**
         * Returns the unique String for this value; it will be kept consistent in
         * future versions.
         */
        public String id() {
            return id;
        }

        /** Returns the list of SatSolver values. */
        public static SafeList<SatSolver> values() {
            SafeList<SatSolver> ans;
            synchronized (SatSolver.class) {
                ans = values.dup();
            }
            return ans;
        }

        /** Returns the human-readable label for this enum value. */
        @Override
        public String toString() {
            return toString;
        }

        /** Ensures we can use == to do comparison. */
        private Object readResolve() {
            synchronized (SatSolver.class) {
                for (SatSolver x : values)
                    if (x.id.equals(id))
                        return x;
                values.add(this);
            }
            return this;
        }

        /**
         * Given an id, return the enum value corresponding to it (if there's no match,
         * then return SAT4J).
         */
        public static SatSolver parse(String id) {
            synchronized (SatSolver.class) {
                for (SatSolver x : values)
                    if (x.id.equals(id))
                        return x;
            }
            return SAT4J;
        }

        /** BerkMin via pipe */
        public static final SatSolver BerkMinPIPE      = new SatSolver("berkmin", "BerkMin", "berkmin", null, true);
        /** Spear via pipe */
        public static final SatSolver SpearPIPE        = new SatSolver("spear", "Spear", "spear", new String[] {
                                                                                                                "--model", "--dimacs"
        }, true);
        /** MiniSat1 via JNI */
        public static final SatSolver MiniSatJNI       = new SatSolver("minisat(jni)", "MiniSat", null, null, true);
        /** MiniSatProver1 via JNI */
        public static final SatSolver MiniSatProverJNI = new SatSolver("minisatprover(jni)", "MiniSat with Unsat Core", null, null, true);
        /// ** ZChaff via JNI */
        // public static final SatSolver ZChaffJNI = new
        /// SatSolver("zchaff(jni)", "ZChaff with mincost", null, null, true);
        /** Lingeling */
        public static final SatSolver LingelingJNI     = new SatSolver("lingeling(jni)", "Lingeling", null, null, true);
        public static final SatSolver PLingelingJNI    = new SatSolver("plingeling(jni)", "PLingeling", null, null, true);
        /** Glucose */
        public static final SatSolver GlucoseJNI       = new SatSolver("glucose(jni)", "Glucose", null, null, true);
        public static final SatSolver Glucose41JNI     = new SatSolver("glucose 4.1(jni)", "Glucose41", null, null, true);
        /** CryptoMiniSat */
        public static final SatSolver CryptoMiniSatJNI = new SatSolver("cryptominisat(jni)", "CryptoMiniSat", null, null, true);
        /** SAT4J using native Java */
        public static final SatSolver SAT4J            = new SatSolver("sat4j", "SAT4J", null, null, true);
        /** Electrod through NuSMV */
        // [HASLab]
        public static final SatSolver ElectrodS        = new SatSolver("NuSMV", "Electrod/NuSMV", "electrod", null, true);
        /** Electrod through nuXmv */
        // [HASLab]
        public static final SatSolver ElectrodX        = new SatSolver("nuXmv", "Electrod/nuXmv", "electrod", null, true);
        /** Outputs the raw CNF file only */
        public static final SatSolver CNF              = new SatSolver("cnf", "Output CNF to file", null, null, true);
        /** Outputs the raw Kodkod file only */
        public static final SatSolver KK               = new SatSolver("kodkod", "Output Kodkod to file", null, null, true);

    }

    /** This ensures the class can be serialized reliably. */
    private static final long serialVersionUID = 0;

    /**
     * Constructs an A4Options object with default values for everything.
     */
    public A4Options() {}

    public boolean   inferPartialInstance = true;

    /**
     * This option specifies the amount of symmetry breaking to do (when symmetry
     * breaking isn't explicitly disabled).
     * <p>
     * If a formula is unsatisfiable, then in general, the higher this value, the
     * faster you finish the solving. But if this value is too high, it will instead
     * slow down the solving.
     * <p>
     * If a formula is satisfiable, then in general, the lower this value, the
     * faster you finish the solving. Setting this value to 0 usually gives the
     * fastest solve.
     * <p>
     * Default value is 20.
     */
    public int       symmetry             = 20;

    /**
     * This option specifies the maximum skolem-function depth.
     * <p>
     * Default value is 0, which means it will only generate skolem constants, and
     * will not generate skolem functions.
     */
    public int       skolemDepth          = 0;

    /**
     * This option specifies the unsat core minimization strategy
     * (0=GuaranteedLocalMinimum 1=FasterButLessAccurate 2=EvenFaster...)
     * <p>
     * Default value is set to the fastest current strategy.
     */
    public int       coreMinimization     = 2;

    /**
     * Unsat core granularity, default is 0 (only top-level conjuncts are
     * considered), 3 expands all quantifiers
     */
    public int       coreGranularity      = 0;

    /**
     * This option specifies the SAT solver to use (SAT4J, MiniSatJNI,
     * MiniSatProverJNI, ZChaffJNI...)
     * <p>
     * Default value is SAT4J.
     */
    public SatSolver solver               = SatSolver.SAT4J;

    /**
     * When this.solver is external, and the solver filename is a relative filename,
     * then this option specifies the directory that the solver filename is relative
     * to.
     */
    public String    solverDirectory      = "";

    /**
     * This specifies the directory where we may write temporary files to.
     */
    public String    tempDirectory        = System.getProperty("java.io.tmpdir");

    /**
     * This option tells the compiler the "original filename" that these AST nodes
     * came from; it is only used for generating comments and other diagnostic
     * messages.
     * <p>
     * Default value is "".
     */
    public String    originalFilename     = "";

    /**
     * This option specifies whether the compiler should record the original Kodkod
     * formula being generated and the resulting Kodkod instances.
     * <p>
     * Default value is false.
     */
    public boolean   recordKodkod         = false;

    /**
     * This option specifies whether the solver should report only solutions that
     * don't cause any overflows.
     */
    public boolean   noOverflow           = false;

    /**
     * This option constrols how deep we unroll loops and unroll recursive
     * predicate/function/macros (negative means it's disallowed)
     */
    public int       unrolls              = (-1);

    /**
<<<<<<< HEAD
     * This option specifies the decomposition mode (0=Off 1=Hybrid 2=Parallel)
=======
     * This option specifies the decomposed strategy (0=Off 1=Hybrid 2=Parallel)
>>>>>>> 2a8cbf79
     * <p>
     * Default value is off.
     */
    // [HASLab]
    public int       decomposed_mode      = 0;

    /**
<<<<<<< HEAD
     * This option specifies the number of threads if in decomposed
=======
     * This option specifies the number of threads when following a decomposed
     * strategy
>>>>>>> 2a8cbf79
     * <p>
     * Default value is 4.
     */
    // [HASLab]
    public int       decomposed_threads   = 4;

    /** This method makes a copy of this Options object. */
    public A4Options dup() {
        A4Options x = new A4Options();
        x.inferPartialInstance = inferPartialInstance;
        x.unrolls = unrolls;
        x.symmetry = symmetry;
        x.skolemDepth = skolemDepth;
        x.coreMinimization = coreMinimization;
        x.solver = solver;
        x.solverDirectory = solverDirectory;
        x.tempDirectory = tempDirectory;
        x.originalFilename = originalFilename;
        x.recordKodkod = recordKodkod;
        x.noOverflow = noOverflow;
        x.coreGranularity = coreGranularity;
        x.decomposed_mode = decomposed_mode; // [HASLab]
        x.decomposed_threads = decomposed_threads; // [HASLab]
        return x;
    }
}<|MERGE_RESOLUTION|>--- conflicted
+++ resolved
@@ -25,11 +25,7 @@
  * Mutable; this class encapsulates the customizable options of the
  * Alloy-to-Kodkod translator.
  *
-<<<<<<< HEAD
  * @modified: Nuno Macedo // [HASLab] electrum-unbounded, electrum-decomposed
-=======
- * @modified: Nuno Macedo // [HASLab] electrum-decomposed
->>>>>>> 2a8cbf79
  */
 
 public final class A4Options implements Serializable {
@@ -301,11 +297,7 @@
     public int       unrolls              = (-1);
 
     /**
-<<<<<<< HEAD
-     * This option specifies the decomposition mode (0=Off 1=Hybrid 2=Parallel)
-=======
      * This option specifies the decomposed strategy (0=Off 1=Hybrid 2=Parallel)
->>>>>>> 2a8cbf79
      * <p>
      * Default value is off.
      */
@@ -313,12 +305,8 @@
     public int       decomposed_mode      = 0;
 
     /**
-<<<<<<< HEAD
-     * This option specifies the number of threads if in decomposed
-=======
      * This option specifies the number of threads when following a decomposed
      * strategy
->>>>>>> 2a8cbf79
      * <p>
      * Default value is 4.
      */
