/* Alloy Analyzer 4 -- Copyright (c) 2006-2009, Felix Chang
 * Electrum -- Copyright (c) 2015-present, Nuno Macedo
 *
 * Permission is hereby granted, free of charge, to any person obtaining a copy of this software and associated documentation files
 * (the "Software"), to deal in the Software without restriction, including without limitation the rights to use, copy, modify,
 * merge, publish, distribute, sublicense, and/or sell copies of the Software, and to permit persons to whom the Software is
 * furnished to do so, subject to the following conditions:
 *
 * The above copyright notice and this permission notice shall be included in all copies or substantial portions of the Software.
 *
 * THE SOFTWARE IS PROVIDED "AS IS", WITHOUT WARRANTY OF ANY KIND, EXPRESS OR IMPLIED, INCLUDING BUT NOT LIMITED TO THE WARRANTIES
 * OF MERCHANTABILITY, FITNESS FOR A PARTICULAR PURPOSE AND NONINFRINGEMENT. IN NO EVENT SHALL THE AUTHORS OR COPYRIGHT HOLDERS BE
 * LIABLE FOR ANY CLAIM, DAMAGES OR OTHER LIABILITY, WHETHER IN AN ACTION OF CONTRACT, TORT OR OTHERWISE, ARISING FROM, OUT OF
 * OR IN CONNECTION WITH THE SOFTWARE OR THE USE OR OTHER DEALINGS IN THE SOFTWARE.
 */

package edu.mit.csail.sdg.translator;

import java.io.Serializable;

import edu.mit.csail.sdg.alloy4.ErrorAPI;
import edu.mit.csail.sdg.alloy4.SafeList;

/**
 * Mutable; this class encapsulates the customizable options of the
 * Alloy-to-Kodkod translator.
 *
<<<<<<< HEAD
 * @modified: Nuno Macedo // [HASLab] electrum-unbounded
=======
 * @modified: Nuno Macedo // [HASLab] electrum-decomposed
>>>>>>> 6013e9ab
 */

public final class A4Options implements Serializable {

    /** This enum defines the set of possible SAT solvers. */
    public static final class SatSolver implements Serializable {

        /** This ensures the class can be serialized reliably. */
        private static final long                serialVersionUID = 0;
        /** List of all existing SatSolver values. */
        private static final SafeList<SatSolver> values           = new SafeList<SatSolver>();
        /**
         * This is a unique String for this value; it should be kept consistent in
         * future versions.
         */
        private final String                     id;
        /**
         * This is the label that the toString() method will return.
         */
        private final String                     toString;
        /**
         * If not null, this is the external command-line solver to use.
         */
        private final String                     external;
        /**
         * If not null, this is the set of options to use with the command-line solver.
         */
        private final String[]                   options;

        /** Constructs a new SatSolver value. */
        private SatSolver(String id, String toString, String external, String[] options, boolean add) {
            this.id = id;
            this.toString = toString;
            this.external = external;
            this.options = new String[options != null ? options.length : 0];
            for (int i = 0; i < this.options.length; i++)
                this.options[i] = options[i];
            if (add) {
                synchronized (SatSolver.class) {
                    values.add(this);
                }
            }
        }

        /**
         * Constructs a new SatSolver value that uses a command-line solver; throws
         * ErrorAPI if the ID is already in use.
         */
        public static SatSolver make(String id, String toString, String external, String[] options) throws ErrorAPI {
            if (id == null || toString == null || external == null)
                throw new ErrorAPI("NullPointerException in SatSolver.make()");
            SatSolver ans = new SatSolver(id, toString, external, options, false);
            synchronized (SatSolver.class) {
                for (SatSolver x : values)
                    if (x.id.equals(id))
                        throw new ErrorAPI("The SatSolver id \"" + id + "\" is already in use.");
                values.add(ans);
            }
            return ans;
        }

        /**
         * Constructs a new SatSolver value that uses a command-line solver; throws
         * ErrorAPI if the ID is already in use.
         */
        public static SatSolver make(String id, String toString, String external) throws ErrorAPI {
            return make(id, toString, external, null);
        }

        /**
         * Returns the executable for the external command-line solver to use (or null
         * if this solver does not use an external commandline solver)
         */
        public String external() {
            return external;
        }

        /**
         * Returns the options for the external command-line solver to use (or empty
         * array if this solver does not use an external commandline solver)
         */
        public String[] options() {
            if (external == null || options.length == 0)
                return new String[0];
            String[] ans = new String[options.length];
            for (int i = 0; i < ans.length; i++)
                ans[i] = options[i];
            return ans;
        }

        /**
         * Returns the unique String for this value; it will be kept consistent in
         * future versions.
         */
        public String id() {
            return id;
        }

        /** Returns the list of SatSolver values. */
        public static SafeList<SatSolver> values() {
            SafeList<SatSolver> ans;
            synchronized (SatSolver.class) {
                ans = values.dup();
            }
            return ans;
        }

        /** Returns the human-readable label for this enum value. */
        @Override
        public String toString() {
            return toString;
        }

        /** Ensures we can use == to do comparison. */
        private Object readResolve() {
            synchronized (SatSolver.class) {
                for (SatSolver x : values)
                    if (x.id.equals(id))
                        return x;
                values.add(this);
            }
            return this;
        }

        /**
         * Given an id, return the enum value corresponding to it (if there's no match,
         * then return SAT4J).
         */
        public static SatSolver parse(String id) {
            synchronized (SatSolver.class) {
                for (SatSolver x : values)
                    if (x.id.equals(id))
                        return x;
            }
            return SAT4J;
        }

        /** BerkMin via pipe */
        public static final SatSolver BerkMinPIPE      = new SatSolver("berkmin", "BerkMin", "berkmin", null, true);
        /** Spear via pipe */
        public static final SatSolver SpearPIPE        = new SatSolver("spear", "Spear", "spear", new String[] {
                                                                                                                "--model", "--dimacs"
        }, true);
        /** MiniSat1 via JNI */
        public static final SatSolver MiniSatJNI       = new SatSolver("minisat(jni)", "MiniSat", null, null, true);
        /** MiniSatProver1 via JNI */
        public static final SatSolver MiniSatProverJNI = new SatSolver("minisatprover(jni)", "MiniSat with Unsat Core", null, null, true);
        /// ** ZChaff via JNI */
        // public static final SatSolver ZChaffJNI = new
        /// SatSolver("zchaff(jni)", "ZChaff with mincost", null, null, true);
        /** Lingeling */
        public static final SatSolver LingelingJNI     = new SatSolver("lingeling(jni)", "Lingeling", null, null, true);
        public static final SatSolver PLingelingJNI    = new SatSolver("plingeling(jni)", "PLingeling", null, null, true);
        /** Glucose */
        public static final SatSolver GlucoseJNI       = new SatSolver("glucose(jni)", "Glucose", null, null, true);
        public static final SatSolver Glucose41JNI     = new SatSolver("glucose 4.1(jni)", "Glucose41", null, null, true);
        /** CryptoMiniSat */
        public static final SatSolver CryptoMiniSatJNI = new SatSolver("cryptominisat(jni)", "CryptoMiniSat", null, null, true);
        /** SAT4J using native Java */
        public static final SatSolver SAT4J            = new SatSolver("sat4j", "SAT4J", null, null, true);
        /** Electrod through NuSMV */
        // [HASLab]
        public static final SatSolver ElectrodS        = new SatSolver("NuSMV", "Electrod/NuSMV", "electrod", null, true);
        /** Electrod through nuXmv */
        // [HASLab]
        public static final SatSolver ElectrodX        = new SatSolver("nuXmv", "Electrod/nuXmv", "electrod", null, true);
        /** Outputs the raw CNF file only */
        public static final SatSolver CNF              = new SatSolver("cnf", "Output CNF to file", null, null, true);
        /** Outputs the raw Kodkod file only */
        public static final SatSolver KK               = new SatSolver("kodkod", "Output Kodkod to file", null, null, true);

    }

    /** This ensures the class can be serialized reliably. */
    private static final long serialVersionUID = 0;

    /**
     * Constructs an A4Options object with default values for everything.
     */
    public A4Options() {}

    public boolean   inferPartialInstance = true;

    /**
     * This option specifies the amount of symmetry breaking to do (when symmetry
     * breaking isn't explicitly disabled).
     * <p>
     * If a formula is unsatisfiable, then in general, the higher this value, the
     * faster you finish the solving. But if this value is too high, it will instead
     * slow down the solving.
     * <p>
     * If a formula is satisfiable, then in general, the lower this value, the
     * faster you finish the solving. Setting this value to 0 usually gives the
     * fastest solve.
     * <p>
     * Default value is 20.
     */
    public int       symmetry             = 20;

    /**
     * This option specifies the maximum skolem-function depth.
     * <p>
     * Default value is 0, which means it will only generate skolem constants, and
     * will not generate skolem functions.
     */
    public int       skolemDepth          = 0;

    /**
     * This option specifies the unsat core minimization strategy
     * (0=GuaranteedLocalMinimum 1=FasterButLessAccurate 2=EvenFaster...)
     * <p>
     * Default value is set to the fastest current strategy.
     */
    public int       coreMinimization     = 2;

    /**
     * Unsat core granularity, default is 0 (only top-level conjuncts are
     * considered), 3 expands all quantifiers
     */
    public int       coreGranularity      = 0;

    /**
     * This option specifies the SAT solver to use (SAT4J, MiniSatJNI,
     * MiniSatProverJNI, ZChaffJNI...)
     * <p>
     * Default value is SAT4J.
     */
    public SatSolver solver               = SatSolver.SAT4J;

    /**
     * When this.solver is external, and the solver filename is a relative filename,
     * then this option specifies the directory that the solver filename is relative
     * to.
     */
    public String    solverDirectory      = "";

    /**
     * This specifies the directory where we may write temporary files to.
     */
    public String    tempDirectory        = System.getProperty("java.io.tmpdir");

    /**
     * This option tells the compiler the "original filename" that these AST nodes
     * came from; it is only used for generating comments and other diagnostic
     * messages.
     * <p>
     * Default value is "".
     */
    public String    originalFilename     = "";

    /**
     * This option specifies whether the compiler should record the original Kodkod
     * formula being generated and the resulting Kodkod instances.
     * <p>
     * Default value is false.
     */
    public boolean   recordKodkod         = false;

    /**
     * This option specifies whether the solver should report only solutions that
     * don't cause any overflows.
     */
    public boolean   noOverflow           = false;

    /**
     * This option constrols how deep we unroll loops and unroll recursive
     * predicate/function/macros (negative means it's disallowed)
     */
    public int       unrolls              = (-1);

    /**
     * This option specifies the decomposition mode (0=Off 1=Hybrid 2=Parallel)
     * <p>
     * Default value is off.
     */
    // [HASLab]
    public int       decomposed_mode      = 0;

    /**
     * This option specifies the number of threads if in decomposed
     * <p>
     * Default value is 4.
     */
    // [HASLab]
    public int       decomposed_threads   = 4;

    /** This method makes a copy of this Options object. */
    public A4Options dup() {
        A4Options x = new A4Options();
        x.inferPartialInstance = inferPartialInstance;
        x.unrolls = unrolls;
        x.symmetry = symmetry;
        x.skolemDepth = skolemDepth;
        x.coreMinimization = coreMinimization;
        x.solver = solver;
        x.solverDirectory = solverDirectory;
        x.tempDirectory = tempDirectory;
        x.originalFilename = originalFilename;
        x.recordKodkod = recordKodkod;
        x.noOverflow = noOverflow;
        x.coreGranularity = coreGranularity;
        x.decomposed_mode = decomposed_mode; // [HASLab]
        x.decomposed_threads = decomposed_threads; // [HASLab]
        return x;
    }
}<|MERGE_RESOLUTION|>--- conflicted
+++ resolved
@@ -25,11 +25,7 @@
  * Mutable; this class encapsulates the customizable options of the
  * Alloy-to-Kodkod translator.
  *
-<<<<<<< HEAD
- * @modified: Nuno Macedo // [HASLab] electrum-unbounded
-=======
- * @modified: Nuno Macedo // [HASLab] electrum-decomposed
->>>>>>> 6013e9ab
+ * @modified: Nuno Macedo // [HASLab] electrum-unbounded, electrum-decomposed
  */
 
 public final class A4Options implements Serializable {
