/* Alloy Analyzer 4 -- Copyright (c) 2006-2009, Felix Chang
 * Electrum -- Copyright (c) 2015-present, Nuno Macedo
 *
 * Permission is hereby granted, free of charge, to any person obtaining a copy of this software and associated documentation files
 * (the "Software"), to deal in the Software without restriction, including without limitation the rights to use, copy, modify,
 * merge, publish, distribute, sublicense, and/or sell copies of the Software, and to permit persons to whom the Software is
 * furnished to do so, subject to the following conditions:
 *
 * The above copyright notice and this permission notice shall be included in all copies or substantial portions of the Software.
 *
 * THE SOFTWARE IS PROVIDED "AS IS", WITHOUT WARRANTY OF ANY KIND, EXPRESS OR IMPLIED, INCLUDING BUT NOT LIMITED TO THE WARRANTIES
 * OF MERCHANTABILITY, FITNESS FOR A PARTICULAR PURPOSE AND NONINFRINGEMENT. IN NO EVENT SHALL THE AUTHORS OR COPYRIGHT HOLDERS BE
 * LIABLE FOR ANY CLAIM, DAMAGES OR OTHER LIABILITY, WHETHER IN AN ACTION OF CONTRACT, TORT OR OTHERWISE, ARISING FROM, OUT OF
 * OR IN CONNECTION WITH THE SOFTWARE OR THE USE OR OTHER DEALINGS IN THE SOFTWARE.
 */

package edu.mit.csail.sdg.translator;

import java.io.Serializable;

import edu.mit.csail.sdg.alloy4.ErrorAPI;
import edu.mit.csail.sdg.alloy4.SafeList;

/**
 * Mutable; this class encapsulates the customizable options of the
 * Alloy-to-Kodkod translator.
 *
<<<<<<< HEAD
 * @modified: Nuno Macedo // [HASLab] electrum-unbounded, electrum-decomposed
=======
 * @modified: Nuno Macedo // [HASLab] electrum-decomposed
>>>>>>> db7879c4
 */

public final class A4Options implements Serializable {

    /** This enum defines the set of possible SAT solvers. */
    public static final class SatSolver implements Serializable {

        /** This ensures the class can be serialized reliably. */
        private static final long                serialVersionUID = 0;
        /** List of all existing SatSolver values. */
        private static final SafeList<SatSolver> values           = new SafeList<SatSolver>();
        /**
         * This is a unique String for this value; it should be kept consistent in
         * future versions.
         */
        private final String                     id;
        /**
         * This is the label that the toString() method will return.
         */
        private final String                     toString;
        /**
         * If not null, this is the external command-line solver to use.
         */
        private final String                     external;
        /**
         * If not null, this is the set of options to use with the command-line solver.
         */
        private final String[]                   options;

        /** Constructs a new SatSolver value. */
        private SatSolver(String id, String toString, String external, String[] options, boolean add) {
            this.id = id;
            this.toString = toString;
            this.external = external;
            this.options = new String[options != null ? options.length : 0];
            for (int i = 0; i < this.options.length; i++)
                this.options[i] = options[i];
            if (add) {
                synchronized (SatSolver.class) {
                    values.add(this);
                }
            }
        }

        /**
         * Constructs a new SatSolver value that uses a command-line solver; throws
         * ErrorAPI if the ID is already in use.
         */
        public static SatSolver make(String id, String toString, String external, String[] options) throws ErrorAPI {
            if (id == null || toString == null || external == null)
                throw new ErrorAPI("NullPointerException in SatSolver.make()");
            SatSolver ans = new SatSolver(id, toString, external, options, false);
            synchronized (SatSolver.class) {
                for (SatSolver x : values)
                    if (x.id.equals(id))
                        throw new ErrorAPI("The SatSolver id \"" + id + "\" is already in use.");
                values.add(ans);
            }
            return ans;
        }

        /**
         * Constructs a new SatSolver value that uses a command-line solver; throws
         * ErrorAPI if the ID is already in use.
         */
        public static SatSolver make(String id, String toString, String external) throws ErrorAPI {
            return make(id, toString, external, null);
        }

        /**
         * Returns the executable for the external command-line solver to use (or null
         * if this solver does not use an external commandline solver)
         */
        public String external() {
            return external;
        }

        /**
         * Returns the options for the external command-line solver to use (or empty
         * array if this solver does not use an external commandline solver)
         */
        public String[] options() {
            if (external == null || options.length == 0)
                return new String[0];
            String[] ans = new String[options.length];
            for (int i = 0; i < ans.length; i++)
                ans[i] = options[i];
            return ans;
        }

        /**
         * Returns the unique String for this value; it will be kept consistent in
         * future versions.
         */
        public String id() {
            return id;
        }

        /** Returns the list of SatSolver values. */
        public static SafeList<SatSolver> values() {
            SafeList<SatSolver> ans;
            synchronized (SatSolver.class) {
                ans = values.dup();
            }
            return ans;
        }

        /** Returns the human-readable label for this enum value. */
        @Override
        public String toString() {
            return toString;
        }

        /** Ensures we can use == to do comparison. */
        private Object readResolve() {
            synchronized (SatSolver.class) {
                for (SatSolver x : values)
                    if (x.id.equals(id))
                        return x;
                values.add(this);
            }
            return this;
        }

        /**
         * Given an id, return the enum value corresponding to it (if there's no match,
         * then return SAT4J).
         */
        public static SatSolver parse(String id) {
            synchronized (SatSolver.class) {
                for (SatSolver x : values)
                    if (x.id.equals(id))
                        return x;
            }
            return SAT4J;
        }

        /** BerkMin via pipe */
        public static final SatSolver BerkMinPIPE      = new SatSolver("berkmin", "BerkMin", "berkmin", null, true);
        /** Spear via pipe */
        public static final SatSolver SpearPIPE        = new SatSolver("spear", "Spear", "spear", new String[] {
                                                                                                                "--model", "--dimacs"
        }, true);
        /** MiniSat1 via JNI */
        public static final SatSolver MiniSatJNI       = new SatSolver("minisat(jni)", "MiniSat", null, null, true);
        /** MiniSatProver1 via JNI */
        public static final SatSolver MiniSatProverJNI = new SatSolver("minisatprover(jni)", "MiniSat with Unsat Core", null, null, true);
        /// ** ZChaff via JNI */
        // public static final SatSolver ZChaffJNI = new
        /// SatSolver("zchaff(jni)", "ZChaff with mincost", null, null, true);
        /** Lingeling */
        public static final SatSolver LingelingJNI     = new SatSolver("lingeling(jni)", "Lingeling", null, null, true);
        public static final SatSolver PLingelingJNI    = new SatSolver("plingeling(jni)", "PLingeling", null, null, true);
        /** Glucose */
        public static final SatSolver GlucoseJNI       = new SatSolver("glucose(jni)", "Glucose", null, null, true);
        public static final SatSolver Glucose41JNI     = new SatSolver("glucose 4.1(jni)", "Glucose41", null, null, true);
        /** CryptoMiniSat */
        public static final SatSolver CryptoMiniSatJNI = new SatSolver("cryptominisat(jni)", "CryptoMiniSat", null, null, true);
        /** SAT4J using native Java */
        public static final SatSolver SAT4J            = new SatSolver("sat4j", "SAT4J", null, null, true);
        /** Electrod through NuSMV */
        // [HASLab]
        public static final SatSolver ElectrodS        = new SatSolver("NuSMV", "Electrod/NuSMV", "electrod", null, true);

        public static final SatSolver electrodS(String[] opts) {
            return new SatSolver("NuSMV", "Electrod/NuSMV", "electrod", opts, true);
        }

        /** Electrod through nuXmv */
        // [HASLab]
        public static final SatSolver ElectrodX = new SatSolver("nuXmv", "Electrod/nuXmv", "electrod", null, true);

        public static final SatSolver electrodX(String[] opts) {
            return new SatSolver("nuXmv", "Electrod/nuXmv", "electrod", opts, true);
        }

        /** Outputs the raw CNF file only */
        public static final SatSolver CNF = new SatSolver("cnf", "Output CNF to file", null, null, true);
        /** Outputs the raw Kodkod file only */
        public static final SatSolver KK  = new SatSolver("kodkod", "Output Kodkod to file", null, null, true);

    }

    /** This ensures the class can be serialized reliably. */
    private static final long serialVersionUID = 0;

    /**
     * Constructs an A4Options object with default values for everything.
     */
    public A4Options() {
    }

    public boolean   inferPartialInstance = true;

    /**
     * This option specifies the amount of symmetry breaking to do (when symmetry
     * breaking isn't explicitly disabled).
     * <p>
     * If a formula is unsatisfiable, then in general, the higher this value, the
     * faster you finish the solving. But if this value is too high, it will instead
     * slow down the solving.
     * <p>
     * If a formula is satisfiable, then in general, the lower this value, the
     * faster you finish the solving. Setting this value to 0 usually gives the
     * fastest solve.
     * <p>
     * Default value is 20.
     */
    public int       symmetry             = 20;

    /**
     * This option specifies the maximum skolem-function depth.
     * <p>
     * Default value is 0, which means it will only generate skolem constants, and
     * will not generate skolem functions.
     */
    public int       skolemDepth          = 0;

    /**
     * This option specifies the unsat core minimization strategy
     * (0=GuaranteedLocalMinimum 1=FasterButLessAccurate 2=EvenFaster...)
     * <p>
     * Default value is set to the fastest current strategy.
     */
    public int       coreMinimization     = 2;

    /**
     * Unsat core granularity, default is 0 (only top-level conjuncts are
     * considered), 3 expands all quantifiers
     */
    public int       coreGranularity      = 0;

    /**
     * This option specifies the SAT solver to use (SAT4J, MiniSatJNI,
     * MiniSatProverJNI, ZChaffJNI...)
     * <p>
     * Default value is SAT4J.
     */
    public SatSolver solver               = SatSolver.SAT4J;

    /**
     * When this.solver is external, and the solver filename is a relative filename,
     * then this option specifies the directory that the solver filename is relative
     * to.
     */
    public String    solverDirectory      = "";

    /**
     * This specifies the directory where we may write temporary files to.
     */
    public String    tempDirectory        = System.getProperty("java.io.tmpdir");

    /**
     * This option tells the compiler the "original filename" that these AST nodes
     * came from; it is only used for generating comments and other diagnostic
     * messages.
     * <p>
     * Default value is "".
     */
    public String    originalFilename     = "";

    /**
     * This option specifies whether the compiler should record the original Kodkod
     * formula being generated and the resulting Kodkod instances.
     * <p>
     * Default value is false.
     */
    public boolean   recordKodkod         = false;

    /**
     * This option specifies whether the solver should report only solutions that
     * don't cause any overflows.
     */
    public boolean   noOverflow           = false;

    /**
     * This option constrols how deep we unroll loops and unroll recursive
     * predicate/function/macros (negative means it's disallowed)
     */
    public int       unrolls              = (-1);

    /**
<<<<<<< HEAD
     * This option specifies the decomposed strategy (0=Off 1=Hybrid 2=Parallel)
=======
     * This option specifies the decompose strategy (0=Off 1=Hybrid 2=Parallel)
>>>>>>> db7879c4
     * <p>
     * Default value is off.
     */
    // [HASLab]
<<<<<<< HEAD
    public int       decomposed_mode      = 0;

    /**
     * This option specifies the number of threads when following a decomposed
=======
    public int       decompose_mode       = 0;

    /**
     * This option specifies the number of threads when following a decompose
>>>>>>> db7879c4
     * strategy
     * <p>
     * Default value is 4.
     */
    // [HASLab]
<<<<<<< HEAD
    public int       decomposed_threads   = 4;
=======
    public int       decompose_threads    = 4;
>>>>>>> db7879c4

    /** This method makes a copy of this Options object. */
    public A4Options dup() {
        A4Options x = new A4Options();
        x.inferPartialInstance = inferPartialInstance;
        x.unrolls = unrolls;
        x.symmetry = symmetry;
        x.skolemDepth = skolemDepth;
        x.coreMinimization = coreMinimization;
        x.solver = solver;
        x.solverDirectory = solverDirectory;
        x.tempDirectory = tempDirectory;
        x.originalFilename = originalFilename;
        x.recordKodkod = recordKodkod;
        x.noOverflow = noOverflow;
        x.coreGranularity = coreGranularity;
<<<<<<< HEAD
        x.decomposed_mode = decomposed_mode; // [HASLab]
        x.decomposed_threads = decomposed_threads; // [HASLab]
=======
        x.decompose_mode = decompose_mode; // [HASLab]
        x.decompose_threads = decompose_threads; // [HASLab]
>>>>>>> db7879c4
        return x;
    }
}<|MERGE_RESOLUTION|>--- conflicted
+++ resolved
@@ -25,11 +25,7 @@
  * Mutable; this class encapsulates the customizable options of the
  * Alloy-to-Kodkod translator.
  *
-<<<<<<< HEAD
  * @modified: Nuno Macedo // [HASLab] electrum-unbounded, electrum-decomposed
-=======
- * @modified: Nuno Macedo // [HASLab] electrum-decomposed
->>>>>>> db7879c4
  */
 
 public final class A4Options implements Serializable {
@@ -312,36 +308,21 @@
     public int       unrolls              = (-1);
 
     /**
-<<<<<<< HEAD
-     * This option specifies the decomposed strategy (0=Off 1=Hybrid 2=Parallel)
-=======
      * This option specifies the decompose strategy (0=Off 1=Hybrid 2=Parallel)
->>>>>>> db7879c4
      * <p>
      * Default value is off.
      */
     // [HASLab]
-<<<<<<< HEAD
-    public int       decomposed_mode      = 0;
-
-    /**
-     * This option specifies the number of threads when following a decomposed
-=======
     public int       decompose_mode       = 0;
 
     /**
      * This option specifies the number of threads when following a decompose
->>>>>>> db7879c4
      * strategy
      * <p>
      * Default value is 4.
      */
     // [HASLab]
-<<<<<<< HEAD
-    public int       decomposed_threads   = 4;
-=======
     public int       decompose_threads    = 4;
->>>>>>> db7879c4
 
     /** This method makes a copy of this Options object. */
     public A4Options dup() {
@@ -358,13 +339,8 @@
         x.recordKodkod = recordKodkod;
         x.noOverflow = noOverflow;
         x.coreGranularity = coreGranularity;
-<<<<<<< HEAD
-        x.decomposed_mode = decomposed_mode; // [HASLab]
-        x.decomposed_threads = decomposed_threads; // [HASLab]
-=======
         x.decompose_mode = decompose_mode; // [HASLab]
         x.decompose_threads = decompose_threads; // [HASLab]
->>>>>>> db7879c4
         return x;
     }
 }