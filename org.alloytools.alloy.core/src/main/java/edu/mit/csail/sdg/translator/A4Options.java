/* Alloy Analyzer 4 -- Copyright (c) 2006-2009, Felix Chang
 *
 * Permission is hereby granted, free of charge, to any person obtaining a copy of this software and associated documentation files
 * (the "Software"), to deal in the Software without restriction, including without limitation the rights to use, copy, modify,
 * merge, publish, distribute, sublicense, and/or sell copies of the Software, and to permit persons to whom the Software is
 * furnished to do so, subject to the following conditions:
 *
 * The above copyright notice and this permission notice shall be included in all copies or substantial portions of the Software.
 *
 * THE SOFTWARE IS PROVIDED "AS IS", WITHOUT WARRANTY OF ANY KIND, EXPRESS OR IMPLIED, INCLUDING BUT NOT LIMITED TO THE WARRANTIES
 * OF MERCHANTABILITY, FITNESS FOR A PARTICULAR PURPOSE AND NONINFRINGEMENT. IN NO EVENT SHALL THE AUTHORS OR COPYRIGHT HOLDERS BE
 * LIABLE FOR ANY CLAIM, DAMAGES OR OTHER LIABILITY, WHETHER IN AN ACTION OF CONTRACT, TORT OR OTHERWISE, ARISING FROM, OUT OF
 * OR IN CONNECTION WITH THE SOFTWARE OR THE USE OR OTHER DEALINGS IN THE SOFTWARE.
 */

package edu.mit.csail.sdg.translator;

import java.io.Serializable;

import edu.mit.csail.sdg.alloy4.ErrorAPI;
import edu.mit.csail.sdg.alloy4.SafeList;

/**
 * Mutable; this class encapsulates the customizable options of the
 * Alloy-to-Kodkod translator.
 *
 * @modified: Nuno Macedo // [HASLab] electrum-unbounded, electrum-decomposed
 */

public final class A4Options implements Serializable {

    /** This enum defines the set of possible SAT solvers. */
    public static final class SatSolver implements Serializable {

        /** This ensures the class can be serialized reliably. */
        private static final long                serialVersionUID = 0;
        /** List of all existing SatSolver values. */
        private static final SafeList<SatSolver> values           = new SafeList<SatSolver>();
        /**
         * This is a unique String for this value; it should be kept consistent in
         * future versions.
         */
        private final String                     id;
        /**
         * This is the label that the toString() method will return.
         */
        private final String                     toString;
        /**
         * If not null, this is the external command-line solver to use.
         */
        private final String                     external;
        /**
         * If not null, this is the set of options to use with the command-line solver.
         */
        private final String[]                   options;

        /** Constructs a new SatSolver value. */
        private SatSolver(String id, String toString, String external, String[] options, boolean add) {
            this.id = id;
            this.toString = toString;
            this.external = external;
            this.options = new String[options != null ? options.length : 0];
            for (int i = 0; i < this.options.length; i++)
                this.options[i] = options[i];
            if (add) {
                synchronized (SatSolver.class) {
                    values.add(this);
                }
            }
        }

        /**
         * Constructs a new SatSolver value that uses a command-line solver; throws
         * ErrorAPI if the ID is already in use.
         */
        public static SatSolver make(String id, String toString, String external, String[] options) throws ErrorAPI {
            if (id == null || toString == null || external == null)
                throw new ErrorAPI("NullPointerException in SatSolver.make()");
            SatSolver ans = new SatSolver(id, toString, external, options, false);
            synchronized (SatSolver.class) {
                for (SatSolver x : values)
                    if (x.id.equals(id))
                        throw new ErrorAPI("The SatSolver id \"" + id + "\" is already in use.");
                values.add(ans);
            }
            return ans;
        }

        /**
         * Constructs a new SatSolver value that uses a command-line solver; throws
         * ErrorAPI if the ID is already in use.
         */
        public static SatSolver make(String id, String toString, String external) throws ErrorAPI {
            return make(id, toString, external, null);
        }

        /**
         * Returns the executable for the external command-line solver to use (or null
         * if this solver does not use an external commandline solver)
         */
        public String external() {
            return external;
        }

        /**
         * Returns the options for the external command-line solver to use (or empty
         * array if this solver does not use an external commandline solver)
         */
        public String[] options() {
            if (external == null || options.length == 0)
                return new String[0];
            String[] ans = new String[options.length];
            for (int i = 0; i < ans.length; i++)
                ans[i] = options[i];
            return ans;
        }

        /**
         * Returns the unique String for this value; it will be kept consistent in
         * future versions.
         */
        public String id() {
            return id;
        }

        /** Returns the list of SatSolver values. */
        public static SafeList<SatSolver> values() {
            SafeList<SatSolver> ans;
            synchronized (SatSolver.class) {
                ans = values.dup();
            }
            return ans;
        }

        /** Returns the human-readable label for this enum value. */
        @Override
        public String toString() {
            return toString;
        }

        /** Ensures we can use == to do comparison. */
        private Object readResolve() {
            synchronized (SatSolver.class) {
                for (SatSolver x : values)
                    if (x.id.equals(id))
                        return x;
                values.add(this);
            }
            return this;
        }

        /**
         * Given an id, return the enum value corresponding to it (if there's no match,
         * then return SAT4J).
         */
        public static SatSolver parse(String id) {
            synchronized (SatSolver.class) {
                for (SatSolver x : values)
                    if (x.id.equals(id))
                        return x;
            }
            return SAT4J;
        }

        /** BerkMin via pipe */
        public static final SatSolver BerkMinPIPE      = new SatSolver("berkmin", "BerkMin", "berkmin", null, true);
        /** Spear via pipe */
        public static final SatSolver SpearPIPE        = new SatSolver("spear", "Spear", "spear", new String[] {
                                                                                                                "--model", "--dimacs"
        }, true);
        /** MiniSat1 via JNI */
        public static final SatSolver MiniSatJNI       = new SatSolver("minisat(jni)", "MiniSat", null, null, true);
        /** MiniSatProver1 via JNI */
        public static final SatSolver MiniSatProverJNI = new SatSolver("minisatprover(jni)", "MiniSat with Unsat Core", null, null, true);
        /// ** ZChaff via JNI */
        // public static final SatSolver ZChaffJNI = new
        /// SatSolver("zchaff(jni)", "ZChaff with mincost", null, null, true);
        /** Lingeling */
        public static final SatSolver LingelingJNI     = new SatSolver("lingeling(jni)", "Lingeling", null, null, true);
        public static final SatSolver PLingelingJNI    = new SatSolver("plingeling(jni)", "PLingeling", null, null, true);
        /** Glucose */
        public static final SatSolver GlucoseJNI       = new SatSolver("glucose(jni)", "Glucose", null, null, true);
        public static final SatSolver Glucose41JNI     = new SatSolver("glucose 4.1(jni)", "Glucose41", null, null, true);
        /** CryptoMiniSat */
        public static final SatSolver CryptoMiniSatJNI = new SatSolver("cryptominisat(jni)", "CryptoMiniSat", null, null, true);
        /** SAT4J using native Java */
        public static final SatSolver SAT4J            = new SatSolver("sat4j", "SAT4J", null, null, true);
        /** Electrod through NuSMV */
        // [HASLab]
<<<<<<< HEAD
        public static final SatSolver ElectrodS        = new SatSolver("NuSMV", "NuSMV", "electrod", null, true);
        /** Electrod through nuXmv */
        // [HASLab]
        public static final SatSolver ElectrodX        = new SatSolver("nuXmv", "nuXmv", "electrod", null, true);
=======
        public static final SatSolver ElectrodS        = new SatSolver("NuSMV", "Electrod/NuSMV", "electrod", null, true);

        public static final SatSolver electrodS(String[] opts) {
            return new SatSolver("NuSMV", "Electrod/NuSMV", "electrod", opts, true);
        }

        /** Electrod through nuXmv */
        // [HASLab]
        public static final SatSolver ElectrodX = new SatSolver("nuXmv", "Electrod/nuXmv", "electrod", null, true);

        public static final SatSolver electrodX(String[] opts) {
            return new SatSolver("nuXmv", "Electrod/nuXmv", "electrod", opts, true);
        }

>>>>>>> 965fc71f
        /** Outputs the raw CNF file only */
        public static final SatSolver CNF = new SatSolver("cnf", "Output CNF to file", null, null, true);
        /** Outputs the raw Kodkod file only */
        public static final SatSolver KK  = new SatSolver("kodkod", "Output Kodkod to file", null, null, true);

    }

    /** This ensures the class can be serialized reliably. */
    private static final long serialVersionUID = 0;

    /**
     * Constructs an A4Options object with default values for everything.
     */
    public A4Options() {
    }

    public boolean   inferPartialInstance = true;

    /**
     * This option specifies the amount of symmetry breaking to do (when symmetry
     * breaking isn't explicitly disabled).
     * <p>
     * If a formula is unsatisfiable, then in general, the higher this value, the
     * faster you finish the solving. But if this value is too high, it will instead
     * slow down the solving.
     * <p>
     * If a formula is satisfiable, then in general, the lower this value, the
     * faster you finish the solving. Setting this value to 0 usually gives the
     * fastest solve.
     * <p>
     * Default value is 20.
     */
    public int       symmetry             = 20;

    /**
     * This option specifies the maximum skolem-function depth.
     * <p>
     * Default value is 0, which means it will only generate skolem constants, and
     * will not generate skolem functions.
     */
    public int       skolemDepth          = 0;

    /**
     * This option specifies the unsat core minimization strategy
     * (0=GuaranteedLocalMinimum 1=FasterButLessAccurate 2=EvenFaster...)
     * <p>
     * Default value is set to the fastest current strategy.
     */
    public int       coreMinimization     = 2;

    /**
     * Unsat core granularity, default is 0 (only top-level conjuncts are
     * considered), 3 expands all quantifiers
     */
    public int       coreGranularity      = 0;

    /**
     * This option specifies the SAT solver to use (SAT4J, MiniSatJNI,
     * MiniSatProverJNI, ZChaffJNI...)
     * <p>
     * Default value is SAT4J.
     */
    public SatSolver solver               = SatSolver.SAT4J;

    /**
     * When this.solver is external, and the solver filename is a relative filename,
     * then this option specifies the directory that the solver filename is relative
     * to.
     */
    public String    solverDirectory      = "";

    /**
     * This specifies the directory where we may write temporary files to.
     */
    public String    tempDirectory        = System.getProperty("java.io.tmpdir");

    /**
     * This option tells the compiler the "original filename" that these AST nodes
     * came from; it is only used for generating comments and other diagnostic
     * messages.
     * <p>
     * Default value is "".
     */
    public String    originalFilename     = "";

    /**
     * This option specifies whether the compiler should record the original Kodkod
     * formula being generated and the resulting Kodkod instances.
     * <p>
     * Default value is false.
     */
    public boolean   recordKodkod         = false;

    /**
     * This option specifies whether the solver should report only solutions that
     * don't cause any overflows.
     */
    public boolean   noOverflow           = false;

    /**
     * This option constrols how deep we unroll loops and unroll recursive
     * predicate/function/macros (negative means it's disallowed)
     */
    public int       unrolls              = (-1);

    /**
     * This option specifies the decompose strategy (0=Off 1=Hybrid 2=Parallel)
     * <p>
     * Default value is off.
     */
    // [HASLab]
    public int       decompose_mode       = 0;

    /**
     * This option specifies the number of threads when following a decompose
     * strategy
     * <p>
     * Default value is 4.
     */
    // [HASLab]
    public int       decompose_threads    = 4;

    /** This method makes a copy of this Options object. */
    public A4Options dup() {
        A4Options x = new A4Options();
        x.inferPartialInstance = inferPartialInstance;
        x.unrolls = unrolls;
        x.symmetry = symmetry;
        x.skolemDepth = skolemDepth;
        x.coreMinimization = coreMinimization;
        x.solver = solver;
        x.solverDirectory = solverDirectory;
        x.tempDirectory = tempDirectory;
        x.originalFilename = originalFilename;
        x.recordKodkod = recordKodkod;
        x.noOverflow = noOverflow;
        x.coreGranularity = coreGranularity;
        x.decompose_mode = decompose_mode; // [HASLab]
        x.decompose_threads = decompose_threads; // [HASLab]
        return x;
    }
}<|MERGE_RESOLUTION|>--- conflicted
+++ resolved
@@ -187,12 +187,6 @@
         public static final SatSolver SAT4J            = new SatSolver("sat4j", "SAT4J", null, null, true);
         /** Electrod through NuSMV */
         // [HASLab]
-<<<<<<< HEAD
-        public static final SatSolver ElectrodS        = new SatSolver("NuSMV", "NuSMV", "electrod", null, true);
-        /** Electrod through nuXmv */
-        // [HASLab]
-        public static final SatSolver ElectrodX        = new SatSolver("nuXmv", "nuXmv", "electrod", null, true);
-=======
         public static final SatSolver ElectrodS        = new SatSolver("NuSMV", "Electrod/NuSMV", "electrod", null, true);
 
         public static final SatSolver electrodS(String[] opts) {
@@ -207,7 +201,6 @@
             return new SatSolver("nuXmv", "Electrod/nuXmv", "electrod", opts, true);
         }
 
->>>>>>> 965fc71f
         /** Outputs the raw CNF file only */
         public static final SatSolver CNF = new SatSolver("cnf", "Output CNF to file", null, null, true);
         /** Outputs the raw Kodkod file only */
