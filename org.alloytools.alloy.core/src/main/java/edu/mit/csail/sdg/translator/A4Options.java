/* Alloy Analyzer 4 -- Copyright (c) 2006-2009, Felix Chang
 * Electrum -- Copyright (c) 2015-present, Nuno Macedo
 *
 * Permission is hereby granted, free of charge, to any person obtaining a copy of this software and associated documentation files
 * (the "Software"), to deal in the Software without restriction, including without limitation the rights to use, copy, modify,
 * merge, publish, distribute, sublicense, and/or sell copies of the Software, and to permit persons to whom the Software is
 * furnished to do so, subject to the following conditions:
 *
 * The above copyright notice and this permission notice shall be included in all copies or substantial portions of the Software.
 *
 * THE SOFTWARE IS PROVIDED "AS IS", WITHOUT WARRANTY OF ANY KIND, EXPRESS OR IMPLIED, INCLUDING BUT NOT LIMITED TO THE WARRANTIES
 * OF MERCHANTABILITY, FITNESS FOR A PARTICULAR PURPOSE AND NONINFRINGEMENT. IN NO EVENT SHALL THE AUTHORS OR COPYRIGHT HOLDERS BE
 * LIABLE FOR ANY CLAIM, DAMAGES OR OTHER LIABILITY, WHETHER IN AN ACTION OF CONTRACT, TORT OR OTHERWISE, ARISING FROM, OUT OF
 * OR IN CONNECTION WITH THE SOFTWARE OR THE USE OR OTHER DEALINGS IN THE SOFTWARE.
 */

package edu.mit.csail.sdg.translator;

import java.io.Serializable;

import edu.mit.csail.sdg.alloy4.ErrorAPI;
import edu.mit.csail.sdg.alloy4.SafeList;

/**
 * Mutable; this class encapsulates the customizable options of the
 * Alloy-to-Kodkod translator.
 *
<<<<<<< HEAD
 * @modified: Nuno Macedo // [HASLab] electrum-unbounded, electrum-decomposed
=======
 * @modified [electrum] electrod smv solvers; decompose strategy options, mode
 *           and cores
>>>>>>> 5a684db6
 */

public final class A4Options implements Serializable {

    /** This enum defines the set of possible SAT solvers. */
    public static final class SatSolver implements Serializable {

        /** This ensures the class can be serialized reliably. */
        private static final long                serialVersionUID = 0;
        /** List of all existing SatSolver values. */
        private static final SafeList<SatSolver> values           = new SafeList<SatSolver>();
        /**
         * This is a unique String for this value; it should be kept consistent in
         * future versions.
         */
        private final String                     id;
        /**
         * This is the label that the toString() method will return.
         */
        private final String                     toString;
        /**
         * If not null, this is the external command-line solver to use.
         */
        private final String                     external;
        /**
         * If not null, this is the set of options to use with the command-line solver.
         */
        private final String[]                   options;

        /** Constructs a new SatSolver value. */
        private SatSolver(String id, String toString, String external, String[] options, boolean add) {
            this.id = id;
            this.toString = toString;
            this.external = external;
            this.options = new String[options != null ? options.length : 0];
            for (int i = 0; i < this.options.length; i++)
                this.options[i] = options[i];
            if (add) {
                synchronized (SatSolver.class) {
                    values.add(this);
                }
            }
        }

        /**
         * Constructs a new SatSolver value that uses a command-line solver; throws
         * ErrorAPI if the ID is already in use.
         */
        public static SatSolver make(String id, String toString, String external, String[] options) throws ErrorAPI {
            if (id == null || toString == null || external == null)
                throw new ErrorAPI("NullPointerException in SatSolver.make()");
            SatSolver ans = new SatSolver(id, toString, external, options, false);
            synchronized (SatSolver.class) {
                for (SatSolver x : values)
                    if (x.id.equals(id))
                        throw new ErrorAPI("The SatSolver id \"" + id + "\" is already in use.");
                values.add(ans);
            }
            return ans;
        }

        /**
         * Constructs a new SatSolver value that uses a command-line solver; throws
         * ErrorAPI if the ID is already in use.
         */
        public static SatSolver make(String id, String toString, String external) throws ErrorAPI {
            return make(id, toString, external, null);
        }

        /**
         * Returns the executable for the external command-line solver to use (or null
         * if this solver does not use an external commandline solver)
         */
        public String external() {
            return external;
        }

        /**
         * Returns the options for the external command-line solver to use (or empty
         * array if this solver does not use an external commandline solver)
         */
        public String[] options() {
            if (external == null || options.length == 0)
                return new String[0];
            String[] ans = new String[options.length];
            for (int i = 0; i < ans.length; i++)
                ans[i] = options[i];
            return ans;
        }

        /**
         * Returns the unique String for this value; it will be kept consistent in
         * future versions.
         */
        public String id() {
            return id;
        }

        /** Returns the list of SatSolver values. */
        public static SafeList<SatSolver> values() {
            SafeList<SatSolver> ans;
            synchronized (SatSolver.class) {
                ans = values.dup();
            }
            return ans;
        }

        /** Returns the human-readable label for this enum value. */
        @Override
        public String toString() {
            return toString;
        }

        /** Ensures we can use == to do comparison. */
        private Object readResolve() {
            synchronized (SatSolver.class) {
                for (SatSolver x : values)
                    if (x.id.equals(id))
                        return x;
                values.add(this);
            }
            return this;
        }

        /**
         * Given an id, return the enum value corresponding to it (if there's no match,
         * then return SAT4J).
         */
        public static SatSolver parse(String id) {
            synchronized (SatSolver.class) {
                for (SatSolver x : values)
                    if (x.id.equals(id))
                        return x;
            }
            return SAT4J;
        }

        /** BerkMin via pipe */
        public static final SatSolver BerkMinPIPE      = new SatSolver("berkmin", "BerkMin", "berkmin", null, true);
        /** Spear via pipe */
        public static final SatSolver SpearPIPE        = new SatSolver("spear", "Spear", "spear", new String[] {
                                                                                                                "--model", "--dimacs"
        }, true);
        /** MiniSat1 via JNI */
        public static final SatSolver MiniSatJNI       = new SatSolver("minisat(jni)", "MiniSat", null, null, true);
        /** MiniSatProver1 via JNI */
        public static final SatSolver MiniSatProverJNI = new SatSolver("minisatprover(jni)", "MiniSat with Unsat Core", null, null, true);
        /// ** ZChaff via JNI */
        // public static final SatSolver ZChaffJNI = new
        /// SatSolver("zchaff(jni)", "ZChaff with mincost", null, null, true);
        /** Lingeling */
        public static final SatSolver LingelingJNI     = new SatSolver("lingeling(jni)", "Lingeling", null, null, true);
        public static final SatSolver PLingelingJNI    = new SatSolver("plingeling(jni)", "PLingeling", null, null, true);
        /** Glucose */
        public static final SatSolver GlucoseJNI       = new SatSolver("glucose(jni)", "Glucose", null, null, true);
        public static final SatSolver Glucose41JNI     = new SatSolver("glucose 4.1(jni)", "Glucose41", null, null, true);
        /** CryptoMiniSat */
        public static final SatSolver CryptoMiniSatJNI = new SatSolver("cryptominisat(jni)", "CryptoMiniSat", null, null, true);
        /** SAT4J using native Java */
        public static final SatSolver SAT4J            = new SatSolver("sat4j", "SAT4J", null, null, true);
        /** Electrod through NuSMV */
<<<<<<< HEAD
        // [HASLab]
        public static final SatSolver ElectrodS        = new SatSolver("NuSMV", "Electrod/NuSMV", "electrod", null, true);
        /** Electrod through nuXmv */
        // [HASLab]
        public static final SatSolver ElectrodX        = new SatSolver("nuXmv", "Electrod/nuXmv", "electrod", null, true);
=======
        public static final SatSolver ElectrodS        = new SatSolver("NuSMV", "Electrod/NuSMV", "electrod", null, true);

        public static final SatSolver electrodS(String[] opts) {
            return new SatSolver("NuSMV", "Electrod/NuSMV", "electrod", opts, true);
        }

        /** Electrod through nuXmv */
        public static final SatSolver ElectrodX = new SatSolver("nuXmv", "Electrod/nuXmv", "electrod", null, true);

        public static final SatSolver electrodX(String[] opts) {
            return new SatSolver("nuXmv", "Electrod/nuXmv", "electrod", opts, true);
        }

>>>>>>> 5a684db6
        /** Outputs the raw CNF file only */
        public static final SatSolver CNF = new SatSolver("cnf", "Output CNF to file", null, null, true);
        /** Outputs the raw Kodkod file only */
        public static final SatSolver KK  = new SatSolver("kodkod", "Output Kodkod to file", null, null, true);

    }

    /** This ensures the class can be serialized reliably. */
    private static final long serialVersionUID = 0;

    /**
     * Constructs an A4Options object with default values for everything.
     */
    public A4Options() {
    }

    public boolean   inferPartialInstance = true;

    /**
     * This option specifies the amount of symmetry breaking to do (when symmetry
     * breaking isn't explicitly disabled).
     * <p>
     * If a formula is unsatisfiable, then in general, the higher this value, the
     * faster you finish the solving. But if this value is too high, it will instead
     * slow down the solving.
     * <p>
     * If a formula is satisfiable, then in general, the lower this value, the
     * faster you finish the solving. Setting this value to 0 usually gives the
     * fastest solve.
     * <p>
     * Default value is 20.
     */
    public int       symmetry             = 20;

    /**
     * This option specifies the maximum skolem-function depth.
     * <p>
     * Default value is 0, which means it will only generate skolem constants, and
     * will not generate skolem functions.
     */
    public int       skolemDepth          = 0;

    /**
     * This option specifies the unsat core minimization strategy
     * (0=GuaranteedLocalMinimum 1=FasterButLessAccurate 2=EvenFaster...)
     * <p>
     * Default value is set to the fastest current strategy.
     */
    public int       coreMinimization     = 2;

    /**
     * Unsat core granularity, default is 0 (only top-level conjuncts are
     * considered), 3 expands all quantifiers
     */
    public int       coreGranularity      = 0;

    /**
     * This option specifies the SAT solver to use (SAT4J, MiniSatJNI,
     * MiniSatProverJNI, ZChaffJNI...)
     * <p>
     * Default value is SAT4J.
     */
    public SatSolver solver               = SatSolver.SAT4J;

    /**
     * When this.solver is external, and the solver filename is a relative filename,
     * then this option specifies the directory that the solver filename is relative
     * to.
     */
    public String    solverDirectory      = "";

    /**
     * This specifies the directory where we may write temporary files to.
     */
    public String    tempDirectory        = System.getProperty("java.io.tmpdir");

    /**
     * This option tells the compiler the "original filename" that these AST nodes
     * came from; it is only used for generating comments and other diagnostic
     * messages.
     * <p>
     * Default value is "".
     */
    public String    originalFilename     = "";

    /**
     * This option specifies whether the compiler should record the original Kodkod
     * formula being generated and the resulting Kodkod instances.
     * <p>
     * Default value is false.
     */
    public boolean   recordKodkod         = false;

    /**
     * This option specifies whether the solver should report only solutions that
     * don't cause any overflows.
     */
    public boolean   noOverflow           = false;

    /**
     * This option constrols how deep we unroll loops and unroll recursive
     * predicate/function/macros (negative means it's disallowed)
     */
    public int       unrolls              = (-1);

    /**
<<<<<<< HEAD
     * This option specifies the decomposition mode (0=Off 1=Hybrid 2=Parallel)
     * <p>
     * Default value is off.
     */
    // [HASLab]
    public int       decomposed_mode      = 0;

    /**
     * This option specifies the number of threads if in decomposed
     * <p>
     * Default value is 4.
     */
    // [HASLab]
    public int       decomposed_threads   = 4;
=======
     * This option specifies the decompose strategy (0=Off 1=Hybrid 2=Parallel)
     * <p>
     * Default value is off.
     */
    public int       decompose_mode       = 0;

    /**
     * This option specifies the number of threads when following a decompose
     * strategy
     * <p>
     * Default value is 4.
     */
    public int       decompose_threads    = 4;
>>>>>>> 5a684db6

    /** This method makes a copy of this Options object. */
    public A4Options dup() {
        A4Options x = new A4Options();
        x.inferPartialInstance = inferPartialInstance;
        x.unrolls = unrolls;
        x.symmetry = symmetry;
        x.skolemDepth = skolemDepth;
        x.coreMinimization = coreMinimization;
        x.solver = solver;
        x.solverDirectory = solverDirectory;
        x.tempDirectory = tempDirectory;
        x.originalFilename = originalFilename;
        x.recordKodkod = recordKodkod;
        x.noOverflow = noOverflow;
        x.coreGranularity = coreGranularity;
<<<<<<< HEAD
        x.decomposed_mode = decomposed_mode; // [HASLab]
        x.decomposed_threads = decomposed_threads; // [HASLab]
=======
        x.decompose_mode = decompose_mode;
        x.decompose_threads = decompose_threads;
>>>>>>> 5a684db6
        return x;
    }
}<|MERGE_RESOLUTION|>--- conflicted
+++ resolved
@@ -25,12 +25,8 @@
  * Mutable; this class encapsulates the customizable options of the
  * Alloy-to-Kodkod translator.
  *
-<<<<<<< HEAD
- * @modified: Nuno Macedo // [HASLab] electrum-unbounded, electrum-decomposed
-=======
  * @modified [electrum] electrod smv solvers; decompose strategy options, mode
  *           and cores
->>>>>>> 5a684db6
  */
 
 public final class A4Options implements Serializable {
@@ -192,13 +188,6 @@
         /** SAT4J using native Java */
         public static final SatSolver SAT4J            = new SatSolver("sat4j", "SAT4J", null, null, true);
         /** Electrod through NuSMV */
-<<<<<<< HEAD
-        // [HASLab]
-        public static final SatSolver ElectrodS        = new SatSolver("NuSMV", "Electrod/NuSMV", "electrod", null, true);
-        /** Electrod through nuXmv */
-        // [HASLab]
-        public static final SatSolver ElectrodX        = new SatSolver("nuXmv", "Electrod/nuXmv", "electrod", null, true);
-=======
         public static final SatSolver ElectrodS        = new SatSolver("NuSMV", "Electrod/NuSMV", "electrod", null, true);
 
         public static final SatSolver electrodS(String[] opts) {
@@ -212,7 +201,6 @@
             return new SatSolver("nuXmv", "Electrod/nuXmv", "electrod", opts, true);
         }
 
->>>>>>> 5a684db6
         /** Outputs the raw CNF file only */
         public static final SatSolver CNF = new SatSolver("cnf", "Output CNF to file", null, null, true);
         /** Outputs the raw Kodkod file only */
@@ -319,22 +307,6 @@
     public int       unrolls              = (-1);
 
     /**
-<<<<<<< HEAD
-     * This option specifies the decomposition mode (0=Off 1=Hybrid 2=Parallel)
-     * <p>
-     * Default value is off.
-     */
-    // [HASLab]
-    public int       decomposed_mode      = 0;
-
-    /**
-     * This option specifies the number of threads if in decomposed
-     * <p>
-     * Default value is 4.
-     */
-    // [HASLab]
-    public int       decomposed_threads   = 4;
-=======
      * This option specifies the decompose strategy (0=Off 1=Hybrid 2=Parallel)
      * <p>
      * Default value is off.
@@ -348,7 +320,6 @@
      * Default value is 4.
      */
     public int       decompose_threads    = 4;
->>>>>>> 5a684db6
 
     /** This method makes a copy of this Options object. */
     public A4Options dup() {
@@ -365,13 +336,8 @@
         x.recordKodkod = recordKodkod;
         x.noOverflow = noOverflow;
         x.coreGranularity = coreGranularity;
-<<<<<<< HEAD
-        x.decomposed_mode = decomposed_mode; // [HASLab]
-        x.decomposed_threads = decomposed_threads; // [HASLab]
-=======
         x.decompose_mode = decompose_mode;
         x.decompose_threads = decompose_threads;
->>>>>>> 5a684db6
         return x;
     }
 }