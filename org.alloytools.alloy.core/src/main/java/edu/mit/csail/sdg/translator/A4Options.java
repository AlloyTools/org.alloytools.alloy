/* Alloy Analyzer 4 -- Copyright (c) 2006-2009, Felix Chang
 * Electrum -- Copyright (c) 2015-present, Nuno Macedo
 *
 * Permission is hereby granted, free of charge, to any person obtaining a copy of this software and associated documentation files
 * (the "Software"), to deal in the Software without restriction, including without limitation the rights to use, copy, modify,
 * merge, publish, distribute, sublicense, and/or sell copies of the Software, and to permit persons to whom the Software is
 * furnished to do so, subject to the following conditions:
 *
 * The above copyright notice and this permission notice shall be included in all copies or substantial portions of the Software.
 *
 * THE SOFTWARE IS PROVIDED "AS IS", WITHOUT WARRANTY OF ANY KIND, EXPRESS OR IMPLIED, INCLUDING BUT NOT LIMITED TO THE WARRANTIES
 * OF MERCHANTABILITY, FITNESS FOR A PARTICULAR PURPOSE AND NONINFRINGEMENT. IN NO EVENT SHALL THE AUTHORS OR COPYRIGHT HOLDERS BE
 * LIABLE FOR ANY CLAIM, DAMAGES OR OTHER LIABILITY, WHETHER IN AN ACTION OF CONTRACT, TORT OR OTHERWISE, ARISING FROM, OUT OF
 * OR IN CONNECTION WITH THE SOFTWARE OR THE USE OR OTHER DEALINGS IN THE SOFTWARE.
 */

package edu.mit.csail.sdg.translator;

import java.io.Serializable;

import edu.mit.csail.sdg.alloy4.ErrorAPI;
import edu.mit.csail.sdg.alloy4.SafeList;

/**
 * Mutable; this class encapsulates the customizable options of the
 * Alloy-to-Kodkod translator.
 *
<<<<<<< HEAD
 * @modified Nuno Macedo // [electrum-unbounded] electrod smv solvers
=======
 * @modified Nuno Macedo // [electrum-decomposed] decompose strategy options,
 *           mode and cores
>>>>>>> 652120c3
 */

public final class A4Options implements Serializable {

    /** This enum defines the set of possible SAT solvers. */
    public static final class SatSolver implements Serializable {

        /** This ensures the class can be serialized reliably. */
        private static final long                serialVersionUID = 0;
        /** List of all existing SatSolver values. */
        private static final SafeList<SatSolver> values           = new SafeList<SatSolver>();
        /**
         * This is a unique String for this value; it should be kept consistent in
         * future versions.
         */
        private final String                     id;
        /**
         * This is the label that the toString() method will return.
         */
        private final String                     toString;
        /**
         * If not null, this is the external command-line solver to use.
         */
        private final String                     external;
        /**
         * If not null, this is the set of options to use with the command-line solver.
         */
        private final String[]                   options;

        /** Constructs a new SatSolver value. */
        private SatSolver(String id, String toString, String external, String[] options, boolean add) {
            this.id = id;
            this.toString = toString;
            this.external = external;
            this.options = new String[options != null ? options.length : 0];
            for (int i = 0; i < this.options.length; i++)
                this.options[i] = options[i];
            if (add) {
                synchronized (SatSolver.class) {
                    values.add(this);
                }
            }
        }

        /**
         * Constructs a new SatSolver value that uses a command-line solver; throws
         * ErrorAPI if the ID is already in use.
         */
        public static SatSolver make(String id, String toString, String external, String[] options) throws ErrorAPI {
            if (id == null || toString == null || external == null)
                throw new ErrorAPI("NullPointerException in SatSolver.make()");
            SatSolver ans = new SatSolver(id, toString, external, options, false);
            synchronized (SatSolver.class) {
                for (SatSolver x : values)
                    if (x.id.equals(id))
                        throw new ErrorAPI("The SatSolver id \"" + id + "\" is already in use.");
                values.add(ans);
            }
            return ans;
        }

        /**
         * Constructs a new SatSolver value that uses a command-line solver; throws
         * ErrorAPI if the ID is already in use.
         */
        public static SatSolver make(String id, String toString, String external) throws ErrorAPI {
            return make(id, toString, external, null);
        }

        /**
         * Returns the executable for the external command-line solver to use (or null
         * if this solver does not use an external commandline solver)
         */
        public String external() {
            return external;
        }

        /**
         * Returns the options for the external command-line solver to use (or empty
         * array if this solver does not use an external commandline solver)
         */
        public String[] options() {
            if (external == null || options.length == 0)
                return new String[0];
            String[] ans = new String[options.length];
            for (int i = 0; i < ans.length; i++)
                ans[i] = options[i];
            return ans;
        }

        /**
         * Returns the unique String for this value; it will be kept consistent in
         * future versions.
         */
        public String id() {
            return id;
        }

        /** Returns the list of SatSolver values. */
        public static SafeList<SatSolver> values() {
            SafeList<SatSolver> ans;
            synchronized (SatSolver.class) {
                ans = values.dup();
            }
            return ans;
        }

        /** Returns the human-readable label for this enum value. */
        @Override
        public String toString() {
            return toString;
        }

        /** Ensures we can use == to do comparison. */
        private Object readResolve() {
            synchronized (SatSolver.class) {
                for (SatSolver x : values)
                    if (x.id.equals(id))
                        return x;
                values.add(this);
            }
            return this;
        }

        /**
         * Given an id, return the enum value corresponding to it (if there's no match,
         * then return SAT4J).
         */
        public static SatSolver parse(String id) {
            synchronized (SatSolver.class) {
                for (SatSolver x : values)
                    if (x.id.equals(id))
                        return x;
            }
            return SAT4J;
        }

        /** BerkMin via pipe */
        public static final SatSolver BerkMinPIPE      = new SatSolver("berkmin", "BerkMin", "berkmin", null, true);
        /** Spear via pipe */
        public static final SatSolver SpearPIPE        = new SatSolver("spear", "Spear", "spear", new String[] {
                                                                                                                "--model", "--dimacs"
        }, true);
        /** MiniSat1 via JNI */
        public static final SatSolver MiniSatJNI       = new SatSolver("minisat(jni)", "MiniSat", null, null, true);
        /** MiniSatProver1 via JNI */
        public static final SatSolver MiniSatProverJNI = new SatSolver("minisatprover(jni)", "MiniSat with Unsat Core", null, null, true);
        /// ** ZChaff via JNI */
        // public static final SatSolver ZChaffJNI = new
        /// SatSolver("zchaff(jni)", "ZChaff with mincost", null, null, true);
        /** Lingeling */
        public static final SatSolver LingelingJNI     = new SatSolver("lingeling(jni)", "Lingeling", null, null, true);
        public static final SatSolver PLingelingJNI    = new SatSolver("plingeling(jni)", "PLingeling", null, null, true);
        /** Glucose */
        public static final SatSolver GlucoseJNI       = new SatSolver("glucose(jni)", "Glucose", null, null, true);
        public static final SatSolver Glucose41JNI     = new SatSolver("glucose 4.1(jni)", "Glucose41", null, null, true);
        /** CryptoMiniSat */
        public static final SatSolver CryptoMiniSatJNI = new SatSolver("cryptominisat(jni)", "CryptoMiniSat", null, null, true);
        /** SAT4J using native Java */
        public static final SatSolver SAT4J            = new SatSolver("sat4j", "SAT4J", null, null, true);
        /** Electrod through NuSMV */
        public static final SatSolver ElectrodS        = new SatSolver("NuSMV", "Electrod/NuSMV", "electrod", null, true);

        public static final SatSolver electrodS(String[] opts) {
            return new SatSolver("NuSMV", "Electrod/NuSMV", "electrod", opts, true);
        }

        /** Electrod through nuXmv */
        public static final SatSolver ElectrodX = new SatSolver("nuXmv", "Electrod/nuXmv", "electrod", null, true);

        public static final SatSolver electrodX(String[] opts) {
            return new SatSolver("nuXmv", "Electrod/nuXmv", "electrod", opts, true);
        }

        /** Outputs the raw CNF file only */
        public static final SatSolver CNF = new SatSolver("cnf", "Output CNF to file", null, null, true);
        /** Outputs the raw Kodkod file only */
        public static final SatSolver KK  = new SatSolver("kodkod", "Output Kodkod to file", null, null, true);

    }

    /** This ensures the class can be serialized reliably. */
    private static final long serialVersionUID = 0;

    /**
     * Constructs an A4Options object with default values for everything.
     */
    public A4Options() {
    }

    public boolean   inferPartialInstance = true;

    /**
     * This option specifies the amount of symmetry breaking to do (when symmetry
     * breaking isn't explicitly disabled).
     * <p>
     * If a formula is unsatisfiable, then in general, the higher this value, the
     * faster you finish the solving. But if this value is too high, it will instead
     * slow down the solving.
     * <p>
     * If a formula is satisfiable, then in general, the lower this value, the
     * faster you finish the solving. Setting this value to 0 usually gives the
     * fastest solve.
     * <p>
     * Default value is 20.
     */
    public int       symmetry             = 20;

    /**
     * This option specifies the maximum skolem-function depth.
     * <p>
     * Default value is 0, which means it will only generate skolem constants, and
     * will not generate skolem functions.
     */
    public int       skolemDepth          = 0;

    /**
     * This option specifies the unsat core minimization strategy
     * (0=GuaranteedLocalMinimum 1=FasterButLessAccurate 2=EvenFaster...)
     * <p>
     * Default value is set to the fastest current strategy.
     */
    public int       coreMinimization     = 2;

    /**
     * Unsat core granularity, default is 0 (only top-level conjuncts are
     * considered), 3 expands all quantifiers
     */
    public int       coreGranularity      = 0;

    /**
     * This option specifies the SAT solver to use (SAT4J, MiniSatJNI,
     * MiniSatProverJNI, ZChaffJNI...)
     * <p>
     * Default value is SAT4J.
     */
    public SatSolver solver               = SatSolver.SAT4J;

    /**
     * When this.solver is external, and the solver filename is a relative filename,
     * then this option specifies the directory that the solver filename is relative
     * to.
     */
    public String    solverDirectory      = "";

    /**
     * This specifies the directory where we may write temporary files to.
     */
    public String    tempDirectory        = System.getProperty("java.io.tmpdir");

    /**
     * This option tells the compiler the "original filename" that these AST nodes
     * came from; it is only used for generating comments and other diagnostic
     * messages.
     * <p>
     * Default value is "".
     */
    public String    originalFilename     = "";

    /**
     * This option specifies whether the compiler should record the original Kodkod
     * formula being generated and the resulting Kodkod instances.
     * <p>
     * Default value is false.
     */
    public boolean   recordKodkod         = false;

    /**
     * This option specifies whether the solver should report only solutions that
     * don't cause any overflows.
     */
    public boolean   noOverflow           = false;

    /**
     * This option constrols how deep we unroll loops and unroll recursive
     * predicate/function/macros (negative means it's disallowed)
     */
    public int       unrolls              = (-1);

    /**
     * This option specifies the decompose strategy (0=Off 1=Hybrid 2=Parallel)
     * <p>
     * Default value is off.
     */
<<<<<<< HEAD
    // [HASLab]
=======
>>>>>>> 652120c3
    public int       decompose_mode       = 0;

    /**
     * This option specifies the number of threads when following a decompose
     * strategy
     * <p>
     * Default value is 4.
     */
<<<<<<< HEAD
    // [HASLab]
=======
>>>>>>> 652120c3
    public int       decompose_threads    = 4;

    /** This method makes a copy of this Options object. */
    public A4Options dup() {
        A4Options x = new A4Options();
        x.inferPartialInstance = inferPartialInstance;
        x.unrolls = unrolls;
        x.symmetry = symmetry;
        x.skolemDepth = skolemDepth;
        x.coreMinimization = coreMinimization;
        x.solver = solver;
        x.solverDirectory = solverDirectory;
        x.tempDirectory = tempDirectory;
        x.originalFilename = originalFilename;
        x.recordKodkod = recordKodkod;
        x.noOverflow = noOverflow;
        x.coreGranularity = coreGranularity;
<<<<<<< HEAD
        x.decompose_mode = decompose_mode; // [HASLab]
        x.decompose_threads = decompose_threads; // [HASLab]
=======
        x.decompose_mode = decompose_mode;
        x.decompose_threads = decompose_threads;
>>>>>>> 652120c3
        return x;
    }
}<|MERGE_RESOLUTION|>--- conflicted
+++ resolved
@@ -25,12 +25,8 @@
  * Mutable; this class encapsulates the customizable options of the
  * Alloy-to-Kodkod translator.
  *
-<<<<<<< HEAD
- * @modified Nuno Macedo // [electrum-unbounded] electrod smv solvers
-=======
- * @modified Nuno Macedo // [electrum-decomposed] decompose strategy options,
- *           mode and cores
->>>>>>> 652120c3
+ * @modified Nuno Macedo // [electrum-unbounded] electrod smv solvers;
+ *           [electrum-decomposed] decompose strategy options, mode and cores
  */
 
 public final class A4Options implements Serializable {
@@ -315,10 +311,6 @@
      * <p>
      * Default value is off.
      */
-<<<<<<< HEAD
-    // [HASLab]
-=======
->>>>>>> 652120c3
     public int       decompose_mode       = 0;
 
     /**
@@ -327,10 +319,6 @@
      * <p>
      * Default value is 4.
      */
-<<<<<<< HEAD
-    // [HASLab]
-=======
->>>>>>> 652120c3
     public int       decompose_threads    = 4;
 
     /** This method makes a copy of this Options object. */
@@ -348,13 +336,8 @@
         x.recordKodkod = recordKodkod;
         x.noOverflow = noOverflow;
         x.coreGranularity = coreGranularity;
-<<<<<<< HEAD
-        x.decompose_mode = decompose_mode; // [HASLab]
-        x.decompose_threads = decompose_threads; // [HASLab]
-=======
         x.decompose_mode = decompose_mode;
         x.decompose_threads = decompose_threads;
->>>>>>> 652120c3
         return x;
     }
 }