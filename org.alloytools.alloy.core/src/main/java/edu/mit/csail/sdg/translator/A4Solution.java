--- conflicted
+++ resolved
@@ -1593,19 +1593,13 @@
         if (/* solver.options().solver()==SATFactory.ZChaffMincost || */ !solver.options().solver().incremental()) {
             sol = solver.solve(fgoal, bounds);
         } else {
-<<<<<<< HEAD
             PardinusBounds b;
             if (solver.options().decomposed())
                 b = new PardinusBounds(bounds, true); // [HASLab] split bounds on temporal
             else
                 b = bounds;
-            try {
+            try { // [HASLab] better handling of runtime errors
                 kEnumerator = new Peeker<Solution>(solver.solveAll(fgoal, b));  // [HASLab]
-=======
-            PardinusBounds b = bounds;
-            try { // [HASLab] better handling of runtime errors
-                kEnumerator = new Peeker<Solution>(solver.solveAll(fgoal, bounds));
->>>>>>> 120ed18b
             } catch (InvalidMutableExpressionException e) {
                 Pos p = ((Expr) k2pos(e.node())).pos;
                 throw new ErrorAPI(p, "Mutable expression not supported by solver.\n");
