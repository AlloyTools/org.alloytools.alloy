/* Alloy Analyzer 4 -- Copyright (c) 2006-2009, Felix Chang
 * Electrum -- Copyright (c) 2015-present, Nuno Macedo
 *
 * Permission is hereby granted, free of charge, to any person obtaining a copy of this software and associated documentation files
 * (the "Software"), to deal in the Software without restriction, including without limitation the rights to use, copy, modify,
 * merge, publish, distribute, sublicense, and/or sell copies of the Software, and to permit persons to whom the Software is
 * furnished to do so, subject to the following conditions:
 *
 * The above copyright notice and this permission notice shall be included in all copies or substantial portions of the Software.
 *
 * THE SOFTWARE IS PROVIDED "AS IS", WITHOUT WARRANTY OF ANY KIND, EXPRESS OR IMPLIED, INCLUDING BUT NOT LIMITED TO THE WARRANTIES
 * OF MERCHANTABILITY, FITNESS FOR A PARTICULAR PURPOSE AND NONINFRINGEMENT. IN NO EVENT SHALL THE AUTHORS OR COPYRIGHT HOLDERS BE
 * LIABLE FOR ANY CLAIM, DAMAGES OR OTHER LIABILITY, WHETHER IN AN ACTION OF CONTRACT, TORT OR OTHERWISE, ARISING FROM, OUT OF
 * OR IN CONNECTION WITH THE SOFTWARE OR THE USE OR OTHER DEALINGS IN THE SOFTWARE.
 */

package edu.mit.csail.sdg.translator;

import static edu.mit.csail.sdg.ast.Sig.NONE;
import static edu.mit.csail.sdg.ast.Sig.SEQIDX;
import static edu.mit.csail.sdg.ast.Sig.SIGINT;
import static edu.mit.csail.sdg.ast.Sig.STRING;
import static edu.mit.csail.sdg.ast.Sig.UNIV;
import static kodkod.engine.Solution.Outcome.UNSATISFIABLE;

import java.io.File;
import java.io.IOException;
import java.io.PrintWriter;
import java.text.DateFormat;
import java.text.SimpleDateFormat;
import java.util.ArrayList;
import java.util.Arrays;
import java.util.Collection;
import java.util.Collections;
import java.util.Date;
import java.util.HashMap;
import java.util.Iterator;
import java.util.LinkedHashMap;
import java.util.LinkedHashSet;
import java.util.List;
import java.util.Map;
import java.util.Set;
import java.util.stream.Collectors;

import org.alloytools.util.table.Table;

import edu.mit.csail.sdg.alloy4.A4Reporter;
import edu.mit.csail.sdg.alloy4.ConstList;
import edu.mit.csail.sdg.alloy4.ConstMap;
import edu.mit.csail.sdg.alloy4.Err;
import edu.mit.csail.sdg.alloy4.ErrorAPI;
import edu.mit.csail.sdg.alloy4.ErrorFatal;
import edu.mit.csail.sdg.alloy4.ErrorSyntax;
import edu.mit.csail.sdg.alloy4.Pair;
import edu.mit.csail.sdg.alloy4.Pos;
import edu.mit.csail.sdg.alloy4.SafeList;
import edu.mit.csail.sdg.alloy4.TableView;
import edu.mit.csail.sdg.alloy4.UniqueNameGenerator;
import edu.mit.csail.sdg.alloy4.Util;
import edu.mit.csail.sdg.ast.Command;
import edu.mit.csail.sdg.ast.Expr;
import edu.mit.csail.sdg.ast.ExprBinary;
import edu.mit.csail.sdg.ast.ExprConstant;
import edu.mit.csail.sdg.ast.ExprUnary;
import edu.mit.csail.sdg.ast.ExprVar;
import edu.mit.csail.sdg.ast.Func;
import edu.mit.csail.sdg.ast.Sig;
import edu.mit.csail.sdg.ast.Sig.Field;
import edu.mit.csail.sdg.ast.Sig.PrimSig;
import edu.mit.csail.sdg.ast.Sig.SubsetSig;
import edu.mit.csail.sdg.ast.Type;
import edu.mit.csail.sdg.translator.A4Options.SatSolver;
import kodkod.ast.BinaryExpression;
import kodkod.ast.BinaryFormula;
import kodkod.ast.Decl;
import kodkod.ast.Expression;
import kodkod.ast.Formula;
import kodkod.ast.IntExpression;
import kodkod.ast.Node;
import kodkod.ast.Relation;
import kodkod.ast.Variable;
import kodkod.ast.operator.ExprOperator;
import kodkod.ast.operator.FormulaOperator;
import kodkod.engine.AbstractKodkodSolver;
import kodkod.engine.CapacityExceededException;
import kodkod.engine.Evaluator;
import kodkod.engine.InvalidSolverParamException;
import kodkod.engine.PardinusSolver;
import kodkod.engine.Proof;
import kodkod.engine.Solution;
import kodkod.engine.config.ExtendedOptions;
import kodkod.engine.config.Options;
import kodkod.engine.config.Reporter;
import kodkod.engine.config.SLF4JReporter;
import kodkod.engine.fol2sat.TranslationRecord;
import kodkod.engine.fol2sat.Translator;
import kodkod.engine.ltl2fol.InvalidMutableExpressionException;
import kodkod.engine.ltl2fol.TemporalBoundsExpander;
import kodkod.engine.satlab.SATFactory;
import kodkod.engine.ucore.HybridStrategy;
import kodkod.engine.ucore.RCEStrategy;
import kodkod.engine.unbounded.InvalidUnboundedProblem;
import kodkod.instance.Bounds;
import kodkod.instance.Instance;
import kodkod.instance.PardinusBounds;
import kodkod.instance.TemporalInstance;
import kodkod.instance.Tuple;
import kodkod.instance.TupleFactory;
import kodkod.instance.TupleSet;
import kodkod.instance.Universe;
import kodkod.util.ints.IndexedEntry;

/**
 * This class stores a SATISFIABLE or UNSATISFIABLE solution. It is also used as
 * a staging area for the solver before generating the solution. Once solve()
 * has been called, then this object becomes immutable after that.
 *
<<<<<<< HEAD
 * @modified: Nuno Macedo, Eduardo Pessoa // [HASLab] electrum-temporal,
 *            electrum-unbounded
=======
 * @modified Nuno Macedo, Eduardo Pessoa // [electrum-temporal] adapted to
 *           support temporal problems; evaluation now also acts at a particular
 *           state (caching also per state); better handling of backend runtime
 *           errors, including:
 *
 *           invalid mutable expressions (eg, total order over mutable
 *           elements); invalid steps scope for solvers (eg, open intervals not
 *           starting in 1); invalid iteration operations;
>>>>>>> 2acbdd40
 */

public final class A4Solution {

    // ====== static immutable fields
    // ====================================================================//

    /**
     * The constant unary relation representing the smallest Int atom.
     */
    static final Relation KK_MIN    = Relation.unary("Int/min");

    /**
     * The constant unary relation representing the Int atom "0".
     */
    static final Relation KK_ZERO   = Relation.unary("Int/zero");

    /**
     * The constant unary relation representing the largest Int atom.
     */
    static final Relation KK_MAX    = Relation.unary("Int/max");

    /**
     * The constant binary relation representing the "next" relation from each Int
     * atom to its successor.
     */
    static final Relation KK_NEXT   = Relation.binary("Int/next");

    /**
     * The constant unary relation representing the set of all seq/Int atoms.
     */
    static final Relation KK_SEQIDX = Relation.unary("seq/Int");

    /**
     * The constant unary relation representing the set of all String atoms.
     */
    static final Relation KK_STRING = Relation.unary("String");

    // ====== immutable fields
    // ===========================================================================//

    /**
     * The original Alloy options that generated this solution.
     */
    private final A4Options         originalOptions;

    /**
     * The original Alloy command that generated this solution; can be "" if
     * unknown.
     */
    private final String            originalCommand;

    /** The bitwidth; always between 1 and 30. */
    private final int               bitwidth;

    /**
     * The maximum allowed sequence length; always between 0 and 2^(bitwidth-1)-1.
     */
    private final int               maxseq;

    /**
     * The maximum allowed trace length; -1 if static model.
     */
    private final int               maxtrace;

    /**
     * The minimum allowed trace length; -1 if static model.
     */
    private final int               mintrace;

    /**
     * The maximum allowed number of loop unrolling and recursion level.
     */
    private final int               unrolls;

    /** The list of all atoms. */
    private final ConstList<String> kAtoms;

    /** The Kodkod TupleFactory object. */
    private final TupleFactory      factory;

    /** The set of all Int atoms; immutable. */
    private final TupleSet          sigintBounds;

    /** The set of all seq/Int atoms; immutable. */
    private final TupleSet          seqidxBounds;

    /** The set of all String atoms; immutable. */
    private final TupleSet          stringBounds;

    /** The Kodkod Solver object. */
    private final PardinusSolver    solver;

    // ====== mutable fields (immutable after solve() has been called)
    // ===================================//

    /** True iff the problem is solved. */
    private boolean                           solved      = false;

    /** The Kodkod Bounds object. */
    private PardinusBounds                    bounds;

    /**
     * The list of Kodkod formulas; can be empty if unknown; once a solution is
     * solved we must not modify this anymore
     */
    private ArrayList<Formula>                formulas    = new ArrayList<Formula>();

    /** The list of known Alloy4 sigs. */
    private SafeList<Sig>                     sigs;

    /**
     * If solved==true and is satisfiable, then this is the list of known skolems.
     */
    private SafeList<ExprVar>                 skolems     = new SafeList<ExprVar>();

    /**
     * If solved==true and is satisfiable, then this is the list of actually used
     * atoms.
     */
    private SafeList<ExprVar>                 atoms       = new SafeList<ExprVar>();

    /**
     * If solved==true and is satisfiable, then this maps each Kodkod atom to a
     * short name.
     */
    private Map<Object,String>                atom2name   = new LinkedHashMap<Object,String>();

    /**
     * If solved==true and is satisfiable, then this maps each Kodkod atom to its
     * most specific sig.
     */
    private Map<Object,PrimSig>               atom2sig    = new LinkedHashMap<Object,PrimSig>();

    /**
     * If solved==true and is satisfiable, then this is the Kodkod evaluator.
     */
    private Evaluator                         eval        = null;

    /** If not null, you can ask it to get another solution. */
    private Iterator<Solution>                kEnumerator = null;

    /**
     * The map from each Sig/Field/Skolem/Atom to its corresponding Kodkod
     * expression.
     */
    private Map<Expr,Expression>              a2k;

    /**
     * The map from each String literal to its corresponding Kodkod expression.
     */
    private final ConstMap<String,Expression> s2k;

    /**
     * The map from each kodkod Formula to Alloy Expr or Alloy Pos (can be empty if
     * unknown)
     */
    private Map<Formula,Object>               k2pos;

    /**
     * The map from each Kodkod Relation to Alloy Type (can be empty or incomplete
     * if unknown)
     */
    private Map<Relation,Type>                rel2type;

    /**
     * The map from each Kodkod Variable to an Alloy Type and Alloy Pos.
     */
    private Map<Variable,Pair<Type,Pos>>      decl2type;

    // ===================================================================================================//

    /**
     * Construct a blank A4Solution containing just UNIV, SIGINT, SEQIDX, STRING,
     * and NONE as its only known sigs.
     *
     * @param originalCommand - the original Alloy command that generated this
     *            solution; can be "" if unknown
     * @param bitwidth - the bitwidth; must be between 1 and 30
     * @param maxseq - the maximum allowed sequence length; must be between 0 and
     *            (2^(bitwidth-1))-1
     * @param atoms - the set of atoms
     * @param rep - the reporter that will receive diagnostic and progress messages
     * @param opt - the Alloy options that will affect the solution and the solver
     * @param expected - whether the user expected an instance or not (1 means yes,
     *            0 means no, -1 means the user did not express an expectation)
     */
    A4Solution(String originalCommand, int bitwidth, int mintrace, int maxtrace, int maxseq, Set<String> stringAtoms, Collection<String> atoms, final A4Reporter rep, A4Options opt, int expected) throws Err {
        opt = opt.dup();
        this.unrolls = opt.unrolls;
        this.sigs = new SafeList<Sig>(Arrays.asList(UNIV, SIGINT, SEQIDX, STRING, NONE));
        this.a2k = Util.asMap(new Expr[] {
                                          UNIV, SIGINT, SEQIDX, STRING, NONE
        }, Expression.INTS.union(KK_STRING), Expression.INTS, KK_SEQIDX, KK_STRING, Expression.NONE);
        this.k2pos = new LinkedHashMap<Formula,Object>();
        this.rel2type = new LinkedHashMap<Relation,Type>();
        this.decl2type = new LinkedHashMap<Variable,Pair<Type,Pos>>();
        this.originalOptions = opt;
        this.originalCommand = (originalCommand == null ? "" : originalCommand);
        this.bitwidth = bitwidth;
        this.maxseq = maxseq;
<<<<<<< HEAD
        this.maxtrace = maxtrace; // [HASLab]
        this.mintrace = mintrace; // [HASLab]
        if (maxtrace == Integer.MAX_VALUE && !(opt.solver.external() != null && opt.solver.external().equals("electrod"))) // [HASLab] unbounded solvers
            throw new ErrorAPI("Bounded engines do not support open bounds on steps.");
=======
        this.maxtrace = maxtrace;
        this.mintrace = mintrace;
>>>>>>> 2acbdd40
        if (bitwidth < 0)
            throw new ErrorSyntax("Cannot specify a bitwidth less than 0.");
        if (bitwidth > 30)
            throw new ErrorSyntax("Cannot specify a bitwidth greater than 30.");
        if (maxseq < 0)
            throw new ErrorSyntax("The maximum sequence length cannot be negative.");
        if (maxseq > 0 && maxseq > max())
            throw new ErrorSyntax("With integer bitwidth of " + bitwidth + ", you cannot have sequence length longer than " + max() + ".");
        if (atoms.isEmpty()) {
            atoms = new ArrayList<String>(1);
            atoms.add("<empty>");
        }
        kAtoms = ConstList.make(atoms);
        bounds = new PardinusBounds(new Universe(kAtoms));
        factory = bounds.universe().factory();
        TupleSet sigintBounds = factory.noneOf(1);
        TupleSet seqidxBounds = factory.noneOf(1);
        TupleSet stringBounds = factory.noneOf(1);
        final TupleSet next = factory.noneOf(2);
        int min = min(), max = max();
        if (max >= min)
            for (int i = min; i <= max; i++) { // Safe since we know 1 <=
                                              // bitwidth <= 30
                Tuple ii = factory.tuple("" + i);
                TupleSet is = factory.range(ii, ii);
                bounds.boundExactly(i, is);
                sigintBounds.add(ii);
                if (i >= 0 && i < maxseq)
                    seqidxBounds.add(ii);
                if (i + 1 <= max)
                    next.add(factory.tuple("" + i, "" + (i + 1)));
                if (i == min)
                    bounds.boundExactly(KK_MIN, is);
                if (i == max)
                    bounds.boundExactly(KK_MAX, is);
                if (i == 0)
                    bounds.boundExactly(KK_ZERO, is);
            }
        this.sigintBounds = sigintBounds.unmodifiableView();
        this.seqidxBounds = seqidxBounds.unmodifiableView();
        bounds.boundExactly(KK_NEXT, next);
        bounds.boundExactly(KK_SEQIDX, this.seqidxBounds);
        Map<String,Expression> s2k = new HashMap<String,Expression>();
        for (String e : stringAtoms) {
            Relation r = Relation.unary("");
            Tuple t = factory.tuple(e);
            s2k.put(e, r);
            bounds.boundExactly(r, factory.range(t, t));
            stringBounds.add(t);
        }
        this.s2k = ConstMap.make(s2k);
        this.stringBounds = stringBounds.unmodifiableView();
        bounds.boundExactly(KK_STRING, this.stringBounds);
        int sym = (expected == 1 ? 0 : opt.symmetry);
        // [electrum] set temporal solving options
        ExtendedOptions solver_opts = new ExtendedOptions();
        solver_opts.setReporter(new SLF4JReporter());
        solver_opts.setRunTemporal(maxtrace > 0);
        solver_opts.setNoOverflow(opt.noOverflow);
<<<<<<< HEAD
        solver_opts.setMaxTraceLength(maxtrace); // [HASLab] propagate options
        solver_opts.setMinTraceLength(mintrace); // [HASLab] propagate options
        solver_opts.setRunUnbounded(maxtrace == Integer.MAX_VALUE); // [HASLab] propagate options
        // solver.options().setFlatten(false); // added for now, since
        // multiplication and division circuit takes forever to flatten
        // [HASLab] pushed solver creation further below as solver choice is needed for initialization
        if (opt.solver.id().equals(A4Options.SatSolver.ElectrodS.id())) { // [HASLab]
            String[] nopts = new String[opt.solver.options().length + 2];
            System.arraycopy(opt.solver.options(), 0, nopts, 2, opt.solver.options().length);
            nopts[0] = "-t";
            nopts[1] = "NuSMV";
            solver_opts.setSolver(SATFactory.electrod(nopts));
        } else if (opt.solver.id().equals(A4Options.SatSolver.ElectrodX.id())) { // [HASLab]
            String[] nopts = new String[opt.solver.options().length + 2];
            System.arraycopy(opt.solver.options(), 0, nopts, 2, opt.solver.options().length);
            nopts[0] = "-t";
            nopts[1] = "nuXmv";
            solver_opts.setSolver(SATFactory.electrod(nopts));
        } else if (opt.solver.external() != null) {
=======
        solver_opts.setMaxTraceLength(maxtrace);
        solver_opts.setMinTraceLength(mintrace);
        // solver.options().setFlatten(false); // added for now, since
        // multiplication and division circuit takes forever to flatten
        // [electrum] pushed solver creation further below as solver choice is needed for initialization
        if (opt.solver.external() != null) {
>>>>>>> 2acbdd40
            String ext = opt.solver.external();
            if (opt.solverDirectory.length() > 0 && ext.indexOf(File.separatorChar) < 0)
                ext = opt.solverDirectory + File.separatorChar + ext;
            try {
                File tmp = File.createTempFile("tmp", ".cnf", new File(opt.tempDirectory));
                tmp.deleteOnExit();
                solver_opts.setSolver(SATFactory.externalFactory(ext, tmp.getAbsolutePath(), false, false, opt.solver.options()));
                // solver.options().setSolver(SATFactory.externalFactory(ext,
                // tmp.getAbsolutePath(), opt.solver.options()));
            } catch (IOException ex) {
                throw new ErrorFatal("Cannot create temporary directory.", ex);
            }
        } else if (opt.solver.equals(A4Options.SatSolver.LingelingJNI)) {
            solver_opts.setSolver(SATFactory.Lingeling);
        } else if (opt.solver.equals(A4Options.SatSolver.PLingelingJNI)) {
            solver_opts.setSolver(SATFactory.plingeling(4, null));
        } else if (opt.solver.equals(A4Options.SatSolver.GlucoseJNI)) {
            solver_opts.setSolver(SATFactory.Glucose);
        } else if (opt.solver.equals(A4Options.SatSolver.Glucose41JNI)) {
            throw new UnsupportedOperationException("Glucose 4.1 still not supported by Pardinus.");
            // solver_opts.setSolver(SATFactory.Glucose41);
        } else if (opt.solver.equals(A4Options.SatSolver.CryptoMiniSatJNI)) {
            solver_opts.setSolver(SATFactory.CryptoMiniSat);
        } else if (opt.solver.equals(A4Options.SatSolver.MiniSatJNI)) {
            solver_opts.setSolver(SATFactory.MiniSat);
        } else if (opt.solver.equals(A4Options.SatSolver.MiniSatProverJNI)) {
            sym = 20;
            solver_opts.setSolver(SATFactory.MiniSatProver);
            solver_opts.setLogTranslation(2);
            solver_opts.setCoreGranularity(opt.coreGranularity);
        } else {
            // Even for "KK" and "CNF", we choose SAT4J here; later, just before solving, we'll change it to a Write2CNF solver
            solver_opts.setSolver(SATFactory.DefaultSAT4J);
        }
        solver_opts.setSymmetryBreaking(sym);
        solver_opts.setSkolemDepth(opt.skolemDepth);
        solver_opts.setBitwidth(bitwidth > 0 ? bitwidth : (int) Math.ceil(Math.log(atoms.size())) + 1);
        solver_opts.setIntEncoding(Options.IntEncoding.TWOSCOMPLEMENT);
        // [electrum] create unique readable name, allows some traceability at backend level
        DateFormat dateFormat = new SimpleDateFormat("yyyy-MM-dd-HH-mm");
        String file = "untitled";
        if (!getOriginalFilename().isEmpty()) {
            String[] pths = getOriginalFilename().split("/");
            file = pths[pths.length - 1].substring(0, pths[pths.length - 1].length() - 4).replace(' ', '_');
        }
        String check = getOriginalCommand().replace(' ', '_').replace('$', '-');
        solver_opts.setUniqueName(file + "-" + check + "-" + dateFormat.format(new Date()) + "-" + this.hashCode());
        solver = new PardinusSolver(solver_opts);
    }

    /**
     * Construct a new A4Solution that is the continuation of the old one, but with
     * the "next" instance.
     */
    private A4Solution(A4Solution old) throws Err {
        if (!old.solved)
            throw new ErrorAPI("This solution is not yet solved, so next() is not allowed.");
        if (old.kEnumerator == null)
            throw new ErrorAPI("This solution was not generated by an incremental SAT solver.\n" + "Solution enumeration is currently only implemented for MiniSat and SAT4J.");
        if (old.eval == null)
            throw new ErrorAPI("This solution is already unsatisfiable, so you cannot call next() to get the next solution.");
        Instance inst;
        // [electrum] better reporting of unsupported iterations
        try {
            inst = old.kEnumerator.next().instance();
        } catch (UnsupportedOperationException e) {
            throw new ErrorAPI(e.getMessage());
        }
        if (inst != null && !(inst instanceof TemporalInstance))
            inst = new TemporalInstance(Arrays.asList(inst), 0, 1);
        unrolls = old.unrolls;
        originalOptions = old.originalOptions;
        originalCommand = old.originalCommand;
        bitwidth = old.bitwidth;
        maxseq = old.maxseq;
        maxtrace = old.maxtrace;
        mintrace = old.mintrace;
        kAtoms = old.kAtoms;
        factory = old.factory;
        sigintBounds = old.sigintBounds;
        seqidxBounds = old.seqidxBounds;
        stringBounds = old.stringBounds;
        solver = old.solver;
        bounds = old.bounds;
        formulas = old.formulas;
        sigs = old.sigs;
        kEnumerator = old.kEnumerator;
        k2pos = old.k2pos;
        rel2type = old.rel2type;
        decl2type = old.decl2type;
        if (inst != null) {
            eval = new Evaluator(inst, old.solver.options());
            a2k = new LinkedHashMap<Expr,Expression>();
            for (Map.Entry<Expr,Expression> e : old.a2k.entrySet())
                if (e.getKey() instanceof Sig || e.getKey() instanceof Field)
                    a2k.put(e.getKey(), e.getValue());
            UniqueNameGenerator un = new UniqueNameGenerator();
            rename(this, null, null, un);
            a2k = ConstMap.make(a2k);
        } else {
            skolems = old.skolems;
            eval = null;
            a2k = old.a2k;
        }
        s2k = old.s2k;
        atoms = atoms.dup();
        atom2name = ConstMap.make(atom2name);
        atom2sig = ConstMap.make(atom2sig);
        solved = true;
    }

    /**
     * Turn the solved flag to be true, and make all remaining fields immutable.
     */
    private void solved() {
        if (solved)
            return; // already solved
        bounds = bounds.clone().unmodifiableView();
        sigs = sigs.dup();
        skolems = skolems.dup();
        atoms = atoms.dup();
        atom2name = ConstMap.make(atom2name);
        atom2sig = ConstMap.make(atom2sig);
        a2k = ConstMap.make(a2k);
        k2pos = ConstMap.make(k2pos);
        rel2type = ConstMap.make(rel2type);
        decl2type = ConstMap.make(decl2type);
        solved = true;
    }

    // ===================================================================================================//

    /** Returns the bitwidth; always between 1 and 30. */
    public int getBitwidth() {
        return bitwidth;
    }

    /**
     * Returns the maximum allowed sequence length; always between 0 and
     * 2^(bitwidth-1)-1.
     */
    public int getMaxSeq() {
        return maxseq;
    }

    /**
     * Returns the maximum allowed trace length; -1 if static model.
     */
    public int getMaxTrace() {
        return maxtrace;
    }

    /**
     * Returns the minimum allowed trace length; -1 if static model.
     */
    public int getMinTrace() {
        return mintrace;
    }

    /**
     * Returns the largest allowed integer, or -1 if no integers are allowed.
     */
    public int max() {
        return Util.max(bitwidth);
    }

    /**
     * Returns the smallest allowed integer, or 0 if no integers are allowed
     */
    public int min() {
        return Util.min(bitwidth);
    }

    /**
     * Returns the maximum number of allowed loop unrolling or recursion level.
     */
    public int unrolls() {
        return unrolls;
    }

    // ===================================================================================================//

    /**
     * Returns the original Alloy file name that generated this solution; can be ""
     * if unknown.
     */
    public String getOriginalFilename() {
        return originalOptions.originalFilename;
    }

    /**
     * Returns the original command that generated this solution; can be "" if
     * unknown.
     */
    public String getOriginalCommand() {
        return originalCommand;
    }

    // ===================================================================================================//

    /**
     * Returns the Kodkod input used to generate this solution; returns "" if
     * unknown.
     */
    public String debugExtractKInput() {
        if (solved)
            return TranslateKodkodToJava.convert(Formula.and(formulas), bitwidth, kAtoms, bounds, atom2name, mintrace, maxtrace);
        else
            return TranslateKodkodToJava.convert(Formula.and(formulas), bitwidth, kAtoms, bounds.unmodifiableView(), null, mintrace, maxtrace);
    }

    // ===================================================================================================//

    /** Returns the Kodkod TupleFactory object. */
    TupleFactory getFactory() {
        return factory;
    }

    /**
     * Returns a modifiable copy of the Kodkod Bounds object.
     */
    Bounds getBounds() {
        return bounds.clone();
    }

    /**
     * Add a new relation with the given label and the given lower and upper bound
     * with variable information that could not be retrieved when <code>expr</code>
     * is null (static instances) by
     * {@link #addRel(String, TupleSet, TupleSet, Expr)}.
     *
     * @param label - the label for the new relation; need not be unique
     * @param lower - the lowerbound; can be null if you want it to be the empty set
     * @param upper - the upperbound; cannot be null; must contain everything in
     *            lowerbound
     */
    Relation addRel(String label, TupleSet lower, TupleSet upper, boolean var) throws ErrorFatal {
        if (solved)
            throw new ErrorFatal("Cannot add a Kodkod relation since solve() has completed.");
        Relation rel;
        if (var)
            rel = Relation.variable(label, upper.arity());
        else
            rel = Relation.nary(label, upper.arity());

        addPreRel(label, lower, upper, rel);

        return rel;
    }

    /**
     * Add a new relation with the given label and the given lower and upper bound
     * without creating a new object.
     *
     * @param label - the label for the new relation; need not be unique
     * @param lower - the lowerbound; can be null if you want it to be the empty set
     * @param upper - the upperbound; cannot be null; must contain everything in
     *            lowerbound
     */
    void addPreRel(String label, TupleSet lower, TupleSet upper, Relation rel) throws ErrorFatal {
        if (solved)
            throw new ErrorFatal("Cannot add a Kodkod relation since solve() has completed.");
        if (lower == upper) {
            bounds.boundExactly(rel, upper);
        } else if (lower == null) {
            bounds.bound(rel, upper);
        } else {
            if (lower.arity() != upper.arity())
                throw new ErrorFatal("Relation " + label + " must have same arity for lowerbound and upperbound.");
            bounds.bound(rel, lower, upper);
        }
    }


    /**
     * Add a new sig to this solution and associate it with the given expression
     * (and if s.isTopLevel then add this expression into Sig.UNIV). <br>
     * The expression must contain only constant Relations or Relations that are
     * already bound in this solution. <br>
     * (If the sig was already added by a previous call to addSig(), then this call
     * will return immediately without altering what it is associated with)
     */
    void addSig(Sig s, Expression expr) throws ErrorFatal {
        if (solved)
            throw new ErrorFatal("Cannot add an additional sig since solve() has completed.");
        if (expr.arity() != 1)
            throw new ErrorFatal("Sig " + s + " must be associated with a unary relational value.");
        if (a2k.containsKey(s))
            return;
        a2k.put(s, expr);
        sigs.add(s);
        if (s.isTopLevel())
            a2k.put(UNIV, a2k.get(UNIV).union(expr));
    }

    /**
     * Add a new field to this solution and associate it with the given expression.
     * <br>
     * The expression must contain only constant Relations or Relations that are
     * already bound in this solution. <br>
     * (If the field was already added by a previous call to addField(), then this
     * call will return immediately without altering what it is associated with)
     */
    void addField(Field f, Expression expr) throws ErrorFatal {
        if (solved)
            throw new ErrorFatal("Cannot add an additional field since solve() has completed.");
        if (expr.arity() != f.type().arity())
            throw new ErrorFatal("Field " + f + " must be associated with an " + f.type().arity() + "-ary relational value.");
        if (a2k.containsKey(f))
            return;
        a2k.put(f, expr);
    }

    /**
     * Add a new skolem to this solution and associate it with the given expression.
     * <br>
     * The expression must contain only constant Relations or Relations that are
     * already bound in this solution.
     */
    private ExprVar addSkolem(String label, Type type, Expression expr) throws Err {
        if (solved)
            throw new ErrorFatal("Cannot add an additional skolem since solve() has completed.");
        int a = type.arity();
        if (a < 1)
            throw new ErrorFatal("Skolem " + label + " must be associated with a relational value.");
        if (a != expr.arity())
            throw new ErrorFatal("Skolem " + label + " must be associated with an " + a + "-ary relational value.");
        ExprVar v = ExprVar.make(Pos.UNKNOWN, label, type);
        a2k.put(v, expr);
        skolems.add(v);
        return v;
    }

    /**
     * Returns an unmodifiable copy of the map from each Sig/Field/Skolem/Atom to
     * its corresponding Kodkod expression.
     */
    ConstMap<Expr,Expression> a2k() {
        return ConstMap.make(a2k);
    }

    /**
     * Returns an unmodifiable copy of the map from each String literal to its
     * corresponding Kodkod expression.
     */
    ConstMap<String,Expression> s2k() {
        return s2k;
    }

    /**
     * Returns the corresponding Kodkod expression for the given Sig, or null if it
     * is not associated with anything.
     */
    Expression a2k(Sig sig) {
        return a2k.get(sig);
    }

    /**
     * Returns the corresponding Kodkod expression for the given Field, or null if
     * it is not associated with anything.
     */
    Expression a2k(Field field) {
        return a2k.get(field);
    }

    /**
     * Returns the corresponding Kodkod expression for the given Atom/Skolem, or
     * null if it is not associated with anything.
     */
    Expression a2k(ExprVar var) {
        return a2k.get(var);
    }

    /**
     * Returns the corresponding Kodkod expression for the given String constant, or
     * null if it is not associated with anything.
     */
    Expression a2k(String stringConstant) {
        return s2k.get(stringConstant);
    }

    /**
     * Returns the corresponding Kodkod expression for the given expression, or null
     * if it is not associated with anything.
     */
    Expression a2k(Expr expr) throws ErrorFatal {
        while (expr instanceof ExprUnary) {
            if (((ExprUnary) expr).op == ExprUnary.Op.NOOP) {
                expr = ((ExprUnary) expr).sub;
                continue;
            }
            if (((ExprUnary) expr).op == ExprUnary.Op.EXACTLYOF) {
                expr = ((ExprUnary) expr).sub;
                continue;
            }
            break;
        }
        if (expr instanceof ExprConstant && ((ExprConstant) expr).op == ExprConstant.Op.EMPTYNESS)
            return Expression.NONE;
        if (expr instanceof ExprConstant && ((ExprConstant) expr).op == ExprConstant.Op.STRING)
            return s2k.get(((ExprConstant) expr).string);
        if (expr instanceof Sig || expr instanceof Field || expr instanceof ExprVar)
            return a2k.get(expr);
        if (expr instanceof ExprBinary) {
            Expr a = ((ExprBinary) expr).left, b = ((ExprBinary) expr).right;
            switch (((ExprBinary) expr).op) {
                case ARROW :
                    return a2k(a).product(a2k(b));
                case PLUS :
                    return a2k(a).union(a2k(b));
                case MINUS :
                    return a2k(a).difference(a2k(b));
                // TODO: IPLUS, IMINUS???
                default :
                    // TODO log?
                    break;
            }
        }
        return null; // Current only UNION, PRODUCT, and DIFFERENCE of Sigs and
                    // Fields and ExprConstant.EMPTYNESS are allowed in a
                    // defined field's definition.
    }

    /**
     * Return a modifiable TupleSet representing a sound overapproximation of the
     * given expression.
     */
    TupleSet approximate(Expression expression) {
        return factory.setOf(expression.arity(), Translator.approximate(expression, bounds, solver.options()).denseIndices());
    }

    /**
     * Query the Bounds object to find the lower/upper bound; throws ErrorFatal if
     * expr is not Relation, nor a {union, product} of Relations.
     */
    TupleSet query(boolean findUpper, Expression expr, boolean makeMutable) throws ErrorFatal {
        if (expr == Expression.NONE)
            return factory.noneOf(1);
        if (expr == Expression.INTS)
            return makeMutable ? sigintBounds.clone() : sigintBounds;
        if (expr == KK_SEQIDX)
            return makeMutable ? seqidxBounds.clone() : seqidxBounds;
        if (expr == KK_STRING)
            return makeMutable ? stringBounds.clone() : stringBounds;
        if (expr instanceof Relation) {
            TupleSet ans = findUpper ? bounds.upperBound((Relation) expr) : bounds.lowerBound((Relation) expr);
            if (ans != null)
                return makeMutable ? ans.clone() : ans;
        } else if (expr instanceof BinaryExpression) {
            BinaryExpression b = (BinaryExpression) expr;
            if (b.op() == ExprOperator.UNION) {
                TupleSet left = query(findUpper, b.left(), true);
                TupleSet right = query(findUpper, b.right(), false);
                left.addAll(right);
                return left;
            } else if (b.op() == ExprOperator.PRODUCT) {
                TupleSet left = query(findUpper, b.left(), true);
                TupleSet right = query(findUpper, b.right(), false);
                return left.product(right);
            }
        }
        throw new ErrorFatal("Unknown expression encountered during bounds computation: " + expr);
    }

    /**
     * Shrink the bounds for the given relation; throws an exception if the new
     * bounds is not sameAs/subsetOf the old bounds.
     */
    void shrink(Relation relation, TupleSet lowerBound, TupleSet upperBound) throws Err {
        if (solved)
            throw new ErrorFatal("Cannot shrink a Kodkod relation since solve() has completed.");
        TupleSet oldL = bounds.lowerBound(relation);
        TupleSet oldU = bounds.upperBound(relation);
        if (oldU.containsAll(upperBound) && upperBound.containsAll(lowerBound) && lowerBound.containsAll(oldL)) {
            bounds.bound(relation, lowerBound, upperBound);
        } else {
            throw new ErrorAPI("Inconsistent bounds shrinking on relation: " + relation);
        }
    }



    // ===================================================================================================//

    /**
     * Returns true iff the problem has been solved and the result is satisfiable.
     */
    public boolean satisfiable() {
        return eval != null;
    }

    /**
     * Returns an unmodifiable copy of the list of all sigs in this solution's
     * model; always contains UNIV+SIGINT+SEQIDX+STRING+NONE and has no duplicates.
     */
    public SafeList<Sig> getAllReachableSigs() {
        return sigs.dup();
    }

    /**
     * Returns an unmodifiable copy of the list of all skolems if the problem is
     * solved and is satisfiable; else returns an empty list.
     */
    public Iterable<ExprVar> getAllSkolems() {
        return skolems.dup();
    }

    /**
     * Returns an unmodifiable copy of the list of all atoms if the problem is
     * solved and is satisfiable; else returns an empty list.
     */
    public Iterable<ExprVar> getAllAtoms() {
        return atoms.dup();
    }

    /** Returns the back loop instance of this instance (should always exist). */
    public int getLoopState() {
        return ((TemporalInstance) eval.instance()).loop;
    }

    /** Returns the length of the finite prefix. */
    public int getTraceLength() {
        return ((TemporalInstance) eval.instance()).prefixLength();
    }

    /**
     * Returns the short unique name corresponding to the given atom if the problem
     * is solved and is satisfiable; else returns atom.toString().
     */
    String atom2name(Object atom) {
        String ans = atom2name.get(atom);
        return ans == null ? atom.toString() : ans;
    }

    /**
     * Returns the most specific sig corresponding to the given atom if the problem
     * is solved and is satisfiable; else returns UNIV.
     */
    PrimSig atom2sig(Object atom) {
        PrimSig sig = atom2sig.get(atom);
        return sig == null ? UNIV : sig;
    }

    /** Caches eval(Sig) and eval(Field) results. */
    // [electrum] cache per state
    private Map<Integer,Map<Expr,A4TupleSet>> evalCache = new LinkedHashMap<Integer,Map<Expr,A4TupleSet>>();

    /**
     * Return the A4TupleSet for the given sig (if solution not yet solved, or
     * unsatisfiable, or sig not found, then return an empty tupleset).
     */
    public A4TupleSet eval(Sig sig) {
        return eval(sig, 0);
    }

    /**
     * Return the A4TupleSet for the given sig (if solution not yet solved, or
     * unsatisfiable, or sig not found, then return an empty tupleset).
     */
    public A4TupleSet eval(Sig sig, int state) {
        try {
            if (!solved || eval == null)
                return new A4TupleSet(factory.noneOf(1), this);
            if (evalCache.get(state) == null)
                evalCache.put(state, new LinkedHashMap<Expr,A4TupleSet>());
            A4TupleSet ans = evalCache.get(state).get(sig);
            if (ans != null)
                return ans;
            TupleSet ts = eval.evaluate((Expression) TranslateAlloyToKodkod.alloy2kodkod(this, sig), state);
            ans = new A4TupleSet(ts, this);
            evalCache.get(state).put(sig, ans);
            return ans;
        } catch (Err er) {
            return new A4TupleSet(factory.noneOf(1), this);
        }

    }

    /**
     * Return the A4TupleSet for the given field (if solution not yet solved, or
     * unsatisfiable, or field not found, then return an empty tupleset).
     */
    public A4TupleSet eval(Field field) {
        return eval(field, 0);
    }

    /**
     * Return the A4TupleSet for the given field (if solution not yet solved, or
     * unsatisfiable, or field not found, then return an empty tupleset).
     */
    public A4TupleSet eval(Field field, int state) {
        try {
            if (!solved || eval == null)
                return new A4TupleSet(factory.noneOf(field.type().arity()), this);
            if (evalCache.get(state) == null)
                evalCache.put(state, new LinkedHashMap<Expr,A4TupleSet>());
            A4TupleSet ans = evalCache.get(state).get(field);
            //if (ans!=null) return ans;
            TupleSet ts = eval.evaluate((Expression) TranslateAlloyToKodkod.alloy2kodkod(this, field), state);
            ans = new A4TupleSet(ts, this);
            evalCache.get(state).put(field, ans);
            return ans;
        } catch (Err er) {
            return new A4TupleSet(factory.noneOf(field.type().arity()), this);
        }
    }

    /**
     * If this solution is solved and satisfiable, evaluates the given expression
     * and returns an A4TupleSet, a java Integer, or a java Boolean.
     */
    public Object eval(Expr expr) throws Err {
        return eval(expr, 0);
    }

    /**
     * If this solution is solved and satisfiable, evaluates the given expression at
     * the given state and returns an A4TupleSet, a java Integer, or a java Boolean.
     */
    public Object eval(Expr expr, int state) throws Err {
        try {
            if (expr instanceof Sig)
                return eval((Sig) expr, state);
            if (expr instanceof Field)
                return eval((Field) expr, state);
            if (!solved)
                throw new ErrorAPI("This solution is not yet solved, so eval() is not allowed.");
            if (eval == null)
                throw new ErrorAPI("This solution is unsatisfiable, so eval() is not allowed.");
            if (expr.ambiguous && !expr.errors.isEmpty())
                expr = expr.resolve(expr.type(), null);
            if (!expr.errors.isEmpty())
                throw expr.errors.pick();
            Object result = TranslateAlloyToKodkod.alloy2kodkod(this, expr);
            if (result instanceof IntExpression)
                return eval.evaluate((IntExpression) result, state) + (eval.wasOverflow() ? " (OF)" : "");
            if (result instanceof Formula)
                return eval.evaluate((Formula) result, state);
            if (result instanceof Expression)
                return new A4TupleSet(eval.evaluate((Expression) result, state), this);
            throw new ErrorFatal("Unknown internal error encountered in the evaluator.");
        } catch (CapacityExceededException ex) {
            throw TranslateAlloyToKodkod.rethrow(ex);
        }
    }

    /**
     * Returns the Kodkod instance represented by this solution; throws an exception
     * if the problem is not yet solved or if it is unsatisfiable.
     */
    public Instance debugExtractKInstance() throws Err {
        if (!solved)
            throw new ErrorAPI("This solution is not yet solved, so instance() is not allowed.");
        if (eval == null)
            throw new ErrorAPI("This solution is unsatisfiable, so instance() is not allowed.");
        return eval.instance().unmodifiableView();
    }

    // ===================================================================================================//

    /**
     * Maps a Kodkod formula to an Alloy Expr or Alloy Pos (or null if no such
     * mapping)
     */
    Object k2pos(Node formula) {
        return k2pos.get(formula);
    }

    /**
     * Associates the Kodkod formula to a particular Alloy Expr (if the Kodkod
     * formula is not already associated with an Alloy Expr or Alloy Pos)
     */
    Formula k2pos(Formula formula, Expr expr) throws Err {
        if (solved)
            throw new ErrorFatal("Cannot alter the k->pos mapping since solve() has completed.");
        if (formula == null || expr == null || k2pos.containsKey(formula))
            return formula;
        k2pos.put(formula, expr);
        if (formula instanceof BinaryFormula) {
            BinaryFormula b = (BinaryFormula) formula;
            if (b.op() == FormulaOperator.AND) {
                k2pos(b.left(), expr);
                k2pos(b.right(), expr);
            }
        }
        return formula;
    }

    /**
     * Associates the Kodkod formula to a particular Alloy Pos (if the Kodkod
     * formula is not already associated with an Alloy Expr or Alloy Pos)
     */
    Formula k2pos(Formula formula, Pos pos) throws Err {
        if (solved)
            throw new ErrorFatal("Cannot alter the k->pos mapping since solve() has completed.");
        if (formula == null || pos == null || pos == Pos.UNKNOWN || k2pos.containsKey(formula))
            return formula;
        k2pos.put(formula, pos);
        if (formula instanceof BinaryFormula) {
            BinaryFormula b = (BinaryFormula) formula;
            if (b.op() == FormulaOperator.AND) {
                k2pos(b.left(), pos);
                k2pos(b.right(), pos);
            }
        }
        return formula;
    }

    // ===================================================================================================//

    /**
     * Associates the Kodkod relation to a particular Alloy Type (if it is not
     * already associated with something)
     */
    void kr2type(Relation relation, Type newType) throws Err {
        if (solved)
            throw new ErrorFatal("Cannot alter the k->type mapping since solve() has completed.");
        if (!rel2type.containsKey(relation))
            rel2type.put(relation, newType);
    }

    /**
     * Remove all mapping from Kodkod relation to Alloy Type.
     */
    void kr2typeCLEAR() throws Err {
        if (solved)
            throw new ErrorFatal("Cannot clear the k->type mapping since solve() has completed.");
        rel2type.clear();
    }

    // ===================================================================================================//

    /** Caches a constant pair of Type.EMPTY and Pos.UNKNOWN */
    private Pair<Type,Pos> cachedPAIR = null;

    /**
     * Maps a Kodkod variable to an Alloy Type and Alloy Pos (if no association
     * exists, it will return (Type.EMPTY , Pos.UNKNOWN)
     */
    Pair<Type,Pos> kv2typepos(Variable var) {
        Pair<Type,Pos> ans = decl2type.get(var);
        if (ans != null)
            return ans;
        if (cachedPAIR == null)
            cachedPAIR = new Pair<Type,Pos>(Type.EMPTY, Pos.UNKNOWN);
        return cachedPAIR;
    }

    /**
     * Associates the Kodkod variable to a particular Alloy Type and Alloy Pos (if
     * it is not already associated with something)
     */
    void kv2typepos(Variable var, Type type, Pos pos) throws Err {
        if (solved)
            throw new ErrorFatal("Cannot alter the k->type mapping since solve() has completed.");
        if (type == null)
            type = Type.EMPTY;
        if (pos == null)
            pos = Pos.UNKNOWN;
        if (!decl2type.containsKey(var))
            decl2type.put(var, new Pair<Type,Pos>(type, pos));
    }

    // ===================================================================================================//

    /**
     * Add the given formula to the list of Kodkod formulas, and associate it with
     * the given Pos object (pos can be null if unknown).
     */
    void addFormula(Formula newFormula, Pos pos) throws Err {
        if (solved)
            throw new ErrorFatal("Cannot add an additional formula since solve() has completed.");
        if (formulas.size() > 0 && formulas.get(0) == Formula.FALSE)
            return; // If one formula is false, we don't need the others
        if (newFormula == Formula.FALSE)
            formulas.clear(); // If one formula is false, we don't need the
                             // others
        formulas.add(newFormula);
        if (pos != null && pos != Pos.UNKNOWN)
            k2pos(newFormula, pos);
    }

    /**
     * Add the given formula to the list of Kodkod formulas, and associate it with
     * the given Expr object (expr can be null if unknown)
     */
    void addFormula(Formula newFormula, Expr expr) throws Err {
        if (solved)
            throw new ErrorFatal("Cannot add an additional formula since solve() has completed.");
        if (formulas.size() > 0 && formulas.get(0) == Formula.FALSE)
            return; // If one formula is false, we don't need the others
        if (newFormula == Formula.FALSE)
            formulas.clear(); // If one formula is false, we don't need the
                             // others
        formulas.add(newFormula);
        if (expr != null)
            k2pos(newFormula, expr);
    }

    // ===================================================================================================//

    /**
     * Helper class that wraps an iterator up where it will pre-fetch the first
     * element (note: it will not prefetch subsequent elements).
     */
    private static final class Peeker<T> implements Iterator<T> {

        /** The encapsulated iterator. */
        private Iterator<T> iterator;
        /** True iff we have captured the first element. */
        private boolean     hasFirst;
        /**
         * If hasFirst is true, then this is the captured first element.
         */
        private T           first;

        /** Constructrs a Peeker object. */
        private Peeker(Iterator<T> it) {
            iterator = it;
            if (it.hasNext()) {
                hasFirst = true;
                first = it.next();
            }
        }

        /** {@inheritDoc} */
        @Override
        public boolean hasNext() {
            return hasFirst || iterator.hasNext();
        }

        /** {@inheritDoc} */
        @Override
        public T next() {
            if (hasFirst) {
                hasFirst = false;
                T ans = first;
                first = null;
                return ans;
            } else
                return iterator.next();
        }

        /** {@inheritDoc} */
        @Override
        public void remove() {
            throw new UnsupportedOperationException();
        }
    }

    // ===================================================================================================//

    /**
     * Helper method to determine if a given binary relation is a total order over a
     * given unary relation.
     */
    private static List<Tuple> isOrder(TupleSet b, TupleSet u) {
        // Size check
        final int n = u.size();
        final List<Tuple> list = new ArrayList<Tuple>(n);
        if (b.size() == 0 && n <= 1)
            return list;
        if (b.size() != n - 1)
            return null;
        // Find the starting element
        Tuple head = null;
        TupleSet right = b.project(1);
        for (Tuple x : u)
            if (!right.contains(x)) {
                head = x;
                break;
            }
        if (head == null)
            return null;
        final TupleFactory f = head.universe().factory();
        // Form the list
        list.add(head);
        while (true) {
            // Find head.next
            Tuple headnext = null;
            for (Tuple x : b)
                if (x.atom(0) == head.atom(0)) {
                    headnext = f.tuple(x.atom(1));
                    break;
                }
            // If we've reached the end of the chain, and indeed we've formed
            // exactly n elements (and all are in u), we're done
            if (headnext == null)
                return list.size() == n ? list : null;
            // If we've accumulated more than n elements, or if we reached an
            // element not in u, then we declare failure
            if (list.size() == n || !u.contains(headnext))
                return null;
            // Move on to the next step
            head = headnext;
            list.add(head);
        }
    }

    /**
     * Helper method that chooses a name for each atom based on its most specific
     * sig; (external caller should call this method with s==null and nexts==null)
     */
    private static void rename(A4Solution frame, PrimSig s, Map<Sig,List<Tuple>> nexts, UniqueNameGenerator un) throws Err {
        if (s == null) {
            for (ExprVar sk : frame.skolems)
                un.seen(sk.label);
            // Store up the skolems
            List<Object> skolems = new ArrayList<Object>();
            for (Map.Entry<Relation,Type> e : frame.rel2type.entrySet()) {
                Relation r = e.getKey();
                if (!frame.eval.instance().contains(r))
                    continue;
                Type t = e.getValue();
                if (t.arity() > r.arity())
                    continue; // Something is wrong; let's skip it
                while (t.arity() < r.arity())
                    t = UNIV.type().product(t);
                String n = Util.tail(r.name());
                while (n.length() > 0 && n.charAt(0) == '$')
                    n = n.substring(1);
                skolems.add(n);
                skolems.add(t);
                skolems.add(r);
            }
            // Find all suitable "next" or "prev" relations
            nexts = new LinkedHashMap<Sig,List<Tuple>>();
            for (Sig sig : frame.sigs)
                for (Field f : sig.getFields())
                    if (f.label.compareToIgnoreCase("next") == 0) {
                        List<List<PrimSig>> fold = f.type().fold();
                        if (fold.size() == 1) {
                            List<PrimSig> t = fold.get(0);
                            if (t.size() == 3 && t.get(0).isOne != null && t.get(1) == t.get(2) && !nexts.containsKey(t.get(1))) {
                                TupleSet set = frame.eval.evaluate(frame.a2k(t.get(1)));
                                if (set.size() <= 1)
                                    continue;
                                TupleSet next = frame.eval.evaluate(frame.a2k(t.get(0)).join(frame.a2k(f)));
                                List<Tuple> test = isOrder(next, set);
                                if (test != null)
                                    nexts.put(t.get(1), test);
                            } else if (t.size() == 2 && t.get(0) == t.get(1) && !nexts.containsKey(t.get(0))) {
                                TupleSet set = frame.eval.evaluate(frame.a2k(t.get(0)));
                                if (set.size() <= 1)
                                    continue;
                                TupleSet next = frame.eval.evaluate(frame.a2k(f));
                                List<Tuple> test = isOrder(next, set);
                                if (test != null)
                                    nexts.put(t.get(1), test);
                            }
                        }
                    }
            for (Sig sig : frame.sigs)
                for (Field f : sig.getFields())
                    if (f.label.compareToIgnoreCase("prev") == 0) {
                        List<List<PrimSig>> fold = f.type().fold();
                        if (fold.size() == 1) {
                            List<PrimSig> t = fold.get(0);
                            if (t.size() == 3 && t.get(0).isOne != null && t.get(1) == t.get(2) && !nexts.containsKey(t.get(1))) {
                                TupleSet set = frame.eval.evaluate(frame.a2k(t.get(1)));
                                if (set.size() <= 1)
                                    continue;
                                TupleSet next = frame.eval.evaluate(frame.a2k(t.get(0)).join(frame.a2k(f)).transpose());
                                List<Tuple> test = isOrder(next, set);
                                if (test != null)
                                    nexts.put(t.get(1), test);
                            } else if (t.size() == 2 && t.get(0) == t.get(1) && !nexts.containsKey(t.get(0))) {
                                TupleSet set = frame.eval.evaluate(frame.a2k(t.get(0)));
                                if (set.size() <= 1)
                                    continue;
                                TupleSet next = frame.eval.evaluate(frame.a2k(f).transpose());
                                List<Tuple> test = isOrder(next, set);
                                if (test != null)
                                    nexts.put(t.get(1), test);
                            }
                        }
                    }
            // Assign atom->name and atom->MostSignificantSig
            for (Tuple t : frame.eval.evaluate(Expression.INTS)) {
                frame.atom2sig.put(t.atom(0), SIGINT);
            }
            for (Tuple t : frame.eval.evaluate(KK_SEQIDX)) {
                frame.atom2sig.put(t.atom(0), SEQIDX);
            }
            for (Tuple t : frame.eval.evaluate(KK_STRING)) {
                frame.atom2sig.put(t.atom(0), STRING);
            }
            for (Sig sig : frame.sigs)
                if (sig instanceof PrimSig && !sig.builtin && ((PrimSig) sig).isTopLevel())
                    rename(frame, (PrimSig) sig, nexts, un);
            // These are redundant atoms that were not chosen to be in the final
            // instance
            int unused = 0;
            for (Tuple tuple : frame.eval.evaluate(Expression.UNIV)) {
                Object atom = tuple.atom(0);
                if (!frame.atom2sig.containsKey(atom)) {
                    frame.atom2name.put(atom, "unused" + unused);
                    unused++;
                }
            }
            // Add the skolems
            for (int num = skolems.size(), i = 0; i < num - 2; i = i + 3) {
                String n = (String) skolems.get(i);
                while (n.length() > 0 && n.charAt(0) == '$')
                    n = n.substring(1);
                Type t = (Type) skolems.get(i + 1);
                Relation r = (Relation) skolems.get(i + 2);
                frame.addSkolem(un.make("$" + n), t, r);
            }
            return;
        }
        for (PrimSig c : s.children())
            rename(frame, c, nexts, un);
        String signame = un.make(s.label.startsWith("this/") ? s.label.substring(5) : s.label);
        // [electrum] collect atoms from every state
        List<Tuple> list = new ArrayList<Tuple>();
        for (int i = 0; i < frame.getTraceLength(); i++)
            for (Tuple t : frame.eval.evaluate(frame.a2k(s), i))
                list.add(t);
        List<Tuple> order = nexts.get(s);
        if (order != null && order.size() == list.size() && order.containsAll(list)) {
            list = order;
        }
        int i = 0;
        for (Tuple t : list) {
            if (frame.atom2sig.containsKey(t.atom(0)))
                continue; // This means one of the subsig has already claimed this atom.
            String x = signame + "$" + i;
            i++;
            frame.atom2sig.put(t.atom(0), s);
            frame.atom2name.put(t.atom(0), x);
            ExprVar v = ExprVar.make(null, x, s.type());
            TupleSet ts = t.universe().factory().range(t, t);
            Relation r = Relation.atom(x); // [electrum] set to atom relation
            frame.eval.instance().add(r, ts);
            frame.a2k.put(v, r);
            frame.atoms.add(v);
        }
    }

    // ===================================================================================================//


    /**
     * Solve for the solution if not solved already simply using the lowerbound of
     * each relation as its value. For trace solutions should be called iteratively,
     * and will build on the information from the previous steps.
     */
    // [electrum] this is the method now called, iteratively, by the static reader;
    // it reads a state at a time, and the solution is built incrementally
    A4Solution solve(final A4Reporter rep, A4Solution pre_sol, int loop) throws Err, IOException {
        // construct the instance from the current state
        Universe static_uni;
        if (pre_sol != null)
            static_uni = ((TemporalInstance) pre_sol.eval.instance()).staticUniverse();
        else
            static_uni = bounds.universe();
        Instance inst = new Instance(static_uni);
        for (int max = max(), i = min(); i <= max; i++) {
            Tuple it = static_uni.factory().tuple("" + i);
            inst.add(i, static_uni.factory().range(it, it));
        }
        for (Relation r : bounds.relations())
            inst.add(r, TemporalBoundsExpander.convertToUniv(bounds.lowerBound(r), static_uni));

        // retrieve previous steps of the trace
        List<Instance> instances = new ArrayList<Instance>();
        if (pre_sol != null) {
            for (int i = 0; i < ((TemporalInstance) pre_sol.eval.instance()).prefixLength(); i++)
                instances.add(((TemporalInstance) pre_sol.eval.instance()).state(i));
        }
        instances.add(inst);

        if (loop >= instances.size())
            loop = instances.size() - 1;

        // create temporal instance
        TemporalInstance prev = new TemporalInstance(instances, loop, 1);
        eval = new Evaluator(prev, solver.options());
        rename(this, null, null, new UniqueNameGenerator());
        toStringCache.clear();
        evalCache = new HashMap<>();
        solved();
        return this;
    }

    /**
     * Solve for the solution if not solved already; if cmd==null, we will simply
     * use the lowerbound of each relation as its value.
     */
    A4Solution solve(final A4Reporter rep, Command cmd, Simplifier simp, boolean tryBookExamples) throws Err, IOException {
        // If already solved, then return this object as is
        if (solved)
            return this;
        // If cmd==null, then all four arguments are ignored, and we simply use
        // the lower bound of each relation
        // [electrum] behaviour refactored into A4Solution#solve(A4Reporter,A4Solution,int)
        if (cmd == null) {
            throw new RuntimeException("Should not be null, refactored.");
        }
        // Otherwise, prepare to do the solve...
        final A4Options opt = originalOptions;
        long time = System.currentTimeMillis();
        rep.debug("Simplifying the bounds...\n");
        if (opt.inferPartialInstance && simp != null && formulas.size() > 0 && !simp.simplify(rep, this, formulas))
            addFormula(Formula.FALSE, Pos.UNKNOWN);
        rep.translate(opt.solver.id(), bitwidth, maxseq, mintrace, maxtrace, solver.options().skolemDepth(), solver.options().symmetryBreaking());
        Formula fgoal = Formula.and(formulas);
        rep.debug("Generating the solution...\n");
        kEnumerator = null;
        Solution sol = null;
        final Reporter oldReporter = solver.options().reporter();
        final boolean solved[] = new boolean[] {
                                                true
        };
        // [electrum] sl4j reporter for backend
        solver.options().setReporter(new SLF4JReporter() { // Set up a reporter to catch the type+pos of skolems

            @Override
            public void skolemizing(Decl decl, Relation skolem, List<Decl> predecl) {
                try {
                    Type t = kv2typepos(decl.variable()).a;
                    if (t == Type.EMPTY)
                        return;
                    for (int i = (predecl == null ? -1 : predecl.size() - 1); i >= 0; i--) {
                        Type pp = kv2typepos(predecl.get(i).variable()).a;
                        if (pp == Type.EMPTY)
                            return;
                        t = pp.product(t);
                    }
                    kr2type(skolem, t);
                } catch (Throwable ex) {
                } // Exception here is not fatal
            }

            @Override
            public void solvingCNF(int step, int primaryVars, int vars, int clauses) {
                // [electrum] this is now called multiple times during iterative temporal solving
                //                if (solved[0])
                //                    return;
                //                else
                solved[0] = true; // initially solved[0] is true, so we
                                 // won't report the # of vars/clauses
                if (rep != null)
                    rep.solve(step, primaryVars, vars, clauses);
            }

        });
        if (!opt.solver.equals(SatSolver.CNF) && !opt.solver.equals(SatSolver.KK) && tryBookExamples) { // try book examples
            A4Reporter r = "yes".equals(System.getProperty("debug")) ? rep : null;
            try {
                sol = BookExamples.trial(r, this, fgoal, (AbstractKodkodSolver) solver.solver, cmd.check);
            } catch (Throwable ex) {
                sol = null;
            }
        }

        solved[0] = false; // this allows the reporter to report the # of
                          // vars/clauses
        for (Relation r : bounds.relations()) {
            formulas.add(r.eq(r));
        } // Without this, kodkod refuses to grow unmentioned relations
        fgoal = Formula.and(formulas);
        // Now pick the solver and solve it!
        if (opt.solver.equals(SatSolver.KK)) {
            File tmpCNF = File.createTempFile("tmp", ".java", new File(opt.tempDirectory));
            String out = tmpCNF.getAbsolutePath();
            Util.writeAll(out, debugExtractKInput());
            rep.resultCNF(out);
            return null;
        }
        if (opt.solver.equals(SatSolver.CNF)) {
            File tmpCNF = File.createTempFile("tmp", ".cnf", new File(opt.tempDirectory));
            String out = tmpCNF.getAbsolutePath();
            solver.options().setSolver(WriteCNF.factory(out));
            try {
                sol = solver.solve(fgoal, bounds);
            } catch (WriteCNF.WriteCNFCompleted ex) {
                rep.resultCNF(out);
                return null;
            }
            // The formula is trivial (otherwise, it would have thrown an
            // exception)
            // Since the user wants it in CNF format, we manually generate a
            // trivially satisfiable (or unsatisfiable) CNF file.
            Util.writeAll(out, sol.instance() != null ? "p cnf 1 1\n1 0\n" : "p cnf 1 2\n1 0\n-1 0\n");
            rep.resultCNF(out);
            return null;
        }
        if (/* solver.options().solver()==SATFactory.ZChaffMincost || */ !solver.options().solver().incremental()) {
            sol = solver.solve(fgoal, bounds);
        } else {
            PardinusBounds b = bounds;
            // [electrum] better handling of solving runtime errors
            try {
                kEnumerator = new Peeker<Solution>(solver.solveAll(fgoal, bounds));
            } catch (InvalidMutableExpressionException e) {
                Pos p = ((Expr) k2pos(e.node())).pos;
                throw new ErrorAPI(p, "Mutable expression not supported by solver.\n");
            } catch (InvalidSolverParamException e) {
                throw new ErrorAPI(cmd.pos, "Invalid solver parameters.\n" + e.getMessage());
            } catch (InvalidUnboundedProblem e) {
                Pos p = ((Expr) k2pos(e.node())).pos;
                throw new ErrorAPI(p, "Invalid specification for complete backend.\n" + e.getMessage());
            }
            if (sol == null)
                sol = kEnumerator.next();
        }
        if (!solved[0])
            rep.solve(0, 0, 0, 0);
        Instance inst = sol.instance();
        if (inst != null && !(inst instanceof TemporalInstance))
            inst = new TemporalInstance(Arrays.asList(inst), 0, 1);
        // To ensure no more output during SolutionEnumeration
        solver.options().setReporter(oldReporter);
        // If unsatisfiable, then retreive the unsat core if desired
        if (inst == null && solver.options().solver() == SATFactory.MiniSatProver) {
            try {
                lCore = new LinkedHashSet<Node>();
                Proof p = sol.proof();
                if (sol.outcome() == UNSATISFIABLE) {
                    // only perform the minimization if it was UNSATISFIABLE,
                    // rather than TRIVIALLY_UNSATISFIABLE
                    int i = p.highLevelCore().size();
                    rep.minimizing(cmd, i);
                    if (opt.coreMinimization == 0)
                        try {
                            p.minimize(new RCEStrategy(p.log()));
                        } catch (Throwable ex) {
                        }
                    if (opt.coreMinimization == 1)
                        try {
                            p.minimize(new HybridStrategy(p.log()));
                        } catch (Throwable ex) {
                        }
                    rep.minimized(cmd, i, p.highLevelCore().size());
                }
                for (Iterator<TranslationRecord> it = p.core(); it.hasNext();) {
                    Object n = it.next().node();
                    if (n instanceof Formula)
                        lCore.add((Formula) n);
                }
                Map<Formula,Node> map = p.highLevelCore();
                hCore = new LinkedHashSet<Node>(map.keySet());
                hCore.addAll(map.values());
            } catch (Throwable ex) {
                lCore = hCore = null;
            }
        }
        // If satisfiable, then add/rename the atoms and skolems
        if (inst != null) {
            eval = new Evaluator(inst, solver.options());
            rename(this, null, null, new UniqueNameGenerator());
        }
        // report the result
        solved();
        time = System.currentTimeMillis() - time;
        if (inst != null)
            rep.resultSAT(cmd, time, this);
        else
            rep.resultUNSAT(cmd, time, this);
        return this;
    }

    // ===================================================================================================//

    /** This caches the toString() output. */
    // [electrum] cache per state
    private final Map<Integer,String> toStringCache = new HashMap<Integer,String>();

    /** Dumps the Kodkod solution into String. */
    @Override
    public String toString() {
        return toString(-1);
    }

    // [electrum] print particular state, if -1 all
    public String toString(int state) {
        if (!solved)
            return "---OUTCOME---\nUnknown.\n";
        if (eval == null)
            return "---OUTCOME---\nUnsatisfiable.\n";
        String answer = toStringCache.get(state);
        if (answer != null)
            return answer;
        Instance sol = eval.instance();
        StringBuilder sb = new StringBuilder();
        sb.append("---INSTANCE---");
        if (sol instanceof TemporalInstance) {
            sb.append("\nloop=");
            sb.append(getLoopState());
            sb.append("\nend=");
            sb.append(getTraceLength() - 1);
        }
        sb.append("\nintegers={");
        boolean firstTuple = true;
        for (IndexedEntry<TupleSet> e : sol.intTuples()) {
            if (firstTuple)
                firstTuple = false;
            else
                sb.append(", ");
            // No need to print e.index() since we've ensured the Int atom's
            // String representation is always equal to ""+e.index()
            Object atom = e.value().iterator().next().atom(0);
            sb.append(atom2name(atom));
        }
        sb.append("}\n");
        try {
            if (sol instanceof TemporalInstance && state < 0) {
                for (int i = 0; i < getTraceLength(); i++) {
                    sb.append("------State " + i + "-------\n");
                    for (Sig s : sigs) {
                        sb.append(s.label).append("=").append(eval(s, i)).append("\n");
                        for (Field f : s.getFields())
                            sb.append(s.label).append("<:").append(f.label).append("=").append(eval(f, i)).append("\n");
                    }
                    for (ExprVar v : skolems) {
                        sb.append("skolem ").append(v.label).append("=").append(eval(v, i)).append("\n");
                    }
                }
            } else {
                state = Math.max(0, state);
                for (Sig s : sigs) {
                    sb.append(s.label).append("=").append(eval(s, state)).append("\n");
                    for (Field f : s.getFields())
                        sb.append(s.label).append("<:").append(f.label).append("=").append(eval(f, state)).append("\n");
                }
                for (ExprVar v : skolems) {
                    sb.append("skolem ").append(v.label).append("=").append(eval(v, state)).append("\n");
                }
            }
        } catch (Err er) {
            toStringCache.put(state, "<Evaluator error occurred: " + er + ">");
            return toStringCache.get(state);
        }
        toStringCache.put(state, sb.toString());
        return toStringCache.get(state);

    }

    // ===================================================================================================//

    /** If nonnull, it caches the result of calling "next()". */
    private A4Solution nextCache = null;

    /**
     * If this solution is UNSAT, return itself; else return the next solution
     * (which could be SAT or UNSAT).
     *
     * @throws ErrorAPI if the solver was not an incremental solver
     */
    public A4Solution next() throws Err {
        if (!solved)
            throw new ErrorAPI("This solution is not yet solved, so next() is not allowed.");
        if (eval == null)
            return this;
        if (nextCache == null)
            nextCache = new A4Solution(this);
        return nextCache;
    }

    /**
     * Returns true if this solution was generated by an incremental SAT solver.
     */
    public boolean isIncremental() {
        return kEnumerator != null;
    }

    // ===================================================================================================//

    /**
     * The low-level unsat core; null if it is not available.
     */
    private LinkedHashSet<Node> lCore      = null;

    /** This caches the result of lowLevelCore(). */
    private Set<Pos>            lCoreCache = null;

    /**
     * If this solution is unsatisfiable and its unsat core is available, then
     * return the core; else return an empty set.
     */
    public Set<Pos> lowLevelCore() {
        if (lCoreCache != null)
            return lCoreCache;
        Set<Pos> ans1 = new LinkedHashSet<Pos>();
        if (lCore != null)
            for (Node f : lCore) {
                Object y = k2pos(f);
                if (y instanceof Pos)
                    ans1.add((Pos) y);
                else if (y instanceof Expr)
                    ans1.add(((Expr) y).span());
            }
        return lCoreCache = Collections.unmodifiableSet(ans1);
    }

    // ===================================================================================================//

    /**
     * The high-level unsat core; null if it is not available.
     */
    private LinkedHashSet<Node>     hCore      = null;

    /** This caches the result of highLevelCore(). */
    private Pair<Set<Pos>,Set<Pos>> hCoreCache = null;

    /**
     * If this solution is unsatisfiable and its unsat core is available, then
     * return the core; else return an empty set.
     */
    public Pair<Set<Pos>,Set<Pos>> highLevelCore() {
        if (hCoreCache != null)
            return hCoreCache;
        Set<Pos> ans1 = new LinkedHashSet<Pos>(), ans2 = new LinkedHashSet<Pos>();
        if (hCore != null)
            for (Node f : hCore) {
                Object x = k2pos(f);
                if (x instanceof Pos) {
                    // System.out.println("F: "+f+" at "+x+"\n");
                    // System.out.flush();
                    ans1.add((Pos) x);
                } else if (x instanceof Expr) {
                    Expr expr = (Expr) x;
                    Pos p = ((Expr) x).span();
                    ans1.add(p);
                    // System.out.println("F: "+f+" by
                    // "+p.x+","+p.y+"->"+p.x2+","+p.y2+" for "+x+"\n\n");
                    // System.out.flush();
                    for (Func func : expr.findAllFunctions())
                        ans2.add(func.getBody().span());
                }
            }
        return hCoreCache = new Pair<Set<Pos>,Set<Pos>>(Collections.unmodifiableSet(ans1), Collections.unmodifiableSet(ans2));
    }

    // ===================================================================================================//

    /** Helper method to write out a full XML file. */
    public void writeXML(String filename) throws Err {
        writeXML(filename, null, null);
    }

    /** Helper method to write out a full XML file. */
    public void writeXML(String filename, Iterable<Func> macros) throws Err {
        writeXML(filename, macros, null);
    }

    /** Helper method to write out a full XML file. */
    public void writeXML(String filename, Iterable<Func> macros, Map<String,String> sourceFiles) throws Err {
        try (PrintWriter out = new PrintWriter(filename, "UTF-8")) {
            writeXML(out, macros, sourceFiles);
            if (!Util.close(out))
                throw new ErrorFatal("Error writing the solution XML file.");
        } catch (IOException ex) {
            throw new ErrorFatal("Error writing the solution XML file.", ex);
        }
    }

    /** Helper method to write out a full XML file. */
    public void writeXML(A4Reporter rep, String filename, Iterable<Func> macros, Map<String,String> sourceFiles) throws Err {
        try (PrintWriter out = new PrintWriter(filename, "UTF-8")) {
            writeXML(rep, out, macros, sourceFiles);
            if (!Util.close(out))
                throw new ErrorFatal("Error writing the solution XML file.");
        } catch (IOException ex) {
            throw new ErrorFatal("Error writing the solution XML file.", ex);
        }
    }

    /** Helper method to write out a full XML file. */
    public void writeXML(PrintWriter writer, Iterable<Func> macros, Map<String,String> sourceFiles) throws Err {
        A4SolutionWriter.writeInstance(null, this, writer, macros, sourceFiles);
        if (writer.checkError())
            throw new ErrorFatal("Error writing the solution XML file.");
    }

    /** Helper method to write out a full XML file. */
    public void writeXML(A4Reporter rep, PrintWriter writer, Iterable<Func> macros, Map<String,String> sourceFiles) throws Err {
        A4SolutionWriter.writeInstance(rep, this, writer, macros, sourceFiles);
        if (writer.checkError())
            throw new ErrorFatal("Error writing the solution XML file.");
    }

    public String format() {
        return format(-1);
    }

    // [electrum] format particular state, if -1 all
    public String format(int state) {
        if (!solved)
            return "---OUTCOME---\nUnknown.\n";
        if (eval == null)
            return "---OUTCOME---\nUnsatisfiable.\n";

        Map<String,Table> table = TableView.toTable(this, eval.instance(), sigs, state);
        return String.join("\n", table.values().stream().map(x -> x.toString()).collect(Collectors.toSet()));
    }

    /**
     * Extract symbolic bounds from the model's signatures and add them to the
     * problem's bounds.
     */
    protected void addSymbolicBound(Sig s) {
        if (s.builtin || s.isTopLevel() || s instanceof PrimSig)
            return;
        Relation r;
        Expression e = a2k.get(s);
        if (!(e instanceof Relation))
            return; // happens with sigs defined by equality
        else
            r = (Relation) e;
        if (bounds.lowerBound(r).size() == bounds.upperBound(r).size())
            return;
        Expression ke = Expression.NONE;
        if (s instanceof PrimSig)
            ke = a2k.get(((PrimSig) s).parent);
        else
            for (Sig ss : ((SubsetSig) s).parents)
                ke = ke.union(a2k.get(ss));
        if (ke != Expression.NONE && ke != null)
            bounds.bound(r, ke);
    }

    /**
     * Extract symbolic bounds from the model's fields and add them to the problem's
     * bounds.
     */
    protected void addSymbolicBound(Field f) {
        Relation r;
        Expression e = a2k.get(f);
        if (e instanceof Relation)
            r = (Relation) e;
        else if (e instanceof BinaryExpression &&  // singleton sig, collapsed relation
                 ((BinaryExpression) e).op() == ExprOperator.PRODUCT && ((BinaryExpression) e).right() instanceof Relation)
            r = (Relation) ((BinaryExpression) e).right();
        else
            throw new UnsupportedOperationException();
        if (bounds.lowerBound(r).size() == bounds.upperBound(r).size())
            return;
        boolean isOne = f.sig.isOne != null;
        boolean isVar = f.sig.isVariable != null;
        Type t = isOne && !isVar ? Sig.UNIV.type().join(f.type()) : f.type();
        Expression ub = null;
        for (List<PrimSig> p : t.fold()) {
            Expression upper = null;
            for (PrimSig b : p) {
                Expression tmp = a2k(b);
                if (upper == null)
                    upper = tmp;
                else
                    upper = upper.product(tmp);
            }
            if (ub == null)
                ub = upper;
            else
                ub = ub.union(upper);
        }
        bounds.bound(r, ub);
    }

}<|MERGE_RESOLUTION|>--- conflicted
+++ resolved
@@ -115,10 +115,6 @@
  * a staging area for the solver before generating the solution. Once solve()
  * has been called, then this object becomes immutable after that.
  *
-<<<<<<< HEAD
- * @modified: Nuno Macedo, Eduardo Pessoa // [HASLab] electrum-temporal,
- *            electrum-unbounded
-=======
  * @modified Nuno Macedo, Eduardo Pessoa // [electrum-temporal] adapted to
  *           support temporal problems; evaluation now also acts at a particular
  *           state (caching also per state); better handling of backend runtime
@@ -127,7 +123,9 @@
  *           invalid mutable expressions (eg, total order over mutable
  *           elements); invalid steps scope for solvers (eg, open intervals not
  *           starting in 1); invalid iteration operations;
->>>>>>> 2acbdd40
+ *
+ *           [electrum-unbounded] additional runtime error, setting an unbounded
+ *           steps scope with a bounded solver
  */
 
 public final class A4Solution {
@@ -329,15 +327,11 @@
         this.originalCommand = (originalCommand == null ? "" : originalCommand);
         this.bitwidth = bitwidth;
         this.maxseq = maxseq;
-<<<<<<< HEAD
-        this.maxtrace = maxtrace; // [HASLab]
-        this.mintrace = mintrace; // [HASLab]
-        if (maxtrace == Integer.MAX_VALUE && !(opt.solver.external() != null && opt.solver.external().equals("electrod"))) // [HASLab] unbounded solvers
-            throw new ErrorAPI("Bounded engines do not support open bounds on steps.");
-=======
         this.maxtrace = maxtrace;
         this.mintrace = mintrace;
->>>>>>> 2acbdd40
+        // [electrum] test whether unbounded solver
+        if (maxtrace == Integer.MAX_VALUE && !(opt.solver.external() != null && opt.solver.external().equals("electrod")))
+            throw new ErrorAPI("Bounded engines do not support open bounds on steps.");
         if (bitwidth < 0)
             throw new ErrorSyntax("Cannot specify a bitwidth less than 0.");
         if (bitwidth > 30)
@@ -397,34 +391,25 @@
         solver_opts.setReporter(new SLF4JReporter());
         solver_opts.setRunTemporal(maxtrace > 0);
         solver_opts.setNoOverflow(opt.noOverflow);
-<<<<<<< HEAD
-        solver_opts.setMaxTraceLength(maxtrace); // [HASLab] propagate options
-        solver_opts.setMinTraceLength(mintrace); // [HASLab] propagate options
-        solver_opts.setRunUnbounded(maxtrace == Integer.MAX_VALUE); // [HASLab] propagate options
+        solver_opts.setMaxTraceLength(maxtrace);
+        solver_opts.setMinTraceLength(mintrace);
+        solver_opts.setRunUnbounded(maxtrace == Integer.MAX_VALUE);
         // solver.options().setFlatten(false); // added for now, since
         // multiplication and division circuit takes forever to flatten
-        // [HASLab] pushed solver creation further below as solver choice is needed for initialization
-        if (opt.solver.id().equals(A4Options.SatSolver.ElectrodS.id())) { // [HASLab]
+        // [electrum] pushed solver creation further below as solver choice is needed for initialization
+        if (opt.solver.id().equals(A4Options.SatSolver.ElectrodS.id())) {
             String[] nopts = new String[opt.solver.options().length + 2];
             System.arraycopy(opt.solver.options(), 0, nopts, 2, opt.solver.options().length);
             nopts[0] = "-t";
             nopts[1] = "NuSMV";
             solver_opts.setSolver(SATFactory.electrod(nopts));
-        } else if (opt.solver.id().equals(A4Options.SatSolver.ElectrodX.id())) { // [HASLab]
+        } else if (opt.solver.id().equals(A4Options.SatSolver.ElectrodX.id())) {
             String[] nopts = new String[opt.solver.options().length + 2];
             System.arraycopy(opt.solver.options(), 0, nopts, 2, opt.solver.options().length);
             nopts[0] = "-t";
             nopts[1] = "nuXmv";
             solver_opts.setSolver(SATFactory.electrod(nopts));
         } else if (opt.solver.external() != null) {
-=======
-        solver_opts.setMaxTraceLength(maxtrace);
-        solver_opts.setMinTraceLength(mintrace);
-        // solver.options().setFlatten(false); // added for now, since
-        // multiplication and division circuit takes forever to flatten
-        // [electrum] pushed solver creation further below as solver choice is needed for initialization
-        if (opt.solver.external() != null) {
->>>>>>> 2acbdd40
             String ext = opt.solver.external();
             if (opt.solverDirectory.length() > 0 && ext.indexOf(File.separatorChar) < 0)
                 ext = opt.solverDirectory + File.separatorChar + ext;
