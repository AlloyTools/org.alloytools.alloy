--- conflicted
+++ resolved
@@ -451,21 +451,17 @@
         if (old.eval == null)
             throw new ErrorAPI("This solution is already unsatisfiable, so you cannot call next() to get the next solution.");
         Instance inst;
-<<<<<<< HEAD
-        if (state == -1) // [HASLab] simulator, this is a next config
-            inst = old.kEnumerator.nextC().instance();
-        if (state >= 0) { // [HASLab] simulator, this is a fork
-            Set<Relation> rels = ((TemporalInstance) old.eval.instance()).state(0).relations().stream().filter(r -> r.isVariable()).collect(Collectors.toSet());
-            inst = old.kEnumerator.nextS(state, 1, rels).instance();
-        } else
-            inst = old.kEnumerator.next().instance();
-=======
         try {
-            inst = old.kEnumerator.next().instance();
+            if (state == -1) // [HASLab] simulator, this is a next config
+                inst = old.kEnumerator.nextC().instance();
+            if (state >= 0) { // [HASLab] simulator, this is a fork
+                Set<Relation> rels = ((TemporalInstance) old.eval.instance()).state(0).relations().stream().filter(r -> r.isVariable()).collect(Collectors.toSet());
+                inst = old.kEnumerator.nextS(state, 1, rels).instance();
+            } else
+                inst = old.kEnumerator.next().instance();
         } catch (UnsupportedOperationException e) {
             throw new ErrorAPI(e.getMessage());
         }
->>>>>>> d056ae7d
         if (inst != null && !(inst instanceof TemporalInstance)) // [HASLab]
             inst = new TemporalInstance(Arrays.asList(inst), 0, 1);
         unrolls = old.unrolls;
