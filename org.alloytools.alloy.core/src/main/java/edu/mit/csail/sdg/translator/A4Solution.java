/* Alloy Analyzer 4 -- Copyright (c) 2006-2009, Felix Chang
 * Electrum -- Copyright (c) 2015-present, Nuno Macedo
 *
 * Permission is hereby granted, free of charge, to any person obtaining a copy of this software and associated documentation files
 * (the "Software"), to deal in the Software without restriction, including without limitation the rights to use, copy, modify,
 * merge, publish, distribute, sublicense, and/or sell copies of the Software, and to permit persons to whom the Software is
 * furnished to do so, subject to the following conditions:
 *
 * The above copyright notice and this permission notice shall be included in all copies or substantial portions of the Software.
 *
 * THE SOFTWARE IS PROVIDED "AS IS", WITHOUT WARRANTY OF ANY KIND, EXPRESS OR IMPLIED, INCLUDING BUT NOT LIMITED TO THE WARRANTIES
 * OF MERCHANTABILITY, FITNESS FOR A PARTICULAR PURPOSE AND NONINFRINGEMENT. IN NO EVENT SHALL THE AUTHORS OR COPYRIGHT HOLDERS BE
 * LIABLE FOR ANY CLAIM, DAMAGES OR OTHER LIABILITY, WHETHER IN AN ACTION OF CONTRACT, TORT OR OTHERWISE, ARISING FROM, OUT OF
 * OR IN CONNECTION WITH THE SOFTWARE OR THE USE OR OTHER DEALINGS IN THE SOFTWARE.
 */

package edu.mit.csail.sdg.translator;

import static edu.mit.csail.sdg.ast.Sig.NONE;
import static edu.mit.csail.sdg.ast.Sig.SEQIDX;
import static edu.mit.csail.sdg.ast.Sig.SIGINT;
import static edu.mit.csail.sdg.ast.Sig.STRING;
import static edu.mit.csail.sdg.ast.Sig.UNIV;
import static kodkod.engine.Solution.Outcome.UNSATISFIABLE;

import java.io.File;
import java.io.IOException;
import java.io.PrintWriter;
import java.text.DateFormat;
import java.text.SimpleDateFormat;
import java.util.ArrayList;
import java.util.Arrays;
import java.util.Collection;
import java.util.Collections;
import java.util.Date;
import java.util.HashMap;
import java.util.Iterator;
import java.util.LinkedHashMap;
import java.util.LinkedHashSet;
import java.util.List;
import java.util.Map;
import java.util.Set;
import java.util.stream.Collectors;

import org.alloytools.util.table.Table;

import edu.mit.csail.sdg.alloy4.A4Reporter;
import edu.mit.csail.sdg.alloy4.ConstList;
import edu.mit.csail.sdg.alloy4.ConstMap;
import edu.mit.csail.sdg.alloy4.Err;
import edu.mit.csail.sdg.alloy4.ErrorAPI;
import edu.mit.csail.sdg.alloy4.ErrorFatal;
import edu.mit.csail.sdg.alloy4.ErrorSyntax;
import edu.mit.csail.sdg.alloy4.Pair;
import edu.mit.csail.sdg.alloy4.Pos;
import edu.mit.csail.sdg.alloy4.SafeList;
import edu.mit.csail.sdg.alloy4.TableView;
import edu.mit.csail.sdg.alloy4.UniqueNameGenerator;
import edu.mit.csail.sdg.alloy4.Util;
import edu.mit.csail.sdg.ast.Command;
import edu.mit.csail.sdg.ast.Expr;
import edu.mit.csail.sdg.ast.ExprBinary;
import edu.mit.csail.sdg.ast.ExprConstant;
import edu.mit.csail.sdg.ast.ExprUnary;
import edu.mit.csail.sdg.ast.ExprVar;
import edu.mit.csail.sdg.ast.Func;
import edu.mit.csail.sdg.ast.Sig;
import edu.mit.csail.sdg.ast.Sig.Field;
import edu.mit.csail.sdg.ast.Sig.PrimSig;
import edu.mit.csail.sdg.ast.Sig.SubsetSig;
import edu.mit.csail.sdg.ast.Type;
import edu.mit.csail.sdg.translator.A4Options.SatSolver;
import kodkod.ast.BinaryExpression;
import kodkod.ast.BinaryFormula;
import kodkod.ast.Decl;
import kodkod.ast.Expression;
import kodkod.ast.Formula;
import kodkod.ast.IntExpression;
import kodkod.ast.Node;
import kodkod.ast.Relation;
import kodkod.ast.Variable;
import kodkod.ast.operator.ExprOperator;
import kodkod.ast.operator.FormulaOperator;
import kodkod.engine.CapacityExceededException;
import kodkod.engine.Evaluator;
import kodkod.engine.Explorer;
import kodkod.engine.InvalidSolverParamException;
import kodkod.engine.PardinusSolver;
import kodkod.engine.Proof;
import kodkod.engine.Solution;
import kodkod.engine.config.ExtendedOptions;
import kodkod.engine.config.Options;
import kodkod.engine.config.Reporter;
import kodkod.engine.config.SLF4JReporter;
import kodkod.engine.fol2sat.TranslationRecord;
import kodkod.engine.fol2sat.Translator;
import kodkod.engine.ltl2fol.InvalidMutableExpressionException;
import kodkod.engine.ltl2fol.TemporalBoundsExpander;
import kodkod.engine.satlab.SATFactory;
import kodkod.engine.ucore.HybridStrategy;
import kodkod.engine.ucore.RCEStrategy;
import kodkod.instance.Bounds;
import kodkod.instance.Instance;
import kodkod.instance.PardinusBounds;
import kodkod.instance.TemporalInstance;
import kodkod.instance.Tuple;
import kodkod.instance.TupleFactory;
import kodkod.instance.TupleSet;
import kodkod.instance.Universe;
import kodkod.util.ints.IndexedEntry;

/**
 * This class stores a SATISFIABLE or UNSATISFIABLE solution. It is also used as
 * a staging area for the solver before generating the solution. Once solve()
 * has been called, then this object becomes immutable after that.
 *
 * @modified: Nuno Macedo, Eduardo Pessoa // [HASLab] electrum-temporal,
<<<<<<< HEAD
 *            electrum-simulator
=======
 *            electrum-unbounded
>>>>>>> 1399b9f5
 */

public final class A4Solution {

    // ====== static immutable fields
    // ====================================================================//

    /**
     * The constant unary relation representing the smallest Int atom.
     */
    static final Relation KK_MIN    = Relation.unary("Int/min");

    /**
     * The constant unary relation representing the Int atom "0".
     */
    static final Relation KK_ZERO   = Relation.unary("Int/zero");

    /**
     * The constant unary relation representing the largest Int atom.
     */
    static final Relation KK_MAX    = Relation.unary("Int/max");

    /**
     * The constant binary relation representing the "next" relation from each Int
     * atom to its successor.
     */
    static final Relation KK_NEXT   = Relation.binary("Int/next");

    /**
     * The constant unary relation representing the set of all seq/Int atoms.
     */
    static final Relation KK_SEQIDX = Relation.unary("seq/Int");

    /**
     * The constant unary relation representing the set of all String atoms.
     */
    static final Relation KK_STRING = Relation.unary("String");

    // ====== immutable fields
    // ===========================================================================//

    /**
     * The original Alloy options that generated this solution.
     */
    private final A4Options         originalOptions;

    /**
     * The original Alloy command that generated this solution; can be "" if
     * unknown.
     */
    private final String            originalCommand;

    /** The bitwidth; always between 1 and 30. */
    private final int               bitwidth;

    /**
     * The maximum allowed sequence length; always between 0 and 2^(bitwidth-1)-1.
     */
    private final int               maxseq;

    /**
     * The maximum allowed trace length; -1 if static model.
     */
    // [HASLab]
    private final int               maxtrace;

    /**
     * The minimum allowed trace length; -1 if static model.
     */
    // [HASLab]
    private final int               mintrace;

    /**
     * The maximum allowed number of loop unrolling and recursion level.
     */
    private final int               unrolls;

    /** The list of all atoms. */
    private final ConstList<String> kAtoms;

    /** The Kodkod TupleFactory object. */
    private final TupleFactory      factory;

    /** The set of all Int atoms; immutable. */
    private final TupleSet          sigintBounds;

    /** The set of all seq/Int atoms; immutable. */
    private final TupleSet          seqidxBounds;

    /** The set of all String atoms; immutable. */
    private final TupleSet          stringBounds;

    /** The Kodkod Solver object. */
    // [HASLab]
    private final PardinusSolver    solver;

    // ====== mutable fields (immutable after solve() has been called)
    // ===================================//

    /** True iff the problem is solved. */
    private boolean                           solved      = false;

    /** The Kodkod Bounds object. */
    // [HASLab]
    private PardinusBounds                    bounds;

    /**
     * The list of Kodkod formulas; can be empty if unknown; once a solution is
     * solved we must not modify this anymore
     */
    private ArrayList<Formula>                formulas    = new ArrayList<Formula>();

    /** The list of known Alloy4 sigs. */
    private SafeList<Sig>                     sigs;

    /**
     * If solved==true and is satisfiable, then this is the list of known skolems.
     */
    private SafeList<ExprVar>                 skolems     = new SafeList<ExprVar>();

    /**
     * If solved==true and is satisfiable, then this is the list of actually used
     * atoms.
     */
    private SafeList<ExprVar>                 atoms       = new SafeList<ExprVar>();

    /**
     * If solved==true and is satisfiable, then this maps each Kodkod atom to a
     * short name.
     */
    private Map<Object,String>                atom2name   = new LinkedHashMap<Object,String>();

    /**
     * If solved==true and is satisfiable, then this maps each Kodkod atom to its
     * most specific sig.
     */
    private Map<Object,PrimSig>               atom2sig    = new LinkedHashMap<Object,PrimSig>();

    /**
     * If solved==true and is satisfiable, then this is the Kodkod evaluator.
     */
    private Evaluator                         eval        = null;

    /** If not null, you can ask it to get another solution. */
    // [HASLab]
    private Explorer<Solution>                kEnumerator = null;

    /**
     * The map from each Sig/Field/Skolem/Atom to its corresponding Kodkod
     * expression.
     */
    private Map<Expr,Expression>              a2k;

    /**
     * The map from each String literal to its corresponding Kodkod expression.
     */
    private final ConstMap<String,Expression> s2k;

    /**
     * The map from each kodkod Formula to Alloy Expr or Alloy Pos (can be empty if
     * unknown)
     */
    private Map<Formula,Object>               k2pos;

    /**
     * The map from each Kodkod Relation to Alloy Type (can be empty or incomplete
     * if unknown)
     */
    private Map<Relation,Type>                rel2type;

    /**
     * The map from each Kodkod Variable to an Alloy Type and Alloy Pos.
     */
    private Map<Variable,Pair<Type,Pos>>      decl2type;

    // ===================================================================================================//

    /**
     * Construct a blank A4Solution containing just UNIV, SIGINT, SEQIDX, STRING,
     * and NONE as its only known sigs.
     *
     * @param originalCommand - the original Alloy command that generated this
     *            solution; can be "" if unknown
     * @param bitwidth - the bitwidth; must be between 1 and 30
     * @param maxseq - the maximum allowed sequence length; must be between 0 and
     *            (2^(bitwidth-1))-1
     * @param atoms - the set of atoms
     * @param rep - the reporter that will receive diagnostic and progress messages
     * @param opt - the Alloy options that will affect the solution and the solver
     * @param expected - whether the user expected an instance or not (1 means yes,
     *            0 means no, -1 means the user did not express an expectation)
     */
    // [HASLab] adapted to consider temporal problems, solutions and options.
    A4Solution(String originalCommand, int bitwidth, int mintrace, int maxtrace, int maxseq, Set<String> stringAtoms, Collection<String> atoms, final A4Reporter rep, A4Options opt, int expected) throws Err {
        opt = opt.dup();
        this.unrolls = opt.unrolls;
        this.sigs = new SafeList<Sig>(Arrays.asList(UNIV, SIGINT, SEQIDX, STRING, NONE));
        this.a2k = Util.asMap(new Expr[] {
                                          UNIV, SIGINT, SEQIDX, STRING, NONE
        }, Expression.INTS.union(KK_STRING), Expression.INTS, KK_SEQIDX, KK_STRING, Expression.NONE);
        this.k2pos = new LinkedHashMap<Formula,Object>();
        this.rel2type = new LinkedHashMap<Relation,Type>();
        this.decl2type = new LinkedHashMap<Variable,Pair<Type,Pos>>();
        this.originalOptions = opt;
        this.originalCommand = (originalCommand == null ? "" : originalCommand);
        this.bitwidth = bitwidth;
        this.maxseq = maxseq;
        this.maxtrace = maxtrace; // [HASLab]
        this.mintrace = mintrace; // [HASLab]
        if (maxtrace == Integer.MAX_VALUE && !(opt.solver.external() != null && opt.solver.external().equals("electrod"))) // [HASLab] unbounded solvers
            throw new ErrorAPI("Bounded engines do not support open bounds on steps.");
        if (bitwidth < 0)
            throw new ErrorSyntax("Cannot specify a bitwidth less than 0.");
        if (bitwidth > 30)
            throw new ErrorSyntax("Cannot specify a bitwidth greater than 30.");
        if (maxseq < 0)
            throw new ErrorSyntax("The maximum sequence length cannot be negative.");
        if (maxseq > 0 && maxseq > max())
            throw new ErrorSyntax("With integer bitwidth of " + bitwidth + ", you cannot have sequence length longer than " + max() + ".");
        if (atoms.isEmpty()) {
            atoms = new ArrayList<String>(1);
            atoms.add("<empty>");
        }
        kAtoms = ConstList.make(atoms);
        bounds = new PardinusBounds(new Universe(kAtoms)); // [HASLab] temporal bounds
        factory = bounds.universe().factory();
        TupleSet sigintBounds = factory.noneOf(1);
        TupleSet seqidxBounds = factory.noneOf(1);
        TupleSet stringBounds = factory.noneOf(1);
        final TupleSet next = factory.noneOf(2);
        int min = min(), max = max();
        if (max >= min)
            for (int i = min; i <= max; i++) { // Safe since we know 1 <=
                                              // bitwidth <= 30
                Tuple ii = factory.tuple("" + i);
                TupleSet is = factory.range(ii, ii);
                bounds.boundExactly(i, is);
                sigintBounds.add(ii);
                if (i >= 0 && i < maxseq)
                    seqidxBounds.add(ii);
                if (i + 1 <= max)
                    next.add(factory.tuple("" + i, "" + (i + 1)));
                if (i == min)
                    bounds.boundExactly(KK_MIN, is);
                if (i == max)
                    bounds.boundExactly(KK_MAX, is);
                if (i == 0)
                    bounds.boundExactly(KK_ZERO, is);
            }
        this.sigintBounds = sigintBounds.unmodifiableView();
        this.seqidxBounds = seqidxBounds.unmodifiableView();
        bounds.boundExactly(KK_NEXT, next);
        bounds.boundExactly(KK_SEQIDX, this.seqidxBounds);
        Map<String,Expression> s2k = new HashMap<String,Expression>();
        for (String e : stringAtoms) {
            Relation r = Relation.unary("");
            Tuple t = factory.tuple(e);
            s2k.put(e, r);
            bounds.boundExactly(r, factory.range(t, t));
            stringBounds.add(t);
        }
        this.s2k = ConstMap.make(s2k);
        this.stringBounds = stringBounds.unmodifiableView();
        bounds.boundExactly(KK_STRING, this.stringBounds);
        int sym = (expected == 1 ? 0 : opt.symmetry);
        ExtendedOptions solver_opts = new ExtendedOptions(); // [HASLab] extended options
        solver_opts.setReporter(new SLF4JReporter()); // [HASLab] reporter
        solver_opts.setRunTemporal(maxtrace > 0); // [HASLab] extended options
        solver_opts.setNoOverflow(opt.noOverflow);
        solver_opts.setMaxTraceLength(maxtrace); // [HASLab] propagate options
        solver_opts.setMinTraceLength(mintrace); // [HASLab] propagate options
        solver_opts.setRunUnbounded(maxtrace == Integer.MAX_VALUE); // [HASLab] propagate options
        // solver.options().setFlatten(false); // added for now, since
        // multiplication and division circuit takes forever to flatten
        // [HASLab] pushed solver creation further below as solver choice is needed for initialization
        if (opt.solver.id().equals(A4Options.SatSolver.ElectrodS.id())) { // [HASLab]
            String[] nopts = new String[opt.solver.options().length + 2];
            System.arraycopy(opt.solver.options(), 0, nopts, 2, opt.solver.options().length);
            nopts[0] = "-t";
            nopts[1] = "NuSMV";
            solver_opts.setSolver(SATFactory.electrod(nopts));
        } else if (opt.solver.id().equals(A4Options.SatSolver.ElectrodX.id())) { // [HASLab]
            String[] nopts = new String[opt.solver.options().length + 2];
            System.arraycopy(opt.solver.options(), 0, nopts, 2, opt.solver.options().length);
            nopts[0] = "-t";
            nopts[1] = "nuXmv";
            solver_opts.setSolver(SATFactory.electrod(nopts));
        } else if (opt.solver.external() != null) {
            String ext = opt.solver.external();
            if (opt.solverDirectory.length() > 0 && ext.indexOf(File.separatorChar) < 0)
                ext = opt.solverDirectory + File.separatorChar + ext;
            try {
                File tmp = File.createTempFile("tmp", ".cnf", new File(opt.tempDirectory));
                tmp.deleteOnExit();
                solver_opts.setSolver(SATFactory.externalFactory(ext, tmp.getAbsolutePath(), false, false, opt.solver.options())); // [HASLab]
                // solver.options().setSolver(SATFactory.externalFactory(ext,
                // tmp.getAbsolutePath(), opt.solver.options()));
            } catch (IOException ex) {
                throw new ErrorFatal("Cannot create temporary directory.", ex);
            }
        } else if (opt.solver.equals(A4Options.SatSolver.LingelingJNI)) {
            solver_opts.setSolver(SATFactory.Lingeling);
        } else if (opt.solver.equals(A4Options.SatSolver.PLingelingJNI)) {
            solver_opts.setSolver(SATFactory.plingeling(4, null));
        } else if (opt.solver.equals(A4Options.SatSolver.GlucoseJNI)) {
            solver_opts.setSolver(SATFactory.Glucose);
        } else if (opt.solver.equals(A4Options.SatSolver.Glucose41JNI)) {
            throw new UnsupportedOperationException("Glucose 4.1 still not supported by Pardinus.");
            // solver_opts.setSolver(SATFactory.Glucose41);
        } else if (opt.solver.equals(A4Options.SatSolver.CryptoMiniSatJNI)) {
            solver_opts.setSolver(SATFactory.CryptoMiniSat);
        } else if (opt.solver.equals(A4Options.SatSolver.MiniSatJNI)) {
            solver_opts.setSolver(SATFactory.MiniSat);
        } else if (opt.solver.equals(A4Options.SatSolver.MiniSatProverJNI)) {
            sym = 20;
            solver_opts.setSolver(SATFactory.MiniSatProver);
            solver_opts.setLogTranslation(2);
            solver_opts.setCoreGranularity(opt.coreGranularity);
        } else {
            // Even for "KK" and "CNF", we choose SAT4J here; later, just before solving, we'll change it to a Write2CNF solver
            solver_opts.setSolver(SATFactory.DefaultSAT4J);
        }
        solver_opts.setSymmetryBreaking(sym);
        solver_opts.setSkolemDepth(opt.skolemDepth);
        solver_opts.setBitwidth(bitwidth > 0 ? bitwidth : (int) Math.ceil(Math.log(atoms.size())) + 1);
        solver_opts.setIntEncoding(Options.IntEncoding.TWOSCOMPLEMENT);
        // [HASLab] create unique readable name
        DateFormat dateFormat = new SimpleDateFormat("yyyy-MM-dd-HH-mm");
        String file = "untitled";
        if (!getOriginalFilename().isEmpty()) {
            String[] pths = getOriginalFilename().split("/");
            file = pths[pths.length - 1].substring(0, pths[pths.length - 1].length() - 4).replace(' ', '_');
        }
        String check = getOriginalCommand().replace(' ', '_').replace('$', '-');
        solver_opts.setUniqueName(file + "-" + check + "-" + dateFormat.format(new Date()) + "-" + this.hashCode());
        solver = new PardinusSolver(solver_opts); // [HASLab] temporal solver
    }

    /**
     * Construct a new A4Solution that is the continuation of the old one, but with
     * the "next" instance.
     */
    // [HASLab]
    private A4Solution(A4Solution old, int state) throws Err {
        if (!old.solved)
            throw new ErrorAPI("This solution is not yet solved, so next() is not allowed.");
        if (old.kEnumerator == null)
            throw new ErrorAPI("This solution was not generated by an incremental SAT solver.\n" + "Solution enumeration is currently only implemented for MiniSat and SAT4J.");
        if (old.eval == null)
            throw new ErrorAPI("This solution is already unsatisfiable, so you cannot call next() to get the next solution.");
        Instance inst;
        try { // [HASLab] better reporting of unsupported iteration
            if (state == -1) // [HASLab] simulator, this is a next config
                inst = old.kEnumerator.nextC().instance();
            if (state >= 0) { // [HASLab] simulator, this is a fork
                Set<Relation> rels = ((TemporalInstance) old.eval.instance()).state(0).relations().stream().filter(r -> r.isVariable()).collect(Collectors.toSet());
                inst = old.kEnumerator.nextS(state, 1, rels).instance();
            } else
                inst = old.kEnumerator.next().instance();
        } catch (UnsupportedOperationException e) {
            throw new ErrorAPI(e.getMessage());
        }
        if (inst != null && !(inst instanceof TemporalInstance)) // [HASLab]
            inst = new TemporalInstance(Arrays.asList(inst), 0, 1);
        unrolls = old.unrolls;
        originalOptions = old.originalOptions;
        originalCommand = old.originalCommand;
        bitwidth = old.bitwidth;
        maxseq = old.maxseq;
        maxtrace = old.maxtrace; // [HASLab]
        mintrace = old.mintrace; // [HASLab]
        kAtoms = old.kAtoms;
        factory = old.factory;
        sigintBounds = old.sigintBounds;
        seqidxBounds = old.seqidxBounds;
        stringBounds = old.stringBounds;
        solver = old.solver;
        bounds = old.bounds;
        formulas = old.formulas;
        sigs = old.sigs;
        kEnumerator = old.kEnumerator;
        k2pos = old.k2pos;
        rel2type = old.rel2type;
        decl2type = old.decl2type;
        if (inst != null) {
            eval = new Evaluator(inst, old.solver.options());
            a2k = new LinkedHashMap<Expr,Expression>();
            for (Map.Entry<Expr,Expression> e : old.a2k.entrySet())
                if (e.getKey() instanceof Sig || e.getKey() instanceof Field)
                    a2k.put(e.getKey(), e.getValue());
            UniqueNameGenerator un = new UniqueNameGenerator();
            rename(this, null, null, un);
            a2k = ConstMap.make(a2k);
        } else {
            skolems = old.skolems;
            eval = null;
            a2k = old.a2k;
        }
        s2k = old.s2k;
        atoms = atoms.dup();
        atom2name = ConstMap.make(atom2name);
        atom2sig = ConstMap.make(atom2sig);
        solved = true;
    }

    /**
     * Turn the solved flag to be true, and make all remaining fields immutable.
     */
    private void solved() {
        if (solved)
            return; // already solved
        bounds = bounds.clone().unmodifiableView();
        sigs = sigs.dup();
        skolems = skolems.dup();
        atoms = atoms.dup();
        atom2name = ConstMap.make(atom2name);
        atom2sig = ConstMap.make(atom2sig);
        a2k = ConstMap.make(a2k);
        k2pos = ConstMap.make(k2pos);
        rel2type = ConstMap.make(rel2type);
        decl2type = ConstMap.make(decl2type);
        solved = true;
    }

    // ===================================================================================================//

    /** Returns the bitwidth; always between 1 and 30. */
    public int getBitwidth() {
        return bitwidth;
    }

    /**
     * Returns the maximum allowed sequence length; always between 0 and
     * 2^(bitwidth-1)-1.
     */
    public int getMaxSeq() {
        return maxseq;
    }

    /**
     * Returns the maximum allowed trace length; -1 if static model.
     */
    public int getMaxTrace() {
        return maxtrace;
    }

    /**
     * Returns the minimum allowed trace length; -1 if static model.
     */
    public int getMinTrace() {
        return mintrace;
    }

    /**
     * Returns the largest allowed integer, or -1 if no integers are allowed.
     */
    public int max() {
        return Util.max(bitwidth);
    }

    /**
     * Returns the smallest allowed integer, or 0 if no integers are allowed
     */
    public int min() {
        return Util.min(bitwidth);
    }

    /**
     * Returns the maximum number of allowed loop unrolling or recursion level.
     */
    public int unrolls() {
        return unrolls;
    }

    // ===================================================================================================//

    /**
     * Returns the original Alloy file name that generated this solution; can be ""
     * if unknown.
     */
    public String getOriginalFilename() {
        return originalOptions.originalFilename;
    }

    /**
     * Returns the original command that generated this solution; can be "" if
     * unknown.
     */
    public String getOriginalCommand() {
        return originalCommand;
    }

    // ===================================================================================================//

    /**
     * Returns the Kodkod input used to generate this solution; returns "" if
     * unknown.
     */
    public String debugExtractKInput() {
        if (solved)
            return TranslateKodkodToJava.convert(Formula.and(formulas), bitwidth, kAtoms, bounds, atom2name, mintrace, maxtrace); // [HASLab]
        else
            return TranslateKodkodToJava.convert(Formula.and(formulas), bitwidth, kAtoms, bounds.unmodifiableView(), null, mintrace, maxtrace); // [HASLab]
    }

    // ===================================================================================================//

    /** Returns the Kodkod TupleFactory object. */
    TupleFactory getFactory() {
        return factory;
    }

    /**
     * Returns a modifiable copy of the Kodkod Bounds object.
     */
    Bounds getBounds() {
        return bounds.clone();
    }

    /**
     * Add a new relation with the given label and the given lower and upper bound
     * with variable information that could not be retrieved when <code>expr</code>
     * is null (static instances) by
     * {@link #addRel(String, TupleSet, TupleSet, Expr)}.
     *
     * @param label - the label for the new relation; need not be unique
     * @param lower - the lowerbound; can be null if you want it to be the empty set
     * @param upper - the upperbound; cannot be null; must contain everything in
     *            lowerbound
     */
    // [HASLab]
    Relation addRel(String label, TupleSet lower, TupleSet upper, boolean var) throws ErrorFatal {
        if (solved)
            throw new ErrorFatal("Cannot add a Kodkod relation since solve() has completed.");
        Relation rel;
        if (var)
            rel = Relation.variable(label, upper.arity());
        else
            rel = Relation.nary(label, upper.arity());

        addPreRel(label, lower, upper, rel);

        return rel;
    }

    /**
     * Add a new relation with the given label and the given lower and upper bound
     * without creating a new object.
     *
     * @param label - the label for the new relation; need not be unique
     * @param lower - the lowerbound; can be null if you want it to be the empty set
     * @param upper - the upperbound; cannot be null; must contain everything in
     *            lowerbound
     */
    // [HASLab]
    void addPreRel(String label, TupleSet lower, TupleSet upper, Relation rel) throws ErrorFatal {
        if (solved)
            throw new ErrorFatal("Cannot add a Kodkod relation since solve() has completed.");
        if (lower == upper) {
            bounds.boundExactly(rel, upper);
        } else if (lower == null) {
            bounds.bound(rel, upper);
        } else {
            if (lower.arity() != upper.arity())
                throw new ErrorFatal("Relation " + label + " must have same arity for lowerbound and upperbound.");
            bounds.bound(rel, lower, upper);
        }
    }


    /**
     * Add a new sig to this solution and associate it with the given expression
     * (and if s.isTopLevel then add this expression into Sig.UNIV). <br>
     * The expression must contain only constant Relations or Relations that are
     * already bound in this solution. <br>
     * (If the sig was already added by a previous call to addSig(), then this call
     * will return immediately without altering what it is associated with)
     */
    void addSig(Sig s, Expression expr) throws ErrorFatal {
        if (solved)
            throw new ErrorFatal("Cannot add an additional sig since solve() has completed.");
        if (expr.arity() != 1)
            throw new ErrorFatal("Sig " + s + " must be associated with a unary relational value.");
        if (a2k.containsKey(s))
            return;
        a2k.put(s, expr);
        sigs.add(s);
        if (s.isTopLevel())
            a2k.put(UNIV, a2k.get(UNIV).union(expr));
    }

    /**
     * Add a new field to this solution and associate it with the given expression.
     * <br>
     * The expression must contain only constant Relations or Relations that are
     * already bound in this solution. <br>
     * (If the field was already added by a previous call to addField(), then this
     * call will return immediately without altering what it is associated with)
     */
    void addField(Field f, Expression expr) throws ErrorFatal {
        if (solved)
            throw new ErrorFatal("Cannot add an additional field since solve() has completed.");
        if (expr.arity() != f.type().arity())
            throw new ErrorFatal("Field " + f + " must be associated with an " + f.type().arity() + "-ary relational value.");
        if (a2k.containsKey(f))
            return;
        a2k.put(f, expr);
    }

    /**
     * Add a new skolem to this solution and associate it with the given expression.
     * <br>
     * The expression must contain only constant Relations or Relations that are
     * already bound in this solution.
     */
    private ExprVar addSkolem(String label, Type type, Expression expr) throws Err {
        if (solved)
            throw new ErrorFatal("Cannot add an additional skolem since solve() has completed.");
        int a = type.arity();
        if (a < 1)
            throw new ErrorFatal("Skolem " + label + " must be associated with a relational value.");
        if (a != expr.arity())
            throw new ErrorFatal("Skolem " + label + " must be associated with an " + a + "-ary relational value.");
        ExprVar v = ExprVar.make(Pos.UNKNOWN, label, type);
        a2k.put(v, expr);
        skolems.add(v);
        return v;
    }

    /**
     * Returns an unmodifiable copy of the map from each Sig/Field/Skolem/Atom to
     * its corresponding Kodkod expression.
     */
    ConstMap<Expr,Expression> a2k() {
        return ConstMap.make(a2k);
    }

    /**
     * Returns an unmodifiable copy of the map from each String literal to its
     * corresponding Kodkod expression.
     */
    ConstMap<String,Expression> s2k() {
        return s2k;
    }

    /**
     * Returns the corresponding Kodkod expression for the given Sig, or null if it
     * is not associated with anything.
     */
    Expression a2k(Sig sig) {
        return a2k.get(sig);
    }

    /**
     * Returns the corresponding Kodkod expression for the given Field, or null if
     * it is not associated with anything.
     */
    Expression a2k(Field field) {
        return a2k.get(field);
    }

    /**
     * Returns the corresponding Kodkod expression for the given Atom/Skolem, or
     * null if it is not associated with anything.
     */
    Expression a2k(ExprVar var) {
        return a2k.get(var);
    }

    /**
     * Returns the corresponding Kodkod expression for the given String constant, or
     * null if it is not associated with anything.
     */
    Expression a2k(String stringConstant) {
        return s2k.get(stringConstant);
    }

    /**
     * Returns the corresponding Kodkod expression for the given expression, or null
     * if it is not associated with anything.
     */
    Expression a2k(Expr expr) throws ErrorFatal {
        while (expr instanceof ExprUnary) {
            if (((ExprUnary) expr).op == ExprUnary.Op.NOOP) {
                expr = ((ExprUnary) expr).sub;
                continue;
            }
            if (((ExprUnary) expr).op == ExprUnary.Op.EXACTLYOF) {
                expr = ((ExprUnary) expr).sub;
                continue;
            }
            break;
        }
        if (expr instanceof ExprConstant && ((ExprConstant) expr).op == ExprConstant.Op.EMPTYNESS)
            return Expression.NONE;
        if (expr instanceof ExprConstant && ((ExprConstant) expr).op == ExprConstant.Op.STRING)
            return s2k.get(((ExprConstant) expr).string);
        if (expr instanceof Sig || expr instanceof Field || expr instanceof ExprVar)
            return a2k.get(expr);
        if (expr instanceof ExprBinary) {
            Expr a = ((ExprBinary) expr).left, b = ((ExprBinary) expr).right;
            switch (((ExprBinary) expr).op) {
                case ARROW :
                    return a2k(a).product(a2k(b));
                case PLUS :
                    return a2k(a).union(a2k(b));
                case MINUS :
                    return a2k(a).difference(a2k(b));
                // TODO: IPLUS, IMINUS???
                default :
                    // TODO log?
                    break;
            }
        }
        return null; // Current only UNION, PRODUCT, and DIFFERENCE of Sigs and
                    // Fields and ExprConstant.EMPTYNESS are allowed in a
                    // defined field's definition.
    }

    /**
     * Return a modifiable TupleSet representing a sound overapproximation of the
     * given expression.
     */
    TupleSet approximate(Expression expression) {
        return factory.setOf(expression.arity(), Translator.approximate(expression, bounds, solver.options()).denseIndices());
    }

    /**
     * Query the Bounds object to find the lower/upper bound; throws ErrorFatal if
     * expr is not Relation, nor a {union, product} of Relations.
     */
    TupleSet query(boolean findUpper, Expression expr, boolean makeMutable) throws ErrorFatal {
        if (expr == Expression.NONE)
            return factory.noneOf(1);
        if (expr == Expression.INTS)
            return makeMutable ? sigintBounds.clone() : sigintBounds;
        if (expr == KK_SEQIDX)
            return makeMutable ? seqidxBounds.clone() : seqidxBounds;
        if (expr == KK_STRING)
            return makeMutable ? stringBounds.clone() : stringBounds;
        if (expr instanceof Relation) {
            TupleSet ans = findUpper ? bounds.upperBound((Relation) expr) : bounds.lowerBound((Relation) expr);
            if (ans != null)
                return makeMutable ? ans.clone() : ans;
        } else if (expr instanceof BinaryExpression) {
            BinaryExpression b = (BinaryExpression) expr;
            if (b.op() == ExprOperator.UNION) {
                TupleSet left = query(findUpper, b.left(), true);
                TupleSet right = query(findUpper, b.right(), false);
                left.addAll(right);
                return left;
            } else if (b.op() == ExprOperator.PRODUCT) {
                TupleSet left = query(findUpper, b.left(), true);
                TupleSet right = query(findUpper, b.right(), false);
                return left.product(right);
            }
        }
        throw new ErrorFatal("Unknown expression encountered during bounds computation: " + expr);
    }

    /**
     * Shrink the bounds for the given relation; throws an exception if the new
     * bounds is not sameAs/subsetOf the old bounds.
     */
    void shrink(Relation relation, TupleSet lowerBound, TupleSet upperBound) throws Err {
        if (solved)
            throw new ErrorFatal("Cannot shrink a Kodkod relation since solve() has completed.");
        TupleSet oldL = bounds.lowerBound(relation);
        TupleSet oldU = bounds.upperBound(relation);
        if (oldU.containsAll(upperBound) && upperBound.containsAll(lowerBound) && lowerBound.containsAll(oldL)) {
            bounds.bound(relation, lowerBound, upperBound);
        } else {
            throw new ErrorAPI("Inconsistent bounds shrinking on relation: " + relation);
        }
    }

    /** Returns the back loop instance of this instance (should always exist). */
    // [HASLab]
    public int getLoopState() {
        return ((TemporalInstance) eval.instance()).loop;
    }

    /** Returns the length of the finite prefix. */
    // [HASLab]
    public int getTraceLength() {
        return ((TemporalInstance) eval.instance()).prefixLength();
    }

    // ===================================================================================================//

    /**
     * Returns true iff the problem has been solved and the result is satisfiable.
     */
    public boolean satisfiable() {
        return eval != null;
    }

    /**
     * Returns an unmodifiable copy of the list of all sigs in this solution's
     * model; always contains UNIV+SIGINT+SEQIDX+STRING+NONE and has no duplicates.
     */
    public SafeList<Sig> getAllReachableSigs() {
        return sigs.dup();
    }

    /**
     * Returns an unmodifiable copy of the list of all skolems if the problem is
     * solved and is satisfiable; else returns an empty list.
     */
    public Iterable<ExprVar> getAllSkolems() {
        return skolems.dup();
    }

    /**
     * Returns an unmodifiable copy of the list of all atoms if the problem is
     * solved and is satisfiable; else returns an empty list.
     */
    public Iterable<ExprVar> getAllAtoms() {
        return atoms.dup();
    }

    /**
     * Returns the short unique name corresponding to the given atom if the problem
     * is solved and is satisfiable; else returns atom.toString().
     */
    String atom2name(Object atom) {
        String ans = atom2name.get(atom);
        return ans == null ? atom.toString() : ans;
    }

    /**
     * Returns the most specific sig corresponding to the given atom if the problem
     * is solved and is satisfiable; else returns UNIV.
     */
    PrimSig atom2sig(Object atom) {
        PrimSig sig = atom2sig.get(atom);
        return sig == null ? UNIV : sig;
    }

    /** Caches eval(Sig) and eval(Field) results. */
    // [HASLab]
    private Map<Integer,Map<Expr,A4TupleSet>> evalCache = new LinkedHashMap<Integer,Map<Expr,A4TupleSet>>();

    /**
     * Return the A4TupleSet for the given sig (if solution not yet solved, or
     * unsatisfiable, or sig not found, then return an empty tupleset).
     */
    // [HASLab] evals to 0.
    public A4TupleSet eval(Sig sig) {
        return eval(sig, 0);
    }

    /**
     * Return the A4TupleSet for the given sig (if solution not yet solved, or
     * unsatisfiable, or sig not found, then return an empty tupleset).
     */
    // [HASLab] specific state.
    public A4TupleSet eval(Sig sig, int state) {
        try {
            if (!solved || eval == null)
                return new A4TupleSet(factory.noneOf(1), this);
            if (evalCache.get(state) == null)
                evalCache.put(state, new LinkedHashMap<Expr,A4TupleSet>()); // [HASLab]
            A4TupleSet ans = evalCache.get(state).get(sig);  // [HASLab]
            if (ans != null)
                return ans;
            TupleSet ts = eval.evaluate((Expression) TranslateAlloyToKodkod.alloy2kodkod(this, sig), state); // [HASLab] 
            ans = new A4TupleSet(ts, this);
            evalCache.get(state).put(sig, ans);  // [HASLab]
            return ans;
        } catch (Err er) {
            return new A4TupleSet(factory.noneOf(1), this);
        }

    }

    /**
     * Return the A4TupleSet for the given field (if solution not yet solved, or
     * unsatisfiable, or field not found, then return an empty tupleset).
     */
    // [HASLab] evals to 0.
    public A4TupleSet eval(Field field) {
        return eval(field, 0);
    }

    /**
     * Return the A4TupleSet for the given field (if solution not yet solved, or
     * unsatisfiable, or field not found, then return an empty tupleset).
     */
    // [HASLab] specific state.
    public A4TupleSet eval(Field field, int state) {
        try {
            if (!solved || eval == null)
                return new A4TupleSet(factory.noneOf(field.type().arity()), this);
            if (evalCache.get(state) == null)
                evalCache.put(state, new LinkedHashMap<Expr,A4TupleSet>()); // [HASLab]
            A4TupleSet ans = evalCache.get(state).get(field); // [HASLab]
            //if (ans!=null) return ans;
            TupleSet ts = eval.evaluate((Expression) TranslateAlloyToKodkod.alloy2kodkod(this, field), state); // [HASLab] 
            ans = new A4TupleSet(ts, this);
            evalCache.get(state).put(field, ans);  // [HASLab]
            return ans;
        } catch (Err er) {
            return new A4TupleSet(factory.noneOf(field.type().arity()), this);
        }
    }

    /**
     * If this solution is solved and satisfiable, evaluates the given expression
     * and returns an A4TupleSet, a java Integer, or a java Boolean.
     */
    // [HASLab] evals to 0.
    public Object eval(Expr expr) throws Err {
        return eval(expr, 0); // [HASLab]
    }

    /**
     * If this solution is solved and satisfiable, evaluates the given expression at
     * the given state and returns an A4TupleSet, a java Integer, or a java Boolean.
     */
    // [HASLab] specific state.
    public Object eval(Expr expr, int state) throws Err {
        try {
            if (expr instanceof Sig)
                return eval((Sig) expr, state); // [HASLab]
            if (expr instanceof Field)
                return eval((Field) expr, state); // [HASLab]
            if (!solved)
                throw new ErrorAPI("This solution is not yet solved, so eval() is not allowed.");
            if (eval == null)
                throw new ErrorAPI("This solution is unsatisfiable, so eval() is not allowed.");
            if (expr.ambiguous && !expr.errors.isEmpty())
                expr = expr.resolve(expr.type(), null);
            if (!expr.errors.isEmpty())
                throw expr.errors.pick();
            Object result = TranslateAlloyToKodkod.alloy2kodkod(this, expr);
            if (result instanceof IntExpression)
                return eval.evaluate((IntExpression) result, state) + (eval.wasOverflow() ? " (OF)" : ""); // [HASLab]
            if (result instanceof Formula)
                return eval.evaluate((Formula) result, state); // [HASLab]
            if (result instanceof Expression)
                return new A4TupleSet(eval.evaluate((Expression) result, state), this); // [HASLab]
            throw new ErrorFatal("Unknown internal error encountered in the evaluator.");
        } catch (CapacityExceededException ex) {
            throw TranslateAlloyToKodkod.rethrow(ex);
        }
    }

    /**
     * Returns the Kodkod instance represented by this solution; throws an exception
     * if the problem is not yet solved or if it is unsatisfiable.
     */
    public Instance debugExtractKInstance() throws Err {
        if (!solved)
            throw new ErrorAPI("This solution is not yet solved, so instance() is not allowed.");
        if (eval == null)
            throw new ErrorAPI("This solution is unsatisfiable, so instance() is not allowed.");
        return eval.instance().unmodifiableView();
    }

    // ===================================================================================================//

    /**
     * Maps a Kodkod formula to an Alloy Expr or Alloy Pos (or null if no such
     * mapping)
     */
    Object k2pos(Node formula) {
        return k2pos.get(formula);
    }

    /**
     * Associates the Kodkod formula to a particular Alloy Expr (if the Kodkod
     * formula is not already associated with an Alloy Expr or Alloy Pos)
     */
    Formula k2pos(Formula formula, Expr expr) throws Err {
        if (solved)
            throw new ErrorFatal("Cannot alter the k->pos mapping since solve() has completed.");
        if (formula == null || expr == null || k2pos.containsKey(formula))
            return formula;
        k2pos.put(formula, expr);
        if (formula instanceof BinaryFormula) {
            BinaryFormula b = (BinaryFormula) formula;
            if (b.op() == FormulaOperator.AND) {
                k2pos(b.left(), expr);
                k2pos(b.right(), expr);
            }
        }
        return formula;
    }

    /**
     * Associates the Kodkod formula to a particular Alloy Pos (if the Kodkod
     * formula is not already associated with an Alloy Expr or Alloy Pos)
     */
    Formula k2pos(Formula formula, Pos pos) throws Err {
        if (solved)
            throw new ErrorFatal("Cannot alter the k->pos mapping since solve() has completed.");
        if (formula == null || pos == null || pos == Pos.UNKNOWN || k2pos.containsKey(formula))
            return formula;
        k2pos.put(formula, pos);
        if (formula instanceof BinaryFormula) {
            BinaryFormula b = (BinaryFormula) formula;
            if (b.op() == FormulaOperator.AND) {
                k2pos(b.left(), pos);
                k2pos(b.right(), pos);
            }
        }
        return formula;
    }

    // ===================================================================================================//

    /**
     * Associates the Kodkod relation to a particular Alloy Type (if it is not
     * already associated with something)
     */
    void kr2type(Relation relation, Type newType) throws Err {
        if (solved)
            throw new ErrorFatal("Cannot alter the k->type mapping since solve() has completed.");
        if (!rel2type.containsKey(relation))
            rel2type.put(relation, newType);
    }

    /**
     * Remove all mapping from Kodkod relation to Alloy Type.
     */
    void kr2typeCLEAR() throws Err {
        if (solved)
            throw new ErrorFatal("Cannot clear the k->type mapping since solve() has completed.");
        rel2type.clear();
    }

    // ===================================================================================================//

    /** Caches a constant pair of Type.EMPTY and Pos.UNKNOWN */
    private Pair<Type,Pos> cachedPAIR = null;

    /**
     * Maps a Kodkod variable to an Alloy Type and Alloy Pos (if no association
     * exists, it will return (Type.EMPTY , Pos.UNKNOWN)
     */
    Pair<Type,Pos> kv2typepos(Variable var) {
        Pair<Type,Pos> ans = decl2type.get(var);
        if (ans != null)
            return ans;
        if (cachedPAIR == null)
            cachedPAIR = new Pair<Type,Pos>(Type.EMPTY, Pos.UNKNOWN);
        return cachedPAIR;
    }

    /**
     * Associates the Kodkod variable to a particular Alloy Type and Alloy Pos (if
     * it is not already associated with something)
     */
    void kv2typepos(Variable var, Type type, Pos pos) throws Err {
        if (solved)
            throw new ErrorFatal("Cannot alter the k->type mapping since solve() has completed.");
        if (type == null)
            type = Type.EMPTY;
        if (pos == null)
            pos = Pos.UNKNOWN;
        if (!decl2type.containsKey(var))
            decl2type.put(var, new Pair<Type,Pos>(type, pos));
    }

    // ===================================================================================================//

    /**
     * Add the given formula to the list of Kodkod formulas, and associate it with
     * the given Pos object (pos can be null if unknown).
     */
    void addFormula(Formula newFormula, Pos pos) throws Err {
        if (solved)
            throw new ErrorFatal("Cannot add an additional formula since solve() has completed.");
        if (formulas.size() > 0 && formulas.get(0) == Formula.FALSE)
            return; // If one formula is false, we don't need the others
        if (newFormula == Formula.FALSE)
            formulas.clear(); // If one formula is false, we don't need the
                             // others
        formulas.add(newFormula);
        if (pos != null && pos != Pos.UNKNOWN)
            k2pos(newFormula, pos);
    }

    /**
     * Add the given formula to the list of Kodkod formulas, and associate it with
     * the given Expr object (expr can be null if unknown)
     */
    void addFormula(Formula newFormula, Expr expr) throws Err {
        if (solved)
            throw new ErrorFatal("Cannot add an additional formula since solve() has completed.");
        if (formulas.size() > 0 && formulas.get(0) == Formula.FALSE)
            return; // If one formula is false, we don't need the others
        if (newFormula == Formula.FALSE)
            formulas.clear(); // If one formula is false, we don't need the
                             // others
        formulas.add(newFormula);
        if (expr != null)
            k2pos(newFormula, expr);
    }

    // ===================================================================================================//

    /**
     * Helper class that wraps an iterator up where it will pre-fetch the first
     * element (note: it will not prefetch subsequent elements).
     */
    // [HASLab]
    private static final class Peeker<T> implements Explorer<T> {

        /** The encapsulated iterator. */
        private Explorer<T> iterator;
        /** True iff we have captured the first element. */
        private boolean     hasFirst;
        /**
         * If hasFirst is true, then this is the captured first element.
         */
        private T           first;

        /** Constructrs a Peeker object. */
        private Peeker(Explorer<T> it) {
            iterator = it;
            if (it.hasNext()) {
                hasFirst = true;
                first = it.next();
            }
        }

        /** {@inheritDoc} */
        @Override
        public boolean hasNext() {
            return hasFirst || iterator.hasNext();
        }

        /** {@inheritDoc} */
        @Override
        public T next() {
            if (hasFirst) {
                hasFirst = false;
                T ans = first;
                first = null;
                return ans;
            } else
                return iterator.next();
        }

        /** {@inheritDoc} */
        @Override
        public void remove() {
            throw new UnsupportedOperationException();
        }

        @Override
        public T nextC() {
            return iterator.nextC();
        }

        @Override
        public T nextP() {
            return iterator.nextP();
        }

        @Override
        public T nextS(int state, int delta, Set<Relation> change) {
            return iterator.nextS(state, delta, change);
        }

        @Override
        public boolean hasNextP() {
            return iterator.hasNextP();
        }

        @Override
        public boolean hasNextC() {
            return iterator.hasNextC();
        }
    }

    // ===================================================================================================//

    /**
     * Helper method to determine if a given binary relation is a total order over a
     * given unary relation.
     */
    private static List<Tuple> isOrder(TupleSet b, TupleSet u) {
        // Size check
        final int n = u.size();
        final List<Tuple> list = new ArrayList<Tuple>(n);
        if (b.size() == 0 && n <= 1)
            return list;
        if (b.size() != n - 1)
            return null;
        // Find the starting element
        Tuple head = null;
        TupleSet right = b.project(1);
        for (Tuple x : u)
            if (!right.contains(x)) {
                head = x;
                break;
            }
        if (head == null)
            return null;
        final TupleFactory f = head.universe().factory();
        // Form the list
        list.add(head);
        while (true) {
            // Find head.next
            Tuple headnext = null;
            for (Tuple x : b)
                if (x.atom(0) == head.atom(0)) {
                    headnext = f.tuple(x.atom(1));
                    break;
                }
            // If we've reached the end of the chain, and indeed we've formed
            // exactly n elements (and all are in u), we're done
            if (headnext == null)
                return list.size() == n ? list : null;
            // If we've accumulated more than n elements, or if we reached an
            // element not in u, then we declare failure
            if (list.size() == n || !u.contains(headnext))
                return null;
            // Move on to the next step
            head = headnext;
            list.add(head);
        }
    }

    /**
     * Helper method that chooses a name for each atom based on its most specific
     * sig; (external caller should call this method with s==null and nexts==null)
     */
    private static void rename(A4Solution frame, PrimSig s, Map<Sig,List<Tuple>> nexts, UniqueNameGenerator un) throws Err {
        if (s == null) {
            for (ExprVar sk : frame.skolems)
                un.seen(sk.label);
            // Store up the skolems
            List<Object> skolems = new ArrayList<Object>();
            for (Map.Entry<Relation,Type> e : frame.rel2type.entrySet()) {
                Relation r = e.getKey();
                if (!frame.eval.instance().contains(r))
                    continue;
                Type t = e.getValue();
                if (t.arity() > r.arity())
                    continue; // Something is wrong; let's skip it
                while (t.arity() < r.arity())
                    t = UNIV.type().product(t);
                String n = Util.tail(r.name());
                while (n.length() > 0 && n.charAt(0) == '$')
                    n = n.substring(1);
                skolems.add(n);
                skolems.add(t);
                skolems.add(r);
            }
            // Find all suitable "next" or "prev" relations
            nexts = new LinkedHashMap<Sig,List<Tuple>>();
            for (Sig sig : frame.sigs)
                for (Field f : sig.getFields())
                    if (f.label.compareToIgnoreCase("next") == 0) {
                        List<List<PrimSig>> fold = f.type().fold();
                        if (fold.size() == 1) {
                            List<PrimSig> t = fold.get(0);
                            if (t.size() == 3 && t.get(0).isOne != null && t.get(1) == t.get(2) && !nexts.containsKey(t.get(1))) {
                                TupleSet set = frame.eval.evaluate(frame.a2k(t.get(1)));
                                if (set.size() <= 1)
                                    continue;
                                TupleSet next = frame.eval.evaluate(frame.a2k(t.get(0)).join(frame.a2k(f)));
                                List<Tuple> test = isOrder(next, set);
                                if (test != null)
                                    nexts.put(t.get(1), test);
                            } else if (t.size() == 2 && t.get(0) == t.get(1) && !nexts.containsKey(t.get(0))) {
                                TupleSet set = frame.eval.evaluate(frame.a2k(t.get(0)));
                                if (set.size() <= 1)
                                    continue;
                                TupleSet next = frame.eval.evaluate(frame.a2k(f));
                                List<Tuple> test = isOrder(next, set);
                                if (test != null)
                                    nexts.put(t.get(1), test);
                            }
                        }
                    }
            for (Sig sig : frame.sigs)
                for (Field f : sig.getFields())
                    if (f.label.compareToIgnoreCase("prev") == 0) {
                        List<List<PrimSig>> fold = f.type().fold();
                        if (fold.size() == 1) {
                            List<PrimSig> t = fold.get(0);
                            if (t.size() == 3 && t.get(0).isOne != null && t.get(1) == t.get(2) && !nexts.containsKey(t.get(1))) {
                                TupleSet set = frame.eval.evaluate(frame.a2k(t.get(1)));
                                if (set.size() <= 1)
                                    continue;
                                TupleSet next = frame.eval.evaluate(frame.a2k(t.get(0)).join(frame.a2k(f)).transpose());
                                List<Tuple> test = isOrder(next, set);
                                if (test != null)
                                    nexts.put(t.get(1), test);
                            } else if (t.size() == 2 && t.get(0) == t.get(1) && !nexts.containsKey(t.get(0))) {
                                TupleSet set = frame.eval.evaluate(frame.a2k(t.get(0)));
                                if (set.size() <= 1)
                                    continue;
                                TupleSet next = frame.eval.evaluate(frame.a2k(f).transpose());
                                List<Tuple> test = isOrder(next, set);
                                if (test != null)
                                    nexts.put(t.get(1), test);
                            }
                        }
                    }
            // Assign atom->name and atom->MostSignificantSig
            for (Tuple t : frame.eval.evaluate(Expression.INTS)) {
                frame.atom2sig.put(t.atom(0), SIGINT);
            }
            for (Tuple t : frame.eval.evaluate(KK_SEQIDX)) {
                frame.atom2sig.put(t.atom(0), SEQIDX);
            }
            for (Tuple t : frame.eval.evaluate(KK_STRING)) {
                frame.atom2sig.put(t.atom(0), STRING);
            }
            for (Sig sig : frame.sigs)
                if (sig instanceof PrimSig && !sig.builtin && ((PrimSig) sig).isTopLevel())
                    rename(frame, (PrimSig) sig, nexts, un);
            // These are redundant atoms that were not chosen to be in the final
            // instance
            int unused = 0;
            for (Tuple tuple : frame.eval.evaluate(Expression.UNIV)) {
                Object atom = tuple.atom(0);
                if (!frame.atom2sig.containsKey(atom)) {
                    frame.atom2name.put(atom, "unused" + unused);
                    unused++;
                }
            }
            // Add the skolems
            for (int num = skolems.size(), i = 0; i < num - 2; i = i + 3) {
                String n = (String) skolems.get(i);
                while (n.length() > 0 && n.charAt(0) == '$')
                    n = n.substring(1);
                Type t = (Type) skolems.get(i + 1);
                Relation r = (Relation) skolems.get(i + 2);
                frame.addSkolem(un.make("$" + n), t, r);
            }
            return;
        }
        for (PrimSig c : s.children())
            rename(frame, c, nexts, un);
        String signame = un.make(s.label.startsWith("this/") ? s.label.substring(5) : s.label);
        List<Tuple> list = new ArrayList<Tuple>();
        for (int i = 0; i < frame.getTraceLength(); i++) // [HASLab] collect from every state
            for (Tuple t : frame.eval.evaluate(frame.a2k(s), i))
                list.add(t);
        List<Tuple> order = nexts.get(s);
        if (order != null && order.size() == list.size() && order.containsAll(list)) {
            list = order;
        }
        int i = 0;
        for (Tuple t : list) {
            if (frame.atom2sig.containsKey(t.atom(0)))
                continue; // This means one of the subsig has already claimed this atom.
            String x = signame + "$" + i;
            i++;
            frame.atom2sig.put(t.atom(0), s);
            frame.atom2name.put(t.atom(0), x);
            ExprVar v = ExprVar.make(null, x, s.type());
            TupleSet ts = t.universe().factory().range(t, t);
            Relation r = Relation.atom(x); // [HASLab]
            frame.eval.instance().add(r, ts);
            frame.a2k.put(v, r);
            frame.atoms.add(v);
        }
    }

    // ===================================================================================================//


    /**
     * Solve for the solution if not solved already simply using the lowerbound of
     * each relation as its value. For trace solutions should be called iteratively,
     * and will build on the information from the previous steps.
     */
    // [HASLab]
    A4Solution solve(final A4Reporter rep, A4Solution pre_sol, int loop) throws Err, IOException {
        // construct the instance from the current state
        Universe static_uni;
        if (pre_sol != null)
            static_uni = ((TemporalInstance) pre_sol.eval.instance()).staticUniverse();
        else
            static_uni = bounds.universe();
        Instance inst = new Instance(static_uni);
        for (int max = max(), i = min(); i <= max; i++) {
            Tuple it = static_uni.factory().tuple("" + i);
            inst.add(i, static_uni.factory().range(it, it));
        }
        for (Relation r : bounds.relations())
            inst.add(r, TemporalBoundsExpander.convertToUniv(bounds.lowerBound(r), static_uni));

        // retrieve previous steps of the trace
        List<Instance> instances = new ArrayList<Instance>();
        if (pre_sol != null) {
            for (int i = 0; i < ((TemporalInstance) pre_sol.eval.instance()).prefixLength(); i++)
                instances.add(((TemporalInstance) pre_sol.eval.instance()).state(i));
        }
        instances.add(inst);

        if (loop >= instances.size())
            loop = instances.size() - 1;

        // create temporal instance
        TemporalInstance prev = new TemporalInstance(instances, loop, 1);
        eval = new Evaluator(prev, solver.options());
        rename(this, null, null, new UniqueNameGenerator());
        toStringCache = null;
        evalCache = new HashMap<>();
        solved();
        return this;
    }

    /**
     * Solve for the solution if not solved already; if cmd==null, we will simply
     * use the lowerbound of each relation as its value.
     */
    A4Solution solve(final A4Reporter rep, Command cmd, Simplifier simp, boolean tryBookExamples) throws Err, IOException {
        // If already solved, then return this object as is
        if (solved)
            return this;
        // If cmd==null, then all four arguments are ignored, and we simply use
        // the lower bound of each relation
        // [HASLab] refactored into A4Solution#solve(A4Reporter,A4Solution)
        if (cmd == null) {
            throw new RuntimeException("Should not be null, refactored.");
        }
        // Otherwise, prepare to do the solve...
        final A4Options opt = originalOptions;
        long time = System.currentTimeMillis();
        rep.debug("Simplifying the bounds...\n");
        if (opt.inferPartialInstance && simp != null && formulas.size() > 0 && !simp.simplify(rep, this, formulas))
            addFormula(Formula.FALSE, Pos.UNKNOWN);
        rep.translate(opt.solver.id(), bitwidth, maxseq, solver.options().skolemDepth(), solver.options().symmetryBreaking());
        Formula fgoal = Formula.and(formulas);
        rep.debug("Generating the solution...\n");
        kEnumerator = null;
        Solution sol = null;
        final Reporter oldReporter = solver.options().reporter();
        final boolean solved[] = new boolean[] {
                                                true
        };
        // [HASLab] sl4j reporter
        solver.options().setReporter(new SLF4JReporter() { // Set up a reporter to catch the type+pos of skolems

            @Override
            public void skolemizing(Decl decl, Relation skolem, List<Decl> predecl) {
                try {
                    Type t = kv2typepos(decl.variable()).a;
                    if (t == Type.EMPTY)
                        return;
                    for (int i = (predecl == null ? -1 : predecl.size() - 1); i >= 0; i--) {
                        Type pp = kv2typepos(predecl.get(i).variable()).a;
                        if (pp == Type.EMPTY)
                            return;
                        t = pp.product(t);
                    }
                    kr2type(skolem, t);
                } catch (Throwable ex) {} // Exception here is not fatal
            }

            @Override
            // [HASLab]
            public void solvingCNF(int step, int primaryVars, int vars, int clauses) {
                // [HASLab] changed cb, will replace message when multiple reports
                //                if (solved[0])
                //                    return;
                //                else
                solved[0] = true; // initially solved[0] is true, so we
                                 // won't report the # of vars/clauses
                if (rep != null)
                    rep.solve(step, primaryVars, vars, clauses); // [HASLab]
            }

        });
        // [HASLab] TODO: how to handle non-temporal examples?
        //      if (!opt.solver.equals(SatSolver.CNF) && !opt.solver.equals(SatSolver.KK) && tryBookExamples && !isTemporal) { // try book examples
        //          A4Reporter r = "yes".equals(System.getProperty("debug")) ? rep : null;
        //          try { sol = BookExamples.trial(r, this, fgoal, (Solver) solver, cmd.check); } catch(Throwable ex) { sol = null; }
        //      }

        solved[0] = false; // this allows the reporter to report the # of
                          // vars/clauses
        for (Relation r : bounds.relations()) {
            formulas.add(r.eq(r));
        } // Without this, kodkod refuses to grow unmentioned relations
        fgoal = Formula.and(formulas);
        // Now pick the solver and solve it!
        if (opt.solver.equals(SatSolver.KK)) {
            File tmpCNF = File.createTempFile("tmp", ".java", new File(opt.tempDirectory));
            String out = tmpCNF.getAbsolutePath();
            Util.writeAll(out, debugExtractKInput());
            rep.resultCNF(out);
            return null;
        }
        if (opt.solver.equals(SatSolver.CNF)) {
            File tmpCNF = File.createTempFile("tmp", ".cnf", new File(opt.tempDirectory));
            String out = tmpCNF.getAbsolutePath();
            solver.options().setSolver(WriteCNF.factory(out));
            try {
                sol = solver.solve(fgoal, bounds);
            } catch (WriteCNF.WriteCNFCompleted ex) {
                rep.resultCNF(out);
                return null;
            }
            // The formula is trivial (otherwise, it would have thrown an
            // exception)
            // Since the user wants it in CNF format, we manually generate a
            // trivially satisfiable (or unsatisfiable) CNF file.
            Util.writeAll(out, sol.instance() != null ? "p cnf 1 1\n1 0\n" : "p cnf 1 2\n1 0\n-1 0\n");
            rep.resultCNF(out);
            return null;
        }
        if (/* solver.options().solver()==SATFactory.ZChaffMincost || */ !solver.options().solver().incremental()) {
            sol = solver.solve(fgoal, bounds);
        } else {
            PardinusBounds b = bounds;
            try { // [HASLab] better handling of runtime errors
                kEnumerator = new Peeker<Solution>(solver.solveAll(fgoal, bounds));
            } catch (InvalidMutableExpressionException e) {
                Pos p = ((Expr) k2pos(e.node())).pos;
                throw new ErrorAPI(p, "Mutable expression not supported by solver.\n");
            } catch (InvalidSolverParamException e) {
                throw new ErrorAPI(cmd.pos, "Invalid solver parameters.\n" + e.getMessage());
            }

            if (sol == null)
                sol = kEnumerator.next();
        }
        if (!solved[0])
            rep.solve(0, 0, 0, 0); // [HASLab]
        Instance inst = sol.instance(); // [HASLab]
        if (inst != null && !(inst instanceof TemporalInstance))
            inst = new TemporalInstance(Arrays.asList(inst), 0, 1);
        // To ensure no more output during SolutionEnumeration
        solver.options().setReporter(oldReporter);
        // If unsatisfiable, then retreive the unsat core if desired
        if (inst == null && solver.options().solver() == SATFactory.MiniSatProver) {
            try {
                lCore = new LinkedHashSet<Node>();
                Proof p = sol.proof();
                if (sol.outcome() == UNSATISFIABLE) {
                    // only perform the minimization if it was UNSATISFIABLE,
                    // rather than TRIVIALLY_UNSATISFIABLE
                    int i = p.highLevelCore().size();
                    rep.minimizing(cmd, i);
                    if (opt.coreMinimization == 0)
                        try {
                            p.minimize(new RCEStrategy(p.log()));
                        } catch (Throwable ex) {}
                    if (opt.coreMinimization == 1)
                        try {
                            p.minimize(new HybridStrategy(p.log()));
                        } catch (Throwable ex) {}
                    rep.minimized(cmd, i, p.highLevelCore().size());
                }
                for (Iterator<TranslationRecord> it = p.core(); it.hasNext();) {
                    Object n = it.next().node();
                    if (n instanceof Formula)
                        lCore.add((Formula) n);
                }
                Map<Formula,Node> map = p.highLevelCore();
                hCore = new LinkedHashSet<Node>(map.keySet());
                hCore.addAll(map.values());
            } catch (Throwable ex) {
                lCore = hCore = null;
            }
        }
        // If satisfiable, then add/rename the atoms and skolems
        if (inst != null) {
            eval = new Evaluator(inst, solver.options());
            rename(this, null, null, new UniqueNameGenerator());
        }
        // report the result
        solved();
        time = System.currentTimeMillis() - time;
        if (inst != null)
            rep.resultSAT(cmd, time, this);
        else
            rep.resultUNSAT(cmd, time, this);
        return this;
    }

    // ===================================================================================================//

    /** This caches the toString() output. */
    private String toStringCache = null;

    /** Dumps the Kodkod solution into String. */
    @Override
    public String toString() {
        if (!solved)
            return "---OUTCOME---\nUnknown.\n";
        if (eval == null)
            return "---OUTCOME---\nUnsatisfiable.\n";
        String answer = toStringCache;
        if (answer != null)
            return answer;
        Instance sol = eval.instance();
        StringBuilder sb = new StringBuilder();
        sb.append("---INSTANCE---");
        if (sol instanceof TemporalInstance) {
            sb.append("\nloop=");
            sb.append(getLoopState());
            sb.append("\nend=");
            sb.append(getTraceLength() - 1);
        }
        sb.append("\nintegers={");
        boolean firstTuple = true;
        for (IndexedEntry<TupleSet> e : sol.intTuples()) {
            if (firstTuple)
                firstTuple = false;
            else
                sb.append(", ");
            // No need to print e.index() since we've ensured the Int atom's
            // String representation is always equal to ""+e.index()
            Object atom = e.value().iterator().next().atom(0);
            sb.append(atom2name(atom));
        }
        sb.append("}\n");
        try {
            if (sol instanceof TemporalInstance) {
                for (int i = 0; i < getTraceLength(); i++) { // [HASLab]
                    sb.append("------State " + i + "-------\n");
                    for (Sig s : sigs) {
                        sb.append(s.label).append("=").append(eval(s, i)).append("\n");
                        for (Field f : s.getFields())
                            sb.append(s.label).append("<:").append(f.label).append("=").append(eval(f, i)).append("\n");
                    }
                    for (ExprVar v : skolems) {
                        sb.append("skolem ").append(v.label).append("=").append(eval(v, i)).append("\n");
                    }
                }
            } else {
                for (Sig s : sigs) {
                    sb.append(s.label).append("=").append(eval(s)).append("\n");
                    for (Field f : s.getFields())
                        sb.append(s.label).append("<:").append(f.label).append("=").append(eval(f)).append("\n");
                }
                for (ExprVar v : skolems) {
                    sb.append("skolem ").append(v.label).append("=").append(eval(v)).append("\n");
                }
            }
        } catch (Err er) {
            return toStringCache = ("<Evaluator error occurred: " + er + ">");
        }
        return toStringCache = sb.toString();
    }

    // ===================================================================================================//

    /** If nonnull, it caches the result of calling "next()". */
    private A4Solution nextCache = null;

    /**
     * If this solution is UNSAT, return itself; else return the next solution
     * (which could be SAT or UNSAT).
     *
     * @throws ErrorAPI if the solver was not an incremental solver
     */
    public A4Solution next() throws Err {
        if (!solved)
            throw new ErrorAPI("This solution is not yet solved, so next() is not allowed.");
        if (eval == null)
            return this;
        if (nextCache == null)
            nextCache = new A4Solution(this, -2);
        return nextCache;
    }

    // [HASLab] simulator
    public A4Solution fork(int p) throws Err {
        if (!solved)
            throw new ErrorAPI("This solution is not yet solved, so next() is not allowed.");
        if (eval == null)
            return this;
        return new A4Solution(this, p); // [HASLab] simulator, do not cache, may have changed arguments
    }

    /**
     * Returns true if this solution was generated by an incremental SAT solver.
     */
    public boolean isIncremental() {
        return kEnumerator != null;
    }

    // ===================================================================================================//

    /**
     * The low-level unsat core; null if it is not available.
     */
    private LinkedHashSet<Node> lCore      = null;

    /** This caches the result of lowLevelCore(). */
    private Set<Pos>            lCoreCache = null;

    /**
     * If this solution is unsatisfiable and its unsat core is available, then
     * return the core; else return an empty set.
     */
    public Set<Pos> lowLevelCore() {
        if (lCoreCache != null)
            return lCoreCache;
        Set<Pos> ans1 = new LinkedHashSet<Pos>();
        if (lCore != null)
            for (Node f : lCore) {
                Object y = k2pos(f);
                if (y instanceof Pos)
                    ans1.add((Pos) y);
                else if (y instanceof Expr)
                    ans1.add(((Expr) y).span());
            }
        return lCoreCache = Collections.unmodifiableSet(ans1);
    }

    // ===================================================================================================//

    /**
     * The high-level unsat core; null if it is not available.
     */
    private LinkedHashSet<Node>     hCore      = null;

    /** This caches the result of highLevelCore(). */
    private Pair<Set<Pos>,Set<Pos>> hCoreCache = null;

    /**
     * If this solution is unsatisfiable and its unsat core is available, then
     * return the core; else return an empty set.
     */
    public Pair<Set<Pos>,Set<Pos>> highLevelCore() {
        if (hCoreCache != null)
            return hCoreCache;
        Set<Pos> ans1 = new LinkedHashSet<Pos>(), ans2 = new LinkedHashSet<Pos>();
        if (hCore != null)
            for (Node f : hCore) {
                Object x = k2pos(f);
                if (x instanceof Pos) {
                    // System.out.println("F: "+f+" at "+x+"\n");
                    // System.out.flush();
                    ans1.add((Pos) x);
                } else if (x instanceof Expr) {
                    Expr expr = (Expr) x;
                    Pos p = ((Expr) x).span();
                    ans1.add(p);
                    // System.out.println("F: "+f+" by
                    // "+p.x+","+p.y+"->"+p.x2+","+p.y2+" for "+x+"\n\n");
                    // System.out.flush();
                    for (Func func : expr.findAllFunctions())
                        ans2.add(func.getBody().span());
                }
            }
        return hCoreCache = new Pair<Set<Pos>,Set<Pos>>(Collections.unmodifiableSet(ans1), Collections.unmodifiableSet(ans2));
    }

    // ===================================================================================================//

    /** Helper method to write out a full XML file. */
    public void writeXML(String filename) throws Err {
        writeXML(filename, null, null);
    }

    /** Helper method to write out a full XML file. */
    public void writeXML(String filename, Iterable<Func> macros) throws Err {
        writeXML(filename, macros, null);
    }

    /** Helper method to write out a full XML file. */
    public void writeXML(String filename, Iterable<Func> macros, Map<String,String> sourceFiles) throws Err {
        try (PrintWriter out = new PrintWriter(filename, "UTF-8")) {
            writeXML(out, macros, sourceFiles);
            if (!Util.close(out))
                throw new ErrorFatal("Error writing the solution XML file.");
        } catch (IOException ex) {
            throw new ErrorFatal("Error writing the solution XML file.", ex);
        }
    }

    /** Helper method to write out a full XML file. */
    public void writeXML(A4Reporter rep, String filename, Iterable<Func> macros, Map<String,String> sourceFiles) throws Err {
        try (PrintWriter out = new PrintWriter(filename, "UTF-8")) {
            writeXML(rep, out, macros, sourceFiles);
            if (!Util.close(out))
                throw new ErrorFatal("Error writing the solution XML file.");
        } catch (IOException ex) {
            throw new ErrorFatal("Error writing the solution XML file.", ex);
        }
    }

    /** Helper method to write out a full XML file. */
    public void writeXML(PrintWriter writer, Iterable<Func> macros, Map<String,String> sourceFiles) throws Err {
        A4SolutionWriter.writeInstance(null, this, writer, macros, sourceFiles);
        if (writer.checkError())
            throw new ErrorFatal("Error writing the solution XML file.");
    }

    /** Helper method to write out a full XML file. */
    public void writeXML(A4Reporter rep, PrintWriter writer, Iterable<Func> macros, Map<String,String> sourceFiles) throws Err {
        A4SolutionWriter.writeInstance(rep, this, writer, macros, sourceFiles);
        if (writer.checkError())
            throw new ErrorFatal("Error writing the solution XML file.");
    }

    public String format() {
        if (!solved)
            return "---OUTCOME---\nUnknown.\n";
        if (eval == null)
            return "---OUTCOME---\nUnsatisfiable.\n";

        Map<String,Table> table = TableView.toTable(this, eval.instance(), sigs);
        return String.join("\n", table.values().stream().map(x -> x.toString()).collect(Collectors.toSet()));
    }

    /**
     * Extract symbolic bounds from the model's signatures and add them to the
     * problem's bounds.
     */
    // [HASLab]
    protected void addSymbolicBound(Sig s) {
        if (s.builtin || s.isTopLevel() || s instanceof PrimSig)
            return;
        Relation r;
        Expression e = a2k.get(s);
        if (!(e instanceof Relation))
            return; // happens with sigs defined by equality
        else
            r = (Relation) e;
        if (bounds.lowerBound(r).size() == bounds.upperBound(r).size())
            return;
        Expression ke = Expression.NONE;
        if (s instanceof PrimSig)
            ke = a2k.get(((PrimSig) s).parent);
        else
            for (Sig ss : ((SubsetSig) s).parents)
                ke = ke.union(a2k.get(ss));
        if (ke != Expression.NONE && ke != null)
            bounds.bound(r, ke);
    }

    /**
     * Extract symbolic bounds from the model's fields and add them to the problem's
     * bounds.
     */
    // [HASLab]
    protected void addSymbolicBound(Field f) {
        Relation r;
        Expression e = a2k.get(f);
        if (e instanceof Relation)
            r = (Relation) e;
        else if (e instanceof BinaryExpression &&  // singleton sig, collapsed relation
                 ((BinaryExpression) e).op() == ExprOperator.PRODUCT && ((BinaryExpression) e).right() instanceof Relation)
            r = (Relation) ((BinaryExpression) e).right();
        else
            throw new UnsupportedOperationException();
        if (bounds.lowerBound(r).size() == bounds.upperBound(r).size())
            return;
        boolean isOne = f.sig.isOne != null;
        boolean isVar = f.sig.isVariable != null;
        Type t = isOne && !isVar ? Sig.UNIV.type().join(f.type()) : f.type();
        Expression ub = null;
        for (List<PrimSig> p : t.fold()) {
            Expression upper = null;
            for (PrimSig b : p) {
                Expression tmp = a2k(b);
                if (upper == null)
                    upper = tmp;
                else
                    upper = upper.product(tmp);
            }
            if (ub == null)
                ub = upper;
            else
                ub = ub.union(upper);
        }
        bounds.bound(r, ub);
    }

}<|MERGE_RESOLUTION|>--- conflicted
+++ resolved
@@ -115,11 +115,7 @@
  * has been called, then this object becomes immutable after that.
  *
  * @modified: Nuno Macedo, Eduardo Pessoa // [HASLab] electrum-temporal,
-<<<<<<< HEAD
- *            electrum-simulator
-=======
- *            electrum-unbounded
->>>>>>> 1399b9f5
+ *            electrum-simulator, electrum-unbounded
  */
 
 public final class A4Solution {
