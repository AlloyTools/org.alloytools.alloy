--- conflicted
+++ resolved
@@ -117,11 +117,7 @@
  * has been called, then this object becomes immutable after that.
  *
  * @modified: Nuno Macedo, Eduardo Pessoa // [HASLab] electrum-temporal,
-<<<<<<< HEAD
- *            electrum-simulator, electrum-unbounded
-=======
- *            electrum-decomposed
->>>>>>> 6013e9ab
+ *            electrum-simulator, electrum-unbounded, electrum-decomposed
  */
 
 public final class A4Solution {
@@ -393,9 +389,7 @@
         solver_opts.setNoOverflow(opt.noOverflow);
         solver_opts.setMaxTraceLength(maxtrace); // [HASLab] propagate options
         solver_opts.setMinTraceLength(mintrace); // [HASLab] propagate options
-<<<<<<< HEAD
         solver_opts.setRunUnbounded(maxtrace == Integer.MAX_VALUE); // [HASLab] propagate options
-=======
         if (opt.decomposed_mode > 0) { // [HASLab] propagate options
             solver_opts.setRunDecomposed(true);
             if (opt.decomposed_mode == 1)
@@ -407,7 +401,6 @@
         } else {
             solver_opts.setRunDecomposed(false);
         }
->>>>>>> 6013e9ab
         // solver.options().setFlatten(false); // added for now, since
         // multiplication and division circuit takes forever to flatten
         // [HASLab] pushed solver creation further below as solver choice is needed for initialization
