/* Alloy Analyzer 4 -- Copyright (c) 2006-2009, Felix Chang
 * Electrum -- Copyright (c) 2015-present, Nuno Macedo
 *
 * Permission is hereby granted, free of charge, to any person obtaining a copy of this software and associated documentation files
 * (the "Software"), to deal in the Software without restriction, including without limitation the rights to use, copy, modify,
 * merge, publish, distribute, sublicense, and/or sell copies of the Software, and to permit persons to whom the Software is
 * furnished to do so, subject to the following conditions:
 *
 * The above copyright notice and this permission notice shall be included in all copies or substantial portions of the Software.
 *
 * THE SOFTWARE IS PROVIDED "AS IS", WITHOUT WARRANTY OF ANY KIND, EXPRESS OR IMPLIED, INCLUDING BUT NOT LIMITED TO THE WARRANTIES
 * OF MERCHANTABILITY, FITNESS FOR A PARTICULAR PURPOSE AND NONINFRINGEMENT. IN NO EVENT SHALL THE AUTHORS OR COPYRIGHT HOLDERS BE
 * LIABLE FOR ANY CLAIM, DAMAGES OR OTHER LIABILITY, WHETHER IN AN ACTION OF CONTRACT, TORT OR OTHERWISE, ARISING FROM, OUT OF
 * OR IN CONNECTION WITH THE SOFTWARE OR THE USE OR OTHER DEALINGS IN THE SOFTWARE.
 */

package edu.mit.csail.sdg.translator;

import static edu.mit.csail.sdg.ast.Sig.NONE;
import static edu.mit.csail.sdg.ast.Sig.SEQIDX;
import static edu.mit.csail.sdg.ast.Sig.SIGINT;
import static edu.mit.csail.sdg.ast.Sig.STRING;
import static edu.mit.csail.sdg.ast.Sig.UNIV;
import static kodkod.engine.Solution.Outcome.UNSATISFIABLE;

import java.io.File;
import java.io.IOException;
import java.io.PrintWriter;
import java.text.DateFormat;
import java.text.SimpleDateFormat;
import java.util.ArrayList;
import java.util.Arrays;
import java.util.Collection;
import java.util.Collections;
import java.util.Date;
import java.util.HashMap;
import java.util.Iterator;
import java.util.LinkedHashMap;
import java.util.LinkedHashSet;
import java.util.List;
import java.util.Map;
import java.util.Set;
import java.util.stream.Collectors;

import org.alloytools.util.table.Table;

import edu.mit.csail.sdg.alloy4.A4Reporter;
import edu.mit.csail.sdg.alloy4.ConstList;
import edu.mit.csail.sdg.alloy4.ConstMap;
import edu.mit.csail.sdg.alloy4.Err;
import edu.mit.csail.sdg.alloy4.ErrorAPI;
import edu.mit.csail.sdg.alloy4.ErrorFatal;
import edu.mit.csail.sdg.alloy4.ErrorSyntax;
import edu.mit.csail.sdg.alloy4.Pair;
import edu.mit.csail.sdg.alloy4.Pos;
import edu.mit.csail.sdg.alloy4.SafeList;
import edu.mit.csail.sdg.alloy4.TableView;
import edu.mit.csail.sdg.alloy4.UniqueNameGenerator;
import edu.mit.csail.sdg.alloy4.Util;
import edu.mit.csail.sdg.ast.Command;
import edu.mit.csail.sdg.ast.Expr;
import edu.mit.csail.sdg.ast.ExprBinary;
import edu.mit.csail.sdg.ast.ExprConstant;
import edu.mit.csail.sdg.ast.ExprUnary;
import edu.mit.csail.sdg.ast.ExprVar;
import edu.mit.csail.sdg.ast.Func;
import edu.mit.csail.sdg.ast.Sig;
import edu.mit.csail.sdg.ast.Sig.Field;
import edu.mit.csail.sdg.ast.Sig.PrimSig;
import edu.mit.csail.sdg.ast.Sig.SubsetSig;
import edu.mit.csail.sdg.ast.Type;
import edu.mit.csail.sdg.translator.A4Options.SatSolver;
import kodkod.ast.BinaryExpression;
import kodkod.ast.BinaryFormula;
import kodkod.ast.Decl;
import kodkod.ast.Expression;
import kodkod.ast.Formula;
import kodkod.ast.IntExpression;
import kodkod.ast.Node;
import kodkod.ast.Relation;
import kodkod.ast.Variable;
import kodkod.ast.operator.ExprOperator;
import kodkod.ast.operator.FormulaOperator;
import kodkod.engine.AbstractKodkodSolver;
import kodkod.engine.CapacityExceededException;
import kodkod.engine.Evaluator;
import kodkod.engine.Explorer;
import kodkod.engine.InvalidSolverParamException;
import kodkod.engine.PardinusSolver;
import kodkod.engine.Proof;
import kodkod.engine.Solution;
import kodkod.engine.config.ExtendedOptions;
import kodkod.engine.config.Options;
import kodkod.engine.config.Reporter;
import kodkod.engine.config.SLF4JReporter;
import kodkod.engine.fol2sat.TranslationRecord;
import kodkod.engine.fol2sat.Translator;
import kodkod.engine.ltl2fol.InvalidMutableExpressionException;
import kodkod.engine.ltl2fol.TemporalBoundsExpander;
import kodkod.engine.satlab.SATFactory;
import kodkod.engine.ucore.HybridStrategy;
import kodkod.engine.ucore.RCEStrategy;
import kodkod.engine.unbounded.InvalidUnboundedProblem;
import kodkod.instance.Bounds;
import kodkod.instance.Instance;
import kodkod.instance.PardinusBounds;
import kodkod.instance.TemporalInstance;
import kodkod.instance.Tuple;
import kodkod.instance.TupleFactory;
import kodkod.instance.TupleSet;
import kodkod.instance.Universe;
import kodkod.util.ints.IndexedEntry;

/**
 * This class stores a SATISFIABLE or UNSATISFIABLE solution. It is also used as
 * a staging area for the solver before generating the solution. Once solve()
 * has been called, then this object becomes immutable after that.
 *
 * @modified Nuno Macedo, Eduardo Pessoa // [electrum-temporal] adapted to
 *           support temporal problems; evaluation now also acts at a particular
 *           state (caching also per state); better handling of backend runtime
 *           errors, including:
 *
 *           invalid mutable expressions (eg, total order over mutable
 *           elements); invalid steps scope for solvers (eg, open intervals not
 *           starting in 1); invalid iteration operations;
 *
<<<<<<< HEAD
 *           [electrum-simulator] supports additional iteration operations
 *           provided by the kodkod backend
=======
 *           [electrum-unbounded] additional runtime error, setting an unbounded
 *           steps scope with a bounded solver
>>>>>>> 21e2bad0
 */

public final class A4Solution {

    // ====== static immutable fields
    // ====================================================================//

    /**
     * The constant unary relation representing the smallest Int atom.
     */
    static final Relation KK_MIN    = Relation.unary("Int/min");

    /**
     * The constant unary relation representing the Int atom "0".
     */
    static final Relation KK_ZERO   = Relation.unary("Int/zero");

    /**
     * The constant unary relation representing the largest Int atom.
     */
    static final Relation KK_MAX    = Relation.unary("Int/max");

    /**
     * The constant binary relation representing the "next" relation from each Int
     * atom to its successor.
     */
    static final Relation KK_NEXT   = Relation.binary("Int/next");

    /**
     * The constant unary relation representing the set of all seq/Int atoms.
     */
    static final Relation KK_SEQIDX = Relation.unary("seq/Int");

    /**
     * The constant unary relation representing the set of all String atoms.
     */
    static final Relation KK_STRING = Relation.unary("String");

    // ====== immutable fields
    // ===========================================================================//

    /**
     * The original Alloy options that generated this solution.
     */
    private final A4Options         originalOptions;

    /**
     * The original Alloy command that generated this solution; can be "" if
     * unknown.
     */
    private final String            originalCommand;

    /** The bitwidth; always between 1 and 30. */
    private final int               bitwidth;

    /**
     * The maximum allowed sequence length; always between 0 and 2^(bitwidth-1)-1.
     */
    private final int               maxseq;

    /**
     * The maximum allowed trace length; -1 if static model.
     */
    private final int               maxtrace;

    /**
     * The minimum allowed trace length; -1 if static model.
     */
    private final int               mintrace;

    /**
     * The maximum allowed number of loop unrolling and recursion level.
     */
    private final int               unrolls;

    /** The list of all atoms. */
    private final ConstList<String> kAtoms;

    /** The Kodkod TupleFactory object. */
    private final TupleFactory      factory;

    /** The set of all Int atoms; immutable. */
    private final TupleSet          sigintBounds;

    /** The set of all seq/Int atoms; immutable. */
    private final TupleSet          seqidxBounds;

    /** The set of all String atoms; immutable. */
    private final TupleSet          stringBounds;

    /** The Kodkod Solver object. */
    private final PardinusSolver    solver;

    // ====== mutable fields (immutable after solve() has been called)
    // ===================================//

    /** True iff the problem is solved. */
    private boolean                           solved      = false;

    /** The Kodkod Bounds object. */
    private PardinusBounds                    bounds;

    /**
     * The list of Kodkod formulas; can be empty if unknown; once a solution is
     * solved we must not modify this anymore
     */
    private ArrayList<Formula>                formulas    = new ArrayList<Formula>();

    /** The list of known Alloy4 sigs. */
    private SafeList<Sig>                     sigs;

    /**
     * If solved==true and is satisfiable, then this is the list of known skolems.
     */
    private SafeList<ExprVar>                 skolems     = new SafeList<ExprVar>();

    /**
     * If solved==true and is satisfiable, then this is the list of actually used
     * atoms.
     */
    private SafeList<ExprVar>                 atoms       = new SafeList<ExprVar>();

    /**
     * If solved==true and is satisfiable, then this maps each Kodkod atom to a
     * short name.
     */
    private Map<Object,String>                atom2name   = new LinkedHashMap<Object,String>();

    /**
     * If solved==true and is satisfiable, then this maps each Kodkod atom to its
     * most specific sig.
     */
    private Map<Object,PrimSig>               atom2sig    = new LinkedHashMap<Object,PrimSig>();

    /**
     * If solved==true and is satisfiable, then this is the Kodkod evaluator.
     */
    private Evaluator                         eval        = null;

    /** If not null, you can ask it to get another solution. */
    private Explorer<Solution>                kEnumerator = null;

    /**
     * The map from each Sig/Field/Skolem/Atom to its corresponding Kodkod
     * expression.
     */
    private Map<Expr,Expression>              a2k;

    /**
     * The map from each String literal to its corresponding Kodkod expression.
     */
    private final ConstMap<String,Expression> s2k;

    /**
     * The map from each kodkod Formula to Alloy Expr or Alloy Pos (can be empty if
     * unknown)
     */
    private Map<Formula,Object>               k2pos;

    /**
     * The map from each Kodkod Relation to Alloy Type (can be empty or incomplete
     * if unknown)
     */
    private Map<Relation,Type>                rel2type;

    /**
     * The map from each Kodkod Variable to an Alloy Type and Alloy Pos.
     */
    private Map<Variable,Pair<Type,Pos>>      decl2type;

    // ===================================================================================================//

    /**
     * Construct a blank A4Solution containing just UNIV, SIGINT, SEQIDX, STRING,
     * and NONE as its only known sigs.
     *
     * @param originalCommand - the original Alloy command that generated this
     *            solution; can be "" if unknown
     * @param bitwidth - the bitwidth; must be between 1 and 30
     * @param maxseq - the maximum allowed sequence length; must be between 0 and
     *            (2^(bitwidth-1))-1
     * @param atoms - the set of atoms
     * @param rep - the reporter that will receive diagnostic and progress messages
     * @param opt - the Alloy options that will affect the solution and the solver
     * @param expected - whether the user expected an instance or not (1 means yes,
     *            0 means no, -1 means the user did not express an expectation)
     */
    A4Solution(String originalCommand, int bitwidth, int mintrace, int maxtrace, int maxseq, Set<String> stringAtoms, Collection<String> atoms, final A4Reporter rep, A4Options opt, int expected) throws Err {
        opt = opt.dup();
        this.unrolls = opt.unrolls;
        this.sigs = new SafeList<Sig>(Arrays.asList(UNIV, SIGINT, SEQIDX, STRING, NONE));
        this.a2k = Util.asMap(new Expr[] {
                                          UNIV, SIGINT, SEQIDX, STRING, NONE
        }, Expression.INTS.union(KK_STRING), Expression.INTS, KK_SEQIDX, KK_STRING, Expression.NONE);
        this.k2pos = new LinkedHashMap<Formula,Object>();
        this.rel2type = new LinkedHashMap<Relation,Type>();
        this.decl2type = new LinkedHashMap<Variable,Pair<Type,Pos>>();
        this.originalOptions = opt;
        this.originalCommand = (originalCommand == null ? "" : originalCommand);
        this.bitwidth = bitwidth;
        this.maxseq = maxseq;
        this.maxtrace = maxtrace;
        this.mintrace = mintrace;
        // [electrum] test whether unbounded solver
        if (maxtrace == Integer.MAX_VALUE && !(opt.solver.external() != null && opt.solver.external().equals("electrod")))
            throw new ErrorAPI("Bounded engines do not support open bounds on steps.");
        if (bitwidth < 0)
            throw new ErrorSyntax("Cannot specify a bitwidth less than 0.");
        if (bitwidth > 30)
            throw new ErrorSyntax("Cannot specify a bitwidth greater than 30.");
        if (maxseq < 0)
            throw new ErrorSyntax("The maximum sequence length cannot be negative.");
        if (maxseq > 0 && maxseq > max())
            throw new ErrorSyntax("With integer bitwidth of " + bitwidth + ", you cannot have sequence length longer than " + max() + ".");
        if (atoms.isEmpty()) {
            atoms = new ArrayList<String>(1);
            atoms.add("<empty>");
        }
        kAtoms = ConstList.make(atoms);
        bounds = new PardinusBounds(new Universe(kAtoms));
        factory = bounds.universe().factory();
        TupleSet sigintBounds = factory.noneOf(1);
        TupleSet seqidxBounds = factory.noneOf(1);
        TupleSet stringBounds = factory.noneOf(1);
        final TupleSet next = factory.noneOf(2);
        int min = min(), max = max();
        if (max >= min)
            for (int i = min; i <= max; i++) { // Safe since we know 1 <=
                                              // bitwidth <= 30
                Tuple ii = factory.tuple("" + i);
                TupleSet is = factory.range(ii, ii);
                bounds.boundExactly(i, is);
                sigintBounds.add(ii);
                if (i >= 0 && i < maxseq)
                    seqidxBounds.add(ii);
                if (i + 1 <= max)
                    next.add(factory.tuple("" + i, "" + (i + 1)));
                if (i == min)
                    bounds.boundExactly(KK_MIN, is);
                if (i == max)
                    bounds.boundExactly(KK_MAX, is);
                if (i == 0)
                    bounds.boundExactly(KK_ZERO, is);
            }
        this.sigintBounds = sigintBounds.unmodifiableView();
        this.seqidxBounds = seqidxBounds.unmodifiableView();
        bounds.boundExactly(KK_NEXT, next);
        bounds.boundExactly(KK_SEQIDX, this.seqidxBounds);
        Map<String,Expression> s2k = new HashMap<String,Expression>();
        for (String e : stringAtoms) {
            Relation r = Relation.unary("");
            Tuple t = factory.tuple(e);
            s2k.put(e, r);
            bounds.boundExactly(r, factory.range(t, t));
            stringBounds.add(t);
        }
        this.s2k = ConstMap.make(s2k);
        this.stringBounds = stringBounds.unmodifiableView();
        bounds.boundExactly(KK_STRING, this.stringBounds);
        int sym = (expected == 1 ? 0 : opt.symmetry);
        // [electrum] set temporal solving options
        ExtendedOptions solver_opts = new ExtendedOptions();
        solver_opts.setReporter(new SLF4JReporter());
        solver_opts.setRunTemporal(maxtrace > 0);
        solver_opts.setNoOverflow(opt.noOverflow);
        solver_opts.setMaxTraceLength(maxtrace);
        solver_opts.setMinTraceLength(mintrace);
        solver_opts.setRunUnbounded(maxtrace == Integer.MAX_VALUE);
        // solver.options().setFlatten(false); // added for now, since
        // multiplication and division circuit takes forever to flatten
        // [electrum] pushed solver creation further below as solver choice is needed for initialization
        if (opt.solver.id().equals(A4Options.SatSolver.ElectrodS.id())) {
            String[] nopts = new String[opt.solver.options().length + 2];
            System.arraycopy(opt.solver.options(), 0, nopts, 2, opt.solver.options().length);
            nopts[0] = "-t";
            nopts[1] = "NuSMV";
            solver_opts.setSolver(SATFactory.electrod(nopts));
        } else if (opt.solver.id().equals(A4Options.SatSolver.ElectrodX.id())) {
            String[] nopts = new String[opt.solver.options().length + 2];
            System.arraycopy(opt.solver.options(), 0, nopts, 2, opt.solver.options().length);
            nopts[0] = "-t";
            nopts[1] = "nuXmv";
            solver_opts.setSolver(SATFactory.electrod(nopts));
        } else if (opt.solver.external() != null) {
            String ext = opt.solver.external();
            if (opt.solverDirectory.length() > 0 && ext.indexOf(File.separatorChar) < 0)
                ext = opt.solverDirectory + File.separatorChar + ext;
            try {
                File tmp = File.createTempFile("tmp", ".cnf", new File(opt.tempDirectory));
                tmp.deleteOnExit();
                solver_opts.setSolver(SATFactory.externalFactory(ext, tmp.getAbsolutePath(), false, false, opt.solver.options()));
                // solver.options().setSolver(SATFactory.externalFactory(ext,
                // tmp.getAbsolutePath(), opt.solver.options()));
            } catch (IOException ex) {
                throw new ErrorFatal("Cannot create temporary directory.", ex);
            }
        } else if (opt.solver.equals(A4Options.SatSolver.LingelingJNI)) {
            solver_opts.setSolver(SATFactory.Lingeling);
        } else if (opt.solver.equals(A4Options.SatSolver.PLingelingJNI)) {
            solver_opts.setSolver(SATFactory.plingeling(4, null));
        } else if (opt.solver.equals(A4Options.SatSolver.GlucoseJNI)) {
            solver_opts.setSolver(SATFactory.Glucose);
        } else if (opt.solver.equals(A4Options.SatSolver.Glucose41JNI)) {
            throw new UnsupportedOperationException("Glucose 4.1 still not supported by Pardinus.");
            // solver_opts.setSolver(SATFactory.Glucose41);
        } else if (opt.solver.equals(A4Options.SatSolver.CryptoMiniSatJNI)) {
            solver_opts.setSolver(SATFactory.CryptoMiniSat);
        } else if (opt.solver.equals(A4Options.SatSolver.MiniSatJNI)) {
            solver_opts.setSolver(SATFactory.MiniSat);
        } else if (opt.solver.equals(A4Options.SatSolver.MiniSatProverJNI)) {
            sym = 20;
            solver_opts.setSolver(SATFactory.MiniSatProver);
            solver_opts.setLogTranslation(2);
            solver_opts.setCoreGranularity(opt.coreGranularity);
        } else {
            // Even for "KK" and "CNF", we choose SAT4J here; later, just before solving, we'll change it to a Write2CNF solver
            solver_opts.setSolver(SATFactory.DefaultSAT4J);
        }
        solver_opts.setSymmetryBreaking(sym);
        solver_opts.setSkolemDepth(opt.skolemDepth);
        solver_opts.setBitwidth(bitwidth > 0 ? bitwidth : (int) Math.ceil(Math.log(atoms.size())) + 1);
        solver_opts.setIntEncoding(Options.IntEncoding.TWOSCOMPLEMENT);
        // [electrum] create unique readable name, allows some traceability at backend level
        DateFormat dateFormat = new SimpleDateFormat("yyyy-MM-dd-HH-mm");
        String file = "untitled";
        if (!getOriginalFilename().isEmpty()) {
            String[] pths = getOriginalFilename().split("/");
            file = pths[pths.length - 1].substring(0, pths[pths.length - 1].length() - 4).replace(' ', '_');
        }
        String check = getOriginalCommand().replace(' ', '_').replace('$', '-');
        solver_opts.setUniqueName(file + "-" + check + "-" + dateFormat.format(new Date()) + "-" + this.hashCode());
        solver = new PardinusSolver(solver_opts);
    }

    /**
     * Construct a new A4Solution that is the continuation of the old one, but with
     * the "next" instance. An additional parameter determines how to calculate this
     * "next" (-3 standard next, -2 next path, -1 next config, >=0 fork at state).
     */
    private A4Solution(A4Solution old, int state) throws Err {
        if (!old.solved)
            throw new ErrorAPI("This solution is not yet solved, so next() is not allowed.");
        if (old.kEnumerator == null)
            throw new ErrorAPI("This solution was not generated by an incremental SAT solver.\n" + "Solution enumeration is currently only implemented for MiniSat and SAT4J.");
        if (old.eval == null)
            throw new ErrorAPI("This solution is already unsatisfiable, so you cannot call next() to get the next solution.");
        Instance inst;
        // [electrum] better reporting of unsupported iterations
        try {
            if (state == -1) // [electrum] this is a next config
                inst = old.kEnumerator.nextC().instance();
            else if (state == -2) // [electrum] this is a next path
                inst = old.kEnumerator.nextP().instance();
            else if (state >= 0) { // [electrum] this is a fork at "state"
                Set<Relation> rels = ((TemporalInstance) old.eval.instance()).state(0).relations().stream().filter(r -> r.isVariable()).collect(Collectors.toSet());
                inst = old.kEnumerator.nextS(state, 1, rels).instance();
            } else
                inst = old.kEnumerator.next().instance();
        } catch (UnsupportedOperationException e) {
            throw new ErrorAPI(e.getMessage());
        }
        if (inst != null && !(inst instanceof TemporalInstance))
            inst = new TemporalInstance(Arrays.asList(inst), 0, 1);
        unrolls = old.unrolls;
        originalOptions = old.originalOptions;
        originalCommand = old.originalCommand;
        bitwidth = old.bitwidth;
        maxseq = old.maxseq;
        maxtrace = old.maxtrace;
        mintrace = old.mintrace;
        kAtoms = old.kAtoms;
        factory = old.factory;
        sigintBounds = old.sigintBounds;
        seqidxBounds = old.seqidxBounds;
        stringBounds = old.stringBounds;
        solver = old.solver;
        bounds = old.bounds;
        formulas = old.formulas;
        sigs = old.sigs;
        kEnumerator = old.kEnumerator;
        k2pos = old.k2pos;
        rel2type = old.rel2type;
        decl2type = old.decl2type;
        if (inst != null) {
            eval = new Evaluator(inst, old.solver.options());
            a2k = new LinkedHashMap<Expr,Expression>();
            for (Map.Entry<Expr,Expression> e : old.a2k.entrySet())
                if (e.getKey() instanceof Sig || e.getKey() instanceof Field)
                    a2k.put(e.getKey(), e.getValue());
            UniqueNameGenerator un = new UniqueNameGenerator();
            rename(this, null, null, un);
            a2k = ConstMap.make(a2k);
        } else {
            skolems = old.skolems;
            eval = null;
            a2k = old.a2k;
        }
        s2k = old.s2k;
        atoms = atoms.dup();
        atom2name = ConstMap.make(atom2name);
        atom2sig = ConstMap.make(atom2sig);
        solved = true;
    }

    /**
     * Turn the solved flag to be true, and make all remaining fields immutable.
     */
    private void solved() {
        if (solved)
            return; // already solved
        bounds = bounds.clone().unmodifiableView();
        sigs = sigs.dup();
        skolems = skolems.dup();
        atoms = atoms.dup();
        atom2name = ConstMap.make(atom2name);
        atom2sig = ConstMap.make(atom2sig);
        a2k = ConstMap.make(a2k);
        k2pos = ConstMap.make(k2pos);
        rel2type = ConstMap.make(rel2type);
        decl2type = ConstMap.make(decl2type);
        solved = true;
    }

    // ===================================================================================================//

    /** Returns the bitwidth; always between 1 and 30. */
    public int getBitwidth() {
        return bitwidth;
    }

    /**
     * Returns the maximum allowed sequence length; always between 0 and
     * 2^(bitwidth-1)-1.
     */
    public int getMaxSeq() {
        return maxseq;
    }

    /**
     * Returns the maximum allowed trace length; -1 if static model.
     */
    public int getMaxTrace() {
        return maxtrace;
    }

    /**
     * Returns the minimum allowed trace length; -1 if static model.
     */
    public int getMinTrace() {
        return mintrace;
    }

    /**
     * Returns the largest allowed integer, or -1 if no integers are allowed.
     */
    public int max() {
        return Util.max(bitwidth);
    }

    /**
     * Returns the smallest allowed integer, or 0 if no integers are allowed
     */
    public int min() {
        return Util.min(bitwidth);
    }

    /**
     * Returns the maximum number of allowed loop unrolling or recursion level.
     */
    public int unrolls() {
        return unrolls;
    }

    // ===================================================================================================//

    /**
     * Returns the original Alloy file name that generated this solution; can be ""
     * if unknown.
     */
    public String getOriginalFilename() {
        return originalOptions.originalFilename;
    }

    /**
     * Returns the original command that generated this solution; can be "" if
     * unknown.
     */
    public String getOriginalCommand() {
        return originalCommand;
    }

    // ===================================================================================================//

    /**
     * Returns the Kodkod input used to generate this solution; returns "" if
     * unknown.
     */
    public String debugExtractKInput() {
        if (solved)
            return TranslateKodkodToJava.convert(Formula.and(formulas), bitwidth, kAtoms, bounds, atom2name, mintrace, maxtrace);
        else
            return TranslateKodkodToJava.convert(Formula.and(formulas), bitwidth, kAtoms, bounds.unmodifiableView(), null, mintrace, maxtrace);
    }

    // ===================================================================================================//

    /** Returns the Kodkod TupleFactory object. */
    TupleFactory getFactory() {
        return factory;
    }

    /**
     * Returns a modifiable copy of the Kodkod Bounds object.
     */
    Bounds getBounds() {
        return bounds.clone();
    }

    /**
     * Add a new relation with the given label and the given lower and upper bound
     * with variable information that could not be retrieved when <code>expr</code>
     * is null (static instances) by
     * {@link #addRel(String, TupleSet, TupleSet, Expr)}.
     *
     * @param label - the label for the new relation; need not be unique
     * @param lower - the lowerbound; can be null if you want it to be the empty set
     * @param upper - the upperbound; cannot be null; must contain everything in
     *            lowerbound
     */
    Relation addRel(String label, TupleSet lower, TupleSet upper, boolean var) throws ErrorFatal {
        if (solved)
            throw new ErrorFatal("Cannot add a Kodkod relation since solve() has completed.");
        Relation rel;
        if (var)
            rel = Relation.variable(label, upper.arity());
        else
            rel = Relation.nary(label, upper.arity());

        addPreRel(label, lower, upper, rel);

        return rel;
    }

    /**
     * Add a new relation with the given label and the given lower and upper bound
     * without creating a new object.
     *
     * @param label - the label for the new relation; need not be unique
     * @param lower - the lowerbound; can be null if you want it to be the empty set
     * @param upper - the upperbound; cannot be null; must contain everything in
     *            lowerbound
     */
    void addPreRel(String label, TupleSet lower, TupleSet upper, Relation rel) throws ErrorFatal {
        if (solved)
            throw new ErrorFatal("Cannot add a Kodkod relation since solve() has completed.");
        if (lower == upper) {
            bounds.boundExactly(rel, upper);
        } else if (lower == null) {
            bounds.bound(rel, upper);
        } else {
            if (lower.arity() != upper.arity())
                throw new ErrorFatal("Relation " + label + " must have same arity for lowerbound and upperbound.");
            bounds.bound(rel, lower, upper);
        }
    }


    /**
     * Add a new sig to this solution and associate it with the given expression
     * (and if s.isTopLevel then add this expression into Sig.UNIV). <br>
     * The expression must contain only constant Relations or Relations that are
     * already bound in this solution. <br>
     * (If the sig was already added by a previous call to addSig(), then this call
     * will return immediately without altering what it is associated with)
     */
    void addSig(Sig s, Expression expr) throws ErrorFatal {
        if (solved)
            throw new ErrorFatal("Cannot add an additional sig since solve() has completed.");
        if (expr.arity() != 1)
            throw new ErrorFatal("Sig " + s + " must be associated with a unary relational value.");
        if (a2k.containsKey(s))
            return;
        a2k.put(s, expr);
        sigs.add(s);
        if (s.isTopLevel())
            a2k.put(UNIV, a2k.get(UNIV).union(expr));
    }

    /**
     * Add a new field to this solution and associate it with the given expression.
     * <br>
     * The expression must contain only constant Relations or Relations that are
     * already bound in this solution. <br>
     * (If the field was already added by a previous call to addField(), then this
     * call will return immediately without altering what it is associated with)
     */
    void addField(Field f, Expression expr) throws ErrorFatal {
        if (solved)
            throw new ErrorFatal("Cannot add an additional field since solve() has completed.");
        if (expr.arity() != f.type().arity())
            throw new ErrorFatal("Field " + f + " must be associated with an " + f.type().arity() + "-ary relational value.");
        if (a2k.containsKey(f))
            return;
        a2k.put(f, expr);
    }

    /**
     * Add a new skolem to this solution and associate it with the given expression.
     * <br>
     * The expression must contain only constant Relations or Relations that are
     * already bound in this solution.
     */
    private ExprVar addSkolem(String label, Type type, Expression expr) throws Err {
        if (solved)
            throw new ErrorFatal("Cannot add an additional skolem since solve() has completed.");
        int a = type.arity();
        if (a < 1)
            throw new ErrorFatal("Skolem " + label + " must be associated with a relational value.");
        if (a != expr.arity())
            throw new ErrorFatal("Skolem " + label + " must be associated with an " + a + "-ary relational value.");
        ExprVar v = ExprVar.make(Pos.UNKNOWN, label, type);
        a2k.put(v, expr);
        skolems.add(v);
        return v;
    }

    /**
     * Returns an unmodifiable copy of the map from each Sig/Field/Skolem/Atom to
     * its corresponding Kodkod expression.
     */
    ConstMap<Expr,Expression> a2k() {
        return ConstMap.make(a2k);
    }

    /**
     * Returns an unmodifiable copy of the map from each String literal to its
     * corresponding Kodkod expression.
     */
    ConstMap<String,Expression> s2k() {
        return s2k;
    }

    /**
     * Returns the corresponding Kodkod expression for the given Sig, or null if it
     * is not associated with anything.
     */
    Expression a2k(Sig sig) {
        return a2k.get(sig);
    }

    /**
     * Returns the corresponding Kodkod expression for the given Field, or null if
     * it is not associated with anything.
     */
    Expression a2k(Field field) {
        return a2k.get(field);
    }

    /**
     * Returns the corresponding Kodkod expression for the given Atom/Skolem, or
     * null if it is not associated with anything.
     */
    Expression a2k(ExprVar var) {
        return a2k.get(var);
    }

    /**
     * Returns the corresponding Kodkod expression for the given String constant, or
     * null if it is not associated with anything.
     */
    Expression a2k(String stringConstant) {
        return s2k.get(stringConstant);
    }

    /**
     * Returns the corresponding Kodkod expression for the given expression, or null
     * if it is not associated with anything.
     */
    Expression a2k(Expr expr) throws ErrorFatal {
        while (expr instanceof ExprUnary) {
            if (((ExprUnary) expr).op == ExprUnary.Op.NOOP) {
                expr = ((ExprUnary) expr).sub;
                continue;
            }
            if (((ExprUnary) expr).op == ExprUnary.Op.EXACTLYOF) {
                expr = ((ExprUnary) expr).sub;
                continue;
            }
            break;
        }
        if (expr instanceof ExprConstant && ((ExprConstant) expr).op == ExprConstant.Op.EMPTYNESS)
            return Expression.NONE;
        if (expr instanceof ExprConstant && ((ExprConstant) expr).op == ExprConstant.Op.STRING)
            return s2k.get(((ExprConstant) expr).string);
        if (expr instanceof Sig || expr instanceof Field || expr instanceof ExprVar)
            return a2k.get(expr);
        if (expr instanceof ExprBinary) {
            Expr a = ((ExprBinary) expr).left, b = ((ExprBinary) expr).right;
            switch (((ExprBinary) expr).op) {
                case ARROW :
                    return a2k(a).product(a2k(b));
                case PLUS :
                    return a2k(a).union(a2k(b));
                case MINUS :
                    return a2k(a).difference(a2k(b));
                // TODO: IPLUS, IMINUS???
                default :
                    // TODO log?
                    break;
            }
        }
        return null; // Current only UNION, PRODUCT, and DIFFERENCE of Sigs and
                    // Fields and ExprConstant.EMPTYNESS are allowed in a
                    // defined field's definition.
    }

    /**
     * Return a modifiable TupleSet representing a sound overapproximation of the
     * given expression.
     */
    TupleSet approximate(Expression expression) {
        return factory.setOf(expression.arity(), Translator.approximate(expression, bounds, solver.options()).denseIndices());
    }

    /**
     * Query the Bounds object to find the lower/upper bound; throws ErrorFatal if
     * expr is not Relation, nor a {union, product} of Relations.
     */
    TupleSet query(boolean findUpper, Expression expr, boolean makeMutable) throws ErrorFatal {
        if (expr == Expression.NONE)
            return factory.noneOf(1);
        if (expr == Expression.INTS)
            return makeMutable ? sigintBounds.clone() : sigintBounds;
        if (expr == KK_SEQIDX)
            return makeMutable ? seqidxBounds.clone() : seqidxBounds;
        if (expr == KK_STRING)
            return makeMutable ? stringBounds.clone() : stringBounds;
        if (expr instanceof Relation) {
            TupleSet ans = findUpper ? bounds.upperBound((Relation) expr) : bounds.lowerBound((Relation) expr);
            if (ans != null)
                return makeMutable ? ans.clone() : ans;
        } else if (expr instanceof BinaryExpression) {
            BinaryExpression b = (BinaryExpression) expr;
            if (b.op() == ExprOperator.UNION) {
                TupleSet left = query(findUpper, b.left(), true);
                TupleSet right = query(findUpper, b.right(), false);
                left.addAll(right);
                return left;
            } else if (b.op() == ExprOperator.PRODUCT) {
                TupleSet left = query(findUpper, b.left(), true);
                TupleSet right = query(findUpper, b.right(), false);
                return left.product(right);
            }
        }
        throw new ErrorFatal("Unknown expression encountered during bounds computation: " + expr);
    }

    /**
     * Shrink the bounds for the given relation; throws an exception if the new
     * bounds is not sameAs/subsetOf the old bounds.
     */
    void shrink(Relation relation, TupleSet lowerBound, TupleSet upperBound) throws Err {
        if (solved)
            throw new ErrorFatal("Cannot shrink a Kodkod relation since solve() has completed.");
        TupleSet oldL = bounds.lowerBound(relation);
        TupleSet oldU = bounds.upperBound(relation);
        if (oldU.containsAll(upperBound) && upperBound.containsAll(lowerBound) && lowerBound.containsAll(oldL)) {
            bounds.bound(relation, lowerBound, upperBound);
        } else {
            throw new ErrorAPI("Inconsistent bounds shrinking on relation: " + relation);
        }
    }



    // ===================================================================================================//

    /**
     * Returns true iff the problem has been solved and the result is satisfiable.
     */
    public boolean satisfiable() {
        return eval != null;
    }

    /**
     * Returns an unmodifiable copy of the list of all sigs in this solution's
     * model; always contains UNIV+SIGINT+SEQIDX+STRING+NONE and has no duplicates.
     */
    public SafeList<Sig> getAllReachableSigs() {
        return sigs.dup();
    }

    /**
     * Checks whether the this solution's model contains any configuration (static)
     * elements.
     */
    public boolean hasConfigs() {
        for (Sig s : sigs) {
            if (s.isVariable == null && !s.builtin)
                return true;
            for (edu.mit.csail.sdg.ast.Decl f : s.getFieldDecls())
                if (f.isVar == null)
                    return true;
        }
        return false;
    }

    /**
     * Returns an unmodifiable copy of the list of all skolems if the problem is
     * solved and is satisfiable; else returns an empty list.
     */
    public Iterable<ExprVar> getAllSkolems() {
        return skolems.dup();
    }

    /**
     * Returns an unmodifiable copy of the list of all atoms if the problem is
     * solved and is satisfiable; else returns an empty list.
     */
    public Iterable<ExprVar> getAllAtoms() {
        return atoms.dup();
    }

    /** Returns the back loop instance of this instance (should always exist). */
    public int getLoopState() {
        return ((TemporalInstance) eval.instance()).loop;
    }

    /** Returns the length of the finite prefix. */
    public int getTraceLength() {
        return ((TemporalInstance) eval.instance()).prefixLength();
    }

    /**
     * Returns the short unique name corresponding to the given atom if the problem
     * is solved and is satisfiable; else returns atom.toString().
     */
    String atom2name(Object atom) {
        String ans = atom2name.get(atom);
        return ans == null ? atom.toString() : ans;
    }

    /**
     * Returns the most specific sig corresponding to the given atom if the problem
     * is solved and is satisfiable; else returns UNIV.
     */
    PrimSig atom2sig(Object atom) {
        PrimSig sig = atom2sig.get(atom);
        return sig == null ? UNIV : sig;
    }

    /** Caches eval(Sig) and eval(Field) results. */
    // [electrum] cache per state
    private Map<Integer,Map<Expr,A4TupleSet>> evalCache = new LinkedHashMap<Integer,Map<Expr,A4TupleSet>>();

    /**
     * Return the A4TupleSet for the given sig (if solution not yet solved, or
     * unsatisfiable, or sig not found, then return an empty tupleset).
     */
    public A4TupleSet eval(Sig sig) {
        return eval(sig, 0);
    }

    /**
     * Return the A4TupleSet for the given sig (if solution not yet solved, or
     * unsatisfiable, or sig not found, then return an empty tupleset).
     */
    public A4TupleSet eval(Sig sig, int state) {
        try {
            if (!solved || eval == null)
                return new A4TupleSet(factory.noneOf(1), this);
            if (evalCache.get(state) == null)
                evalCache.put(state, new LinkedHashMap<Expr,A4TupleSet>());
            A4TupleSet ans = evalCache.get(state).get(sig);
            if (ans != null)
                return ans;
            TupleSet ts = eval.evaluate((Expression) TranslateAlloyToKodkod.alloy2kodkod(this, sig), state);
            ans = new A4TupleSet(ts, this);
            evalCache.get(state).put(sig, ans);
            return ans;
        } catch (Err er) {
            return new A4TupleSet(factory.noneOf(1), this);
        }

    }

    /**
     * Return the A4TupleSet for the given field (if solution not yet solved, or
     * unsatisfiable, or field not found, then return an empty tupleset).
     */
    public A4TupleSet eval(Field field) {
        return eval(field, 0);
    }

    /**
     * Return the A4TupleSet for the given field (if solution not yet solved, or
     * unsatisfiable, or field not found, then return an empty tupleset).
     */
    public A4TupleSet eval(Field field, int state) {
        try {
            if (!solved || eval == null)
                return new A4TupleSet(factory.noneOf(field.type().arity()), this);
            if (evalCache.get(state) == null)
                evalCache.put(state, new LinkedHashMap<Expr,A4TupleSet>());
            A4TupleSet ans = evalCache.get(state).get(field);
            //if (ans!=null) return ans;
            TupleSet ts = eval.evaluate((Expression) TranslateAlloyToKodkod.alloy2kodkod(this, field), state);
            ans = new A4TupleSet(ts, this);
            evalCache.get(state).put(field, ans);
            return ans;
        } catch (Err er) {
            return new A4TupleSet(factory.noneOf(field.type().arity()), this);
        }
    }

    /**
     * If this solution is solved and satisfiable, evaluates the given expression
     * and returns an A4TupleSet, a java Integer, or a java Boolean.
     */
    public Object eval(Expr expr) throws Err {
        return eval(expr, 0);
    }

    /**
     * If this solution is solved and satisfiable, evaluates the given expression at
     * the given state and returns an A4TupleSet, a java Integer, or a java Boolean.
     */
    public Object eval(Expr expr, int state) throws Err {
        try {
            if (expr instanceof Sig)
                return eval((Sig) expr, state);
            if (expr instanceof Field)
                return eval((Field) expr, state);
            if (!solved)
                throw new ErrorAPI("This solution is not yet solved, so eval() is not allowed.");
            if (eval == null)
                throw new ErrorAPI("This solution is unsatisfiable, so eval() is not allowed.");
            if (expr.ambiguous && !expr.errors.isEmpty())
                expr = expr.resolve(expr.type(), null);
            if (!expr.errors.isEmpty())
                throw expr.errors.pick();
            Object result = TranslateAlloyToKodkod.alloy2kodkod(this, expr);
            if (result instanceof IntExpression)
                return eval.evaluate((IntExpression) result, state) + (eval.wasOverflow() ? " (OF)" : "");
            if (result instanceof Formula)
                return eval.evaluate((Formula) result, state);
            if (result instanceof Expression)
                return new A4TupleSet(eval.evaluate((Expression) result, state), this);
            throw new ErrorFatal("Unknown internal error encountered in the evaluator.");
        } catch (CapacityExceededException ex) {
            throw TranslateAlloyToKodkod.rethrow(ex);
        }
    }

    /**
     * Returns the Kodkod instance represented by this solution; throws an exception
     * if the problem is not yet solved or if it is unsatisfiable.
     */
    public Instance debugExtractKInstance() throws Err {
        if (!solved)
            throw new ErrorAPI("This solution is not yet solved, so instance() is not allowed.");
        if (eval == null)
            throw new ErrorAPI("This solution is unsatisfiable, so instance() is not allowed.");
        return eval.instance().unmodifiableView();
    }

    // ===================================================================================================//

    /**
     * Maps a Kodkod formula to an Alloy Expr or Alloy Pos (or null if no such
     * mapping)
     */
    Object k2pos(Node formula) {
        return k2pos.get(formula);
    }

    /**
     * Associates the Kodkod formula to a particular Alloy Expr (if the Kodkod
     * formula is not already associated with an Alloy Expr or Alloy Pos)
     */
    Formula k2pos(Formula formula, Expr expr) throws Err {
        if (solved)
            throw new ErrorFatal("Cannot alter the k->pos mapping since solve() has completed.");
        if (formula == null || expr == null || k2pos.containsKey(formula))
            return formula;
        k2pos.put(formula, expr);
        if (formula instanceof BinaryFormula) {
            BinaryFormula b = (BinaryFormula) formula;
            if (b.op() == FormulaOperator.AND) {
                k2pos(b.left(), expr);
                k2pos(b.right(), expr);
            }
        }
        return formula;
    }

    /**
     * Associates the Kodkod formula to a particular Alloy Pos (if the Kodkod
     * formula is not already associated with an Alloy Expr or Alloy Pos)
     */
    Formula k2pos(Formula formula, Pos pos) throws Err {
        if (solved)
            throw new ErrorFatal("Cannot alter the k->pos mapping since solve() has completed.");
        if (formula == null || pos == null || pos == Pos.UNKNOWN || k2pos.containsKey(formula))
            return formula;
        k2pos.put(formula, pos);
        if (formula instanceof BinaryFormula) {
            BinaryFormula b = (BinaryFormula) formula;
            if (b.op() == FormulaOperator.AND) {
                k2pos(b.left(), pos);
                k2pos(b.right(), pos);
            }
        }
        return formula;
    }

    // ===================================================================================================//

    /**
     * Associates the Kodkod relation to a particular Alloy Type (if it is not
     * already associated with something)
     */
    void kr2type(Relation relation, Type newType) throws Err {
        if (solved)
            throw new ErrorFatal("Cannot alter the k->type mapping since solve() has completed.");
        if (!rel2type.containsKey(relation))
            rel2type.put(relation, newType);
    }

    /**
     * Remove all mapping from Kodkod relation to Alloy Type.
     */
    void kr2typeCLEAR() throws Err {
        if (solved)
            throw new ErrorFatal("Cannot clear the k->type mapping since solve() has completed.");
        rel2type.clear();
    }

    // ===================================================================================================//

    /** Caches a constant pair of Type.EMPTY and Pos.UNKNOWN */
    private Pair<Type,Pos> cachedPAIR = null;

    /**
     * Maps a Kodkod variable to an Alloy Type and Alloy Pos (if no association
     * exists, it will return (Type.EMPTY , Pos.UNKNOWN)
     */
    Pair<Type,Pos> kv2typepos(Variable var) {
        Pair<Type,Pos> ans = decl2type.get(var);
        if (ans != null)
            return ans;
        if (cachedPAIR == null)
            cachedPAIR = new Pair<Type,Pos>(Type.EMPTY, Pos.UNKNOWN);
        return cachedPAIR;
    }

    /**
     * Associates the Kodkod variable to a particular Alloy Type and Alloy Pos (if
     * it is not already associated with something)
     */
    void kv2typepos(Variable var, Type type, Pos pos) throws Err {
        if (solved)
            throw new ErrorFatal("Cannot alter the k->type mapping since solve() has completed.");
        if (type == null)
            type = Type.EMPTY;
        if (pos == null)
            pos = Pos.UNKNOWN;
        if (!decl2type.containsKey(var))
            decl2type.put(var, new Pair<Type,Pos>(type, pos));
    }

    // ===================================================================================================//

    /**
     * Add the given formula to the list of Kodkod formulas, and associate it with
     * the given Pos object (pos can be null if unknown).
     */
    void addFormula(Formula newFormula, Pos pos) throws Err {
        if (solved)
            throw new ErrorFatal("Cannot add an additional formula since solve() has completed.");
        if (formulas.size() > 0 && formulas.get(0) == Formula.FALSE)
            return; // If one formula is false, we don't need the others
        if (newFormula == Formula.FALSE)
            formulas.clear(); // If one formula is false, we don't need the
                             // others
        formulas.add(newFormula);
        if (pos != null && pos != Pos.UNKNOWN)
            k2pos(newFormula, pos);
    }

    /**
     * Add the given formula to the list of Kodkod formulas, and associate it with
     * the given Expr object (expr can be null if unknown)
     */
    void addFormula(Formula newFormula, Expr expr) throws Err {
        if (solved)
            throw new ErrorFatal("Cannot add an additional formula since solve() has completed.");
        if (formulas.size() > 0 && formulas.get(0) == Formula.FALSE)
            return; // If one formula is false, we don't need the others
        if (newFormula == Formula.FALSE)
            formulas.clear(); // If one formula is false, we don't need the
                             // others
        formulas.add(newFormula);
        if (expr != null)
            k2pos(newFormula, expr);
    }

    // ===================================================================================================//

    /**
     * Helper class that wraps an iterator up where it will pre-fetch the first
     * element (note: it will not prefetch subsequent elements).
     */
    private static final class Peeker<T> implements Explorer<T> {

        /** The encapsulated iterator. */
        private Explorer<T> iterator;
        /** True iff we have captured the first element. */
        private boolean     hasFirst;
        /**
         * If hasFirst is true, then this is the captured first element.
         */
        private T           first;

        /** Constructrs a Peeker object. */
        private Peeker(Explorer<T> it) {
            iterator = it;
            if (it.hasNext()) {
                hasFirst = true;
                first = it.next();
            }
        }

        /** {@inheritDoc} */
        @Override
        public boolean hasNext() {
            return hasFirst || iterator.hasNext();
        }

        /** {@inheritDoc} */
        @Override
        public T next() {
            if (hasFirst) {
                hasFirst = false;
                T ans = first;
                first = null;
                return ans;
            } else
                return iterator.next();
        }

        /** {@inheritDoc} */
        @Override
        public void remove() {
            throw new UnsupportedOperationException();
        }

        @Override
        public T nextC() {
            return iterator.nextC();
        }

        @Override
        public T nextP() {
            return iterator.nextP();
        }

        @Override
        public T nextS(int state, int delta, Set<Relation> change) {
            return iterator.nextS(state, delta, change);
        }

        @Override
        public boolean hasNextP() {
            return iterator.hasNextP();
        }

        @Override
        public boolean hasNextC() {
            return iterator.hasNextC();
        }
    }

    // ===================================================================================================//

    /**
     * Helper method to determine if a given binary relation is a total order over a
     * given unary relation.
     */
    private static List<Tuple> isOrder(TupleSet b, TupleSet u) {
        // Size check
        final int n = u.size();
        final List<Tuple> list = new ArrayList<Tuple>(n);
        if (b.size() == 0 && n <= 1)
            return list;
        if (b.size() != n - 1)
            return null;
        // Find the starting element
        Tuple head = null;
        TupleSet right = b.project(1);
        for (Tuple x : u)
            if (!right.contains(x)) {
                head = x;
                break;
            }
        if (head == null)
            return null;
        final TupleFactory f = head.universe().factory();
        // Form the list
        list.add(head);
        while (true) {
            // Find head.next
            Tuple headnext = null;
            for (Tuple x : b)
                if (x.atom(0) == head.atom(0)) {
                    headnext = f.tuple(x.atom(1));
                    break;
                }
            // If we've reached the end of the chain, and indeed we've formed
            // exactly n elements (and all are in u), we're done
            if (headnext == null)
                return list.size() == n ? list : null;
            // If we've accumulated more than n elements, or if we reached an
            // element not in u, then we declare failure
            if (list.size() == n || !u.contains(headnext))
                return null;
            // Move on to the next step
            head = headnext;
            list.add(head);
        }
    }

    /**
     * Helper method that chooses a name for each atom based on its most specific
     * sig; (external caller should call this method with s==null and nexts==null)
     */
    private static void rename(A4Solution frame, PrimSig s, Map<Sig,List<Tuple>> nexts, UniqueNameGenerator un) throws Err {
        if (s == null) {
            for (ExprVar sk : frame.skolems)
                un.seen(sk.label);
            // Store up the skolems
            List<Object> skolems = new ArrayList<Object>();
            for (Map.Entry<Relation,Type> e : frame.rel2type.entrySet()) {
                Relation r = e.getKey();
                if (!frame.eval.instance().contains(r))
                    continue;
                Type t = e.getValue();
                if (t.arity() > r.arity())
                    continue; // Something is wrong; let's skip it
                while (t.arity() < r.arity())
                    t = UNIV.type().product(t);
                String n = Util.tail(r.name());
                while (n.length() > 0 && n.charAt(0) == '$')
                    n = n.substring(1);
                skolems.add(n);
                skolems.add(t);
                skolems.add(r);
            }
            // Find all suitable "next" or "prev" relations
            nexts = new LinkedHashMap<Sig,List<Tuple>>();
            for (Sig sig : frame.sigs)
                for (Field f : sig.getFields())
                    if (f.label.compareToIgnoreCase("next") == 0) {
                        List<List<PrimSig>> fold = f.type().fold();
                        if (fold.size() == 1) {
                            List<PrimSig> t = fold.get(0);
                            if (t.size() == 3 && t.get(0).isOne != null && t.get(1) == t.get(2) && !nexts.containsKey(t.get(1))) {
                                TupleSet set = frame.eval.evaluate(frame.a2k(t.get(1)));
                                if (set.size() <= 1)
                                    continue;
                                TupleSet next = frame.eval.evaluate(frame.a2k(t.get(0)).join(frame.a2k(f)));
                                List<Tuple> test = isOrder(next, set);
                                if (test != null)
                                    nexts.put(t.get(1), test);
                            } else if (t.size() == 2 && t.get(0) == t.get(1) && !nexts.containsKey(t.get(0))) {
                                TupleSet set = frame.eval.evaluate(frame.a2k(t.get(0)));
                                if (set.size() <= 1)
                                    continue;
                                TupleSet next = frame.eval.evaluate(frame.a2k(f));
                                List<Tuple> test = isOrder(next, set);
                                if (test != null)
                                    nexts.put(t.get(1), test);
                            }
                        }
                    }
            for (Sig sig : frame.sigs)
                for (Field f : sig.getFields())
                    if (f.label.compareToIgnoreCase("prev") == 0) {
                        List<List<PrimSig>> fold = f.type().fold();
                        if (fold.size() == 1) {
                            List<PrimSig> t = fold.get(0);
                            if (t.size() == 3 && t.get(0).isOne != null && t.get(1) == t.get(2) && !nexts.containsKey(t.get(1))) {
                                TupleSet set = frame.eval.evaluate(frame.a2k(t.get(1)));
                                if (set.size() <= 1)
                                    continue;
                                TupleSet next = frame.eval.evaluate(frame.a2k(t.get(0)).join(frame.a2k(f)).transpose());
                                List<Tuple> test = isOrder(next, set);
                                if (test != null)
                                    nexts.put(t.get(1), test);
                            } else if (t.size() == 2 && t.get(0) == t.get(1) && !nexts.containsKey(t.get(0))) {
                                TupleSet set = frame.eval.evaluate(frame.a2k(t.get(0)));
                                if (set.size() <= 1)
                                    continue;
                                TupleSet next = frame.eval.evaluate(frame.a2k(f).transpose());
                                List<Tuple> test = isOrder(next, set);
                                if (test != null)
                                    nexts.put(t.get(1), test);
                            }
                        }
                    }
            // Assign atom->name and atom->MostSignificantSig
            for (Tuple t : frame.eval.evaluate(Expression.INTS)) {
                frame.atom2sig.put(t.atom(0), SIGINT);
            }
            for (Tuple t : frame.eval.evaluate(KK_SEQIDX)) {
                frame.atom2sig.put(t.atom(0), SEQIDX);
            }
            for (Tuple t : frame.eval.evaluate(KK_STRING)) {
                frame.atom2sig.put(t.atom(0), STRING);
            }
            for (Sig sig : frame.sigs)
                if (sig instanceof PrimSig && !sig.builtin && ((PrimSig) sig).isTopLevel())
                    rename(frame, (PrimSig) sig, nexts, un);
            // These are redundant atoms that were not chosen to be in the final
            // instance
            int unused = 0;
            for (Tuple tuple : frame.eval.evaluate(Expression.UNIV)) {
                Object atom = tuple.atom(0);
                if (!frame.atom2sig.containsKey(atom)) {
                    frame.atom2name.put(atom, "unused" + unused);
                    unused++;
                }
            }
            // Add the skolems
            for (int num = skolems.size(), i = 0; i < num - 2; i = i + 3) {
                String n = (String) skolems.get(i);
                while (n.length() > 0 && n.charAt(0) == '$')
                    n = n.substring(1);
                Type t = (Type) skolems.get(i + 1);
                Relation r = (Relation) skolems.get(i + 2);
                frame.addSkolem(un.make("$" + n), t, r);
            }
            return;
        }
        for (PrimSig c : s.children())
            rename(frame, c, nexts, un);
        String signame = un.make(s.label.startsWith("this/") ? s.label.substring(5) : s.label);
        // [electrum] collect atoms from every state
        List<Tuple> list = new ArrayList<Tuple>();
        for (int i = 0; i < frame.getTraceLength(); i++)
            for (Tuple t : frame.eval.evaluate(frame.a2k(s), i))
                list.add(t);
        List<Tuple> order = nexts.get(s);
        if (order != null && order.size() == list.size() && order.containsAll(list)) {
            list = order;
        }
        int i = 0;
        for (Tuple t : list) {
            if (frame.atom2sig.containsKey(t.atom(0)))
                continue; // This means one of the subsig has already claimed this atom.
            String x = signame + "$" + i;
            i++;
            frame.atom2sig.put(t.atom(0), s);
            frame.atom2name.put(t.atom(0), x);
            ExprVar v = ExprVar.make(null, x, s.type());
            TupleSet ts = t.universe().factory().range(t, t);
            Relation r = Relation.atom(x); // [electrum] set to atom relation
            frame.eval.instance().add(r, ts);
            frame.a2k.put(v, r);
            frame.atoms.add(v);
        }
    }

    // ===================================================================================================//


    /**
     * Solve for the solution if not solved already simply using the lowerbound of
     * each relation as its value. For trace solutions should be called iteratively,
     * and will build on the information from the previous steps.
     */
    // [electrum] this is the method now called, iteratively, by the static reader;
    // it reads a state at a time, and the solution is built incrementally
    A4Solution solve(final A4Reporter rep, A4Solution pre_sol, int loop) throws Err, IOException {
        // construct the instance from the current state
        Universe static_uni;
        if (pre_sol != null)
            static_uni = ((TemporalInstance) pre_sol.eval.instance()).staticUniverse();
        else
            static_uni = bounds.universe();
        Instance inst = new Instance(static_uni);
        for (int max = max(), i = min(); i <= max; i++) {
            Tuple it = static_uni.factory().tuple("" + i);
            inst.add(i, static_uni.factory().range(it, it));
        }
        for (Relation r : bounds.relations())
            inst.add(r, TemporalBoundsExpander.convertToUniv(bounds.lowerBound(r), static_uni));

        // retrieve previous steps of the trace
        List<Instance> instances = new ArrayList<Instance>();
        if (pre_sol != null) {
            for (int i = 0; i < ((TemporalInstance) pre_sol.eval.instance()).prefixLength(); i++)
                instances.add(((TemporalInstance) pre_sol.eval.instance()).state(i));
        }
        instances.add(inst);

        if (loop >= instances.size())
            loop = instances.size() - 1;

        // create temporal instance
        TemporalInstance prev = new TemporalInstance(instances, loop, 1);
        eval = new Evaluator(prev, solver.options());
        rename(this, null, null, new UniqueNameGenerator());
        toStringCache.clear();
        evalCache = new HashMap<>();
        solved();
        return this;
    }

    /**
     * Solve for the solution if not solved already; if cmd==null, we will simply
     * use the lowerbound of each relation as its value.
     */
    A4Solution solve(final A4Reporter rep, Command cmd, Simplifier simp, boolean tryBookExamples) throws Err, IOException {
        // If already solved, then return this object as is
        if (solved)
            return this;
        // If cmd==null, then all four arguments are ignored, and we simply use
        // the lower bound of each relation
        // [electrum] behaviour refactored into A4Solution#solve(A4Reporter,A4Solution,int)
        if (cmd == null) {
            throw new RuntimeException("Should not be null, refactored.");
        }
        // Otherwise, prepare to do the solve...
        final A4Options opt = originalOptions;
        long time = System.currentTimeMillis();
        rep.debug("Simplifying the bounds...\n");
        if (opt.inferPartialInstance && simp != null && formulas.size() > 0 && !simp.simplify(rep, this, formulas))
            addFormula(Formula.FALSE, Pos.UNKNOWN);
        rep.translate(opt.solver.id(), bitwidth, maxseq, mintrace, maxtrace, solver.options().skolemDepth(), solver.options().symmetryBreaking());
        Formula fgoal = Formula.and(formulas);
        rep.debug("Generating the solution...\n");
        kEnumerator = null;
        Solution sol = null;
        final Reporter oldReporter = solver.options().reporter();
        final boolean solved[] = new boolean[] {
                                                true
        };
        // [electrum] sl4j reporter for backend
        solver.options().setReporter(new SLF4JReporter() { // Set up a reporter to catch the type+pos of skolems

            @Override
            public void skolemizing(Decl decl, Relation skolem, List<Decl> predecl) {
                try {
                    Type t = kv2typepos(decl.variable()).a;
                    if (t == Type.EMPTY)
                        return;
                    for (int i = (predecl == null ? -1 : predecl.size() - 1); i >= 0; i--) {
                        Type pp = kv2typepos(predecl.get(i).variable()).a;
                        if (pp == Type.EMPTY)
                            return;
                        t = pp.product(t);
                    }
                    kr2type(skolem, t);
                } catch (Throwable ex) {
                } // Exception here is not fatal
            }

            @Override
            public void solvingCNF(int step, int primaryVars, int vars, int clauses) {
                // [electrum] this is now called multiple times during iterative temporal solving
                //                if (solved[0])
                //                    return;
                //                else
                solved[0] = true; // initially solved[0] is true, so we
                                 // won't report the # of vars/clauses
                if (rep != null)
                    rep.solve(step, primaryVars, vars, clauses);
            }

        });
        if (!opt.solver.equals(SatSolver.CNF) && !opt.solver.equals(SatSolver.KK) && tryBookExamples) { // try book examples
            A4Reporter r = "yes".equals(System.getProperty("debug")) ? rep : null;
            try {
                sol = BookExamples.trial(r, this, fgoal, (AbstractKodkodSolver) solver.solver, cmd.check);
            } catch (Throwable ex) {
                sol = null;
            }
        }

        solved[0] = false; // this allows the reporter to report the # of
                          // vars/clauses
        for (Relation r : bounds.relations()) {
            formulas.add(r.eq(r));
        } // Without this, kodkod refuses to grow unmentioned relations
        fgoal = Formula.and(formulas);
        // Now pick the solver and solve it!
        if (opt.solver.equals(SatSolver.KK)) {
            File tmpCNF = File.createTempFile("tmp", ".java", new File(opt.tempDirectory));
            String out = tmpCNF.getAbsolutePath();
            Util.writeAll(out, debugExtractKInput());
            rep.resultCNF(out);
            return null;
        }
        if (opt.solver.equals(SatSolver.CNF)) {
            File tmpCNF = File.createTempFile("tmp", ".cnf", new File(opt.tempDirectory));
            String out = tmpCNF.getAbsolutePath();
            solver.options().setSolver(WriteCNF.factory(out));
            try {
                sol = solver.solve(fgoal, bounds);
            } catch (WriteCNF.WriteCNFCompleted ex) {
                rep.resultCNF(out);
                return null;
            }
            // The formula is trivial (otherwise, it would have thrown an
            // exception)
            // Since the user wants it in CNF format, we manually generate a
            // trivially satisfiable (or unsatisfiable) CNF file.
            Util.writeAll(out, sol.instance() != null ? "p cnf 1 1\n1 0\n" : "p cnf 1 2\n1 0\n-1 0\n");
            rep.resultCNF(out);
            return null;
        }
        if (/* solver.options().solver()==SATFactory.ZChaffMincost || */ !solver.options().solver().incremental()) {
            sol = solver.solve(fgoal, bounds);
        } else {
            PardinusBounds b = bounds;
            // [electrum] better handling of solving runtime errors
            try {
                kEnumerator = new Peeker<Solution>(solver.solveAll(fgoal, bounds));
            } catch (InvalidMutableExpressionException e) {
                Pos p = ((Expr) k2pos(e.node())).pos;
                throw new ErrorAPI(p, "Mutable expression not supported by solver.\n");
            } catch (InvalidSolverParamException e) {
                throw new ErrorAPI(cmd.pos, "Invalid solver parameters.\n" + e.getMessage());
            } catch (InvalidUnboundedProblem e) {
                Pos p = ((Expr) k2pos(e.node())).pos;
                throw new ErrorAPI(p, "Invalid specification for complete backend.\n" + e.getMessage());
            }
            if (sol == null)
                sol = kEnumerator.next();
        }
        if (!solved[0])
            rep.solve(0, 0, 0, 0);
        Instance inst = sol.instance();
        if (inst != null && !(inst instanceof TemporalInstance))
            inst = new TemporalInstance(Arrays.asList(inst), 0, 1);
        // To ensure no more output during SolutionEnumeration
        solver.options().setReporter(oldReporter);
        // If unsatisfiable, then retreive the unsat core if desired
        if (inst == null && solver.options().solver() == SATFactory.MiniSatProver) {
            try {
                lCore = new LinkedHashSet<Node>();
                Proof p = sol.proof();
                if (sol.outcome() == UNSATISFIABLE) {
                    // only perform the minimization if it was UNSATISFIABLE,
                    // rather than TRIVIALLY_UNSATISFIABLE
                    int i = p.highLevelCore().size();
                    rep.minimizing(cmd, i);
                    if (opt.coreMinimization == 0)
                        try {
                            p.minimize(new RCEStrategy(p.log()));
                        } catch (Throwable ex) {
                        }
                    if (opt.coreMinimization == 1)
                        try {
                            p.minimize(new HybridStrategy(p.log()));
                        } catch (Throwable ex) {
                        }
                    rep.minimized(cmd, i, p.highLevelCore().size());
                }
                for (Iterator<TranslationRecord> it = p.core(); it.hasNext();) {
                    Object n = it.next().node();
                    if (n instanceof Formula)
                        lCore.add((Formula) n);
                }
                Map<Formula,Node> map = p.highLevelCore();
                hCore = new LinkedHashSet<Node>(map.keySet());
                hCore.addAll(map.values());
            } catch (Throwable ex) {
                lCore = hCore = null;
            }
        }
        // If satisfiable, then add/rename the atoms and skolems
        if (inst != null) {
            eval = new Evaluator(inst, solver.options());
            rename(this, null, null, new UniqueNameGenerator());
        }
        // report the result
        solved();
        time = System.currentTimeMillis() - time;
        if (inst != null)
            rep.resultSAT(cmd, time, this);
        else
            rep.resultUNSAT(cmd, time, this);
        return this;
    }

    // ===================================================================================================//

    /** This caches the toString() output. */
    // [electrum] cache per state
    private final Map<Integer,String> toStringCache = new HashMap<Integer,String>();

    /** Dumps the Kodkod solution into String. */
    @Override
    public String toString() {
        return toString(-1);
    }

    // [electrum] print particular state, if -1 all
    public String toString(int state) {
        if (!solved)
            return "---OUTCOME---\nUnknown.\n";
        if (eval == null)
            return "---OUTCOME---\nUnsatisfiable.\n";
        String answer = toStringCache.get(state);
        if (answer != null)
            return answer;
        Instance sol = eval.instance();
        StringBuilder sb = new StringBuilder();
        sb.append("---INSTANCE---");
        if (sol instanceof TemporalInstance) {
            sb.append("\nloop=");
            sb.append(getLoopState());
            sb.append("\nend=");
            sb.append(getTraceLength() - 1);
        }
        sb.append("\nintegers={");
        boolean firstTuple = true;
        for (IndexedEntry<TupleSet> e : sol.intTuples()) {
            if (firstTuple)
                firstTuple = false;
            else
                sb.append(", ");
            // No need to print e.index() since we've ensured the Int atom's
            // String representation is always equal to ""+e.index()
            Object atom = e.value().iterator().next().atom(0);
            sb.append(atom2name(atom));
        }
        sb.append("}\n");
        try {
            if (sol instanceof TemporalInstance && state < 0) {
                for (int i = 0; i < getTraceLength(); i++) {
                    sb.append("------State " + i + "-------\n");
                    for (Sig s : sigs) {
                        sb.append(s.label).append("=").append(eval(s, i)).append("\n");
                        for (Field f : s.getFields())
                            sb.append(s.label).append("<:").append(f.label).append("=").append(eval(f, i)).append("\n");
                    }
                    for (ExprVar v : skolems) {
                        sb.append("skolem ").append(v.label).append("=").append(eval(v, i)).append("\n");
                    }
                }
            } else {
                state = Math.max(0, state);
                for (Sig s : sigs) {
                    sb.append(s.label).append("=").append(eval(s, state)).append("\n");
                    for (Field f : s.getFields())
                        sb.append(s.label).append("<:").append(f.label).append("=").append(eval(f, state)).append("\n");
                }
                for (ExprVar v : skolems) {
                    sb.append("skolem ").append(v.label).append("=").append(eval(v, state)).append("\n");
                }
            }
        } catch (Err er) {
            toStringCache.put(state, "<Evaluator error occurred: " + er + ">");
            return toStringCache.get(state);
        }
        toStringCache.put(state, sb.toString());
        return toStringCache.get(state);

    }

    // ===================================================================================================//

    /** If nonnull, it caches the result of calling "next()". */
    private A4Solution nextCache = null;

    /**
     * If this solution is UNSAT, return itself; else return the next solution
     * (which could be SAT or UNSAT).
     *
     * @throws ErrorAPI if the solver was not an incremental solver
     */
    public A4Solution next() throws Err {
        return fork(-3);
    }

    /**
     * If this solution is UNSAT, return itself; else return the next solution
     * according to the selected operation (which could be SAT or UNSAT).
     *
     * @throws ErrorAPI if the solver was not an incremental solver
     */
    public A4Solution fork(int p) throws Err {
        if (!solved)
            throw new ErrorAPI("This solution is not yet solved, so next() is not allowed.");
        if (eval == null)
            return this;
        if (p == -3) {
            if (nextCache == null)
                nextCache = new A4Solution(this, -3);
            return nextCache;
        }

        return new A4Solution(this, p); // [electrum] do not cache, may have different arguments
    }

    /**
     * Returns true if this solution was generated by an incremental SAT solver.
     */
    public boolean isIncremental() {
        return kEnumerator != null;
    }

    // ===================================================================================================//

    /**
     * The low-level unsat core; null if it is not available.
     */
    private LinkedHashSet<Node> lCore      = null;

    /** This caches the result of lowLevelCore(). */
    private Set<Pos>            lCoreCache = null;

    /**
     * If this solution is unsatisfiable and its unsat core is available, then
     * return the core; else return an empty set.
     */
    public Set<Pos> lowLevelCore() {
        if (lCoreCache != null)
            return lCoreCache;
        Set<Pos> ans1 = new LinkedHashSet<Pos>();
        if (lCore != null)
            for (Node f : lCore) {
                Object y = k2pos(f);
                if (y instanceof Pos)
                    ans1.add((Pos) y);
                else if (y instanceof Expr)
                    ans1.add(((Expr) y).span());
            }
        return lCoreCache = Collections.unmodifiableSet(ans1);
    }

    // ===================================================================================================//

    /**
     * The high-level unsat core; null if it is not available.
     */
    private LinkedHashSet<Node>     hCore      = null;

    /** This caches the result of highLevelCore(). */
    private Pair<Set<Pos>,Set<Pos>> hCoreCache = null;

    /**
     * If this solution is unsatisfiable and its unsat core is available, then
     * return the core; else return an empty set.
     */
    public Pair<Set<Pos>,Set<Pos>> highLevelCore() {
        if (hCoreCache != null)
            return hCoreCache;
        Set<Pos> ans1 = new LinkedHashSet<Pos>(), ans2 = new LinkedHashSet<Pos>();
        if (hCore != null)
            for (Node f : hCore) {
                Object x = k2pos(f);
                if (x instanceof Pos) {
                    // System.out.println("F: "+f+" at "+x+"\n");
                    // System.out.flush();
                    ans1.add((Pos) x);
                } else if (x instanceof Expr) {
                    Expr expr = (Expr) x;
                    Pos p = ((Expr) x).span();
                    ans1.add(p);
                    // System.out.println("F: "+f+" by
                    // "+p.x+","+p.y+"->"+p.x2+","+p.y2+" for "+x+"\n\n");
                    // System.out.flush();
                    for (Func func : expr.findAllFunctions())
                        ans2.add(func.getBody().span());
                }
            }
        return hCoreCache = new Pair<Set<Pos>,Set<Pos>>(Collections.unmodifiableSet(ans1), Collections.unmodifiableSet(ans2));
    }

    // ===================================================================================================//

    /** Helper method to write out a full XML file. */
    public void writeXML(String filename) throws Err {
        writeXML(filename, null, null);
    }

    /** Helper method to write out a full XML file. */
    public void writeXML(String filename, Iterable<Func> macros) throws Err {
        writeXML(filename, macros, null);
    }

    /** Helper method to write out a full XML file. */
    public void writeXML(String filename, Iterable<Func> macros, Map<String,String> sourceFiles) throws Err {
        try (PrintWriter out = new PrintWriter(filename, "UTF-8")) {
            writeXML(out, macros, sourceFiles);
            if (!Util.close(out))
                throw new ErrorFatal("Error writing the solution XML file.");
        } catch (IOException ex) {
            throw new ErrorFatal("Error writing the solution XML file.", ex);
        }
    }

    /** Helper method to write out a full XML file. */
    public void writeXML(A4Reporter rep, String filename, Iterable<Func> macros, Map<String,String> sourceFiles) throws Err {
        try (PrintWriter out = new PrintWriter(filename, "UTF-8")) {
            writeXML(rep, out, macros, sourceFiles);
            if (!Util.close(out))
                throw new ErrorFatal("Error writing the solution XML file.");
        } catch (IOException ex) {
            throw new ErrorFatal("Error writing the solution XML file.", ex);
        }
    }

    /** Helper method to write out a full XML file. */
    public void writeXML(PrintWriter writer, Iterable<Func> macros, Map<String,String> sourceFiles) throws Err {
        A4SolutionWriter.writeInstance(null, this, writer, macros, sourceFiles);
        if (writer.checkError())
            throw new ErrorFatal("Error writing the solution XML file.");
    }

    /** Helper method to write out a full XML file. */
    public void writeXML(A4Reporter rep, PrintWriter writer, Iterable<Func> macros, Map<String,String> sourceFiles) throws Err {
        A4SolutionWriter.writeInstance(rep, this, writer, macros, sourceFiles);
        if (writer.checkError())
            throw new ErrorFatal("Error writing the solution XML file.");
    }

    public String format() {
        return format(-1);
    }

    // [electrum] format particular state, if -1 all
    public String format(int state) {
        if (!solved)
            return "---OUTCOME---\nUnknown.\n";
        if (eval == null)
            return "---OUTCOME---\nUnsatisfiable.\n";

        Map<String,Table> table = TableView.toTable(this, eval.instance(), sigs, state);
        return String.join("\n", table.values().stream().map(x -> x.toString()).collect(Collectors.toSet()));
    }

    /**
     * Extract symbolic bounds from the model's signatures and add them to the
     * problem's bounds.
     */
    protected void addSymbolicBound(Sig s) {
        if (s.builtin || s.isTopLevel() || s instanceof PrimSig)
            return;
        Relation r;
        Expression e = a2k.get(s);
        if (!(e instanceof Relation))
            return; // happens with sigs defined by equality
        else
            r = (Relation) e;
        if (bounds.lowerBound(r).size() == bounds.upperBound(r).size())
            return;
        Expression ke = Expression.NONE;
        if (s instanceof PrimSig)
            ke = a2k.get(((PrimSig) s).parent);
        else
            for (Sig ss : ((SubsetSig) s).parents)
                ke = ke.union(a2k.get(ss));
        if (ke != Expression.NONE && ke != null)
            bounds.bound(r, ke);
    }

    /**
     * Extract symbolic bounds from the model's fields and add them to the problem's
     * bounds.
     */
    protected void addSymbolicBound(Field f) {
        Relation r;
        Expression e = a2k.get(f);
        if (e instanceof Relation)
            r = (Relation) e;
        else if (e instanceof BinaryExpression &&  // singleton sig, collapsed relation
                 ((BinaryExpression) e).op() == ExprOperator.PRODUCT && ((BinaryExpression) e).right() instanceof Relation)
            r = (Relation) ((BinaryExpression) e).right();
        else
            throw new UnsupportedOperationException();
        if (bounds.lowerBound(r).size() == bounds.upperBound(r).size())
            return;
        boolean isOne = f.sig.isOne != null;
        boolean isVar = f.sig.isVariable != null;
        Type t = isOne && !isVar ? Sig.UNIV.type().join(f.type()) : f.type();
        Expression ub = null;
        for (List<PrimSig> p : t.fold()) {
            Expression upper = null;
            for (PrimSig b : p) {
                Expression tmp = a2k(b);
                if (upper == null)
                    upper = tmp;
                else
                    upper = upper.product(tmp);
            }
            if (ub == null)
                ub = upper;
            else
                ub = ub.union(upper);
        }
        bounds.bound(r, ub);
    }

}<|MERGE_RESOLUTION|>--- conflicted
+++ resolved
@@ -125,13 +125,10 @@
  *           elements); invalid steps scope for solvers (eg, open intervals not
  *           starting in 1); invalid iteration operations;
  *
-<<<<<<< HEAD
  *           [electrum-simulator] supports additional iteration operations
- *           provided by the kodkod backend
-=======
- *           [electrum-unbounded] additional runtime error, setting an unbounded
- *           steps scope with a bounded solver
->>>>>>> 21e2bad0
+ *           provided by the kodkod backend; [electrum-unbounded] additional
+ *           runtime error, setting an unbounded steps scope with a bounded
+ *           solver
  */
 
 public final class A4Solution {
