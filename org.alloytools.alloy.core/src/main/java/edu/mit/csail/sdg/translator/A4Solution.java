--- conflicted
+++ resolved
@@ -127,14 +127,10 @@
  *           elements); invalid steps scope for solvers (eg, open intervals not
  *           starting in 1); invalid iteration operations;
  *
-<<<<<<< HEAD
  *           [electrum-simulator] supports additional iteration operations
  *           provided by the kodkod backend; [electrum-unbounded] additional
  *           runtime error, setting an unbounded steps scope with a bounded
- *           solver
-=======
- *           [electrum-decomposed] propagate options
->>>>>>> 652120c3
+ *           solver; [electrum-decomposed] propagate options
  */
 
 public final class A4Solution {
@@ -402,9 +398,7 @@
         solver_opts.setNoOverflow(opt.noOverflow);
         solver_opts.setMaxTraceLength(maxtrace);
         solver_opts.setMinTraceLength(mintrace);
-<<<<<<< HEAD
         solver_opts.setRunUnbounded(maxtrace == Integer.MAX_VALUE);
-=======
         if (opt.decompose_mode > 0) {
             solver_opts.setRunDecomposed(true);
             if (opt.decompose_mode == 1)
@@ -416,7 +410,6 @@
         } else {
             solver_opts.setRunDecomposed(false);
         }
->>>>>>> 652120c3
         // solver.options().setFlatten(false); // added for now, since
         // multiplication and division circuit takes forever to flatten
         // [electrum] pushed solver creation further below as solver choice is needed for initialization
