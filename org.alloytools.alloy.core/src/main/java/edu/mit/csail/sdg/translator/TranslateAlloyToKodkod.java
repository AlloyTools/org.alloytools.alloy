/* Alloy Analyzer 4 -- Copyright (c) 2006-2009, Felix Chang
 *
 * Permission is hereby granted, free of charge, to any person obtaining a copy of this software and associated documentation files
 * (the "Software"), to deal in the Software without restriction, including without limitation the rights to use, copy, modify,
 * merge, publish, distribute, sublicense, and/or sell copies of the Software, and to permit persons to whom the Software is
 * furnished to do so, subject to the following conditions:
 *
 * The above copyright notice and this permission notice shall be included in all copies or substantial portions of the Software.
 *
 * THE SOFTWARE IS PROVIDED "AS IS", WITHOUT WARRANTY OF ANY KIND, EXPRESS OR IMPLIED, INCLUDING BUT NOT LIMITED TO THE WARRANTIES
 * OF MERCHANTABILITY, FITNESS FOR A PARTICULAR PURPOSE AND NONINFRINGEMENT. IN NO EVENT SHALL THE AUTHORS OR COPYRIGHT HOLDERS BE
 * LIABLE FOR ANY CLAIM, DAMAGES OR OTHER LIABILITY, WHETHER IN AN ACTION OF CONTRACT, TORT OR OTHERWISE, ARISING FROM, OUT OF
 * OR IN CONNECTION WITH THE SOFTWARE OR THE USE OR OTHER DEALINGS IN THE SOFTWARE.
 */

package edu.mit.csail.sdg.translator;

import static edu.mit.csail.sdg.alloy4.Util.tail;
import static edu.mit.csail.sdg.ast.Sig.UNIV;

import java.util.ArrayList;
import java.util.HashSet;
import java.util.IdentityHashMap;
import java.util.List;
import java.util.Map;
import java.util.Set;

import edu.mit.csail.sdg.alloy4.A4Reporter;
import edu.mit.csail.sdg.alloy4.ConstList;
import edu.mit.csail.sdg.alloy4.ConstMap;
import edu.mit.csail.sdg.alloy4.Env;
import edu.mit.csail.sdg.alloy4.Err;
import edu.mit.csail.sdg.alloy4.ErrorFatal;
import edu.mit.csail.sdg.alloy4.ErrorSyntax;
import edu.mit.csail.sdg.alloy4.ErrorType;
import edu.mit.csail.sdg.alloy4.Pair;
import edu.mit.csail.sdg.alloy4.Pos;
import edu.mit.csail.sdg.alloy4.Util;
import edu.mit.csail.sdg.ast.Command;
import edu.mit.csail.sdg.ast.CommandScope;
import edu.mit.csail.sdg.ast.Decl;
import edu.mit.csail.sdg.ast.Expr;
import edu.mit.csail.sdg.ast.ExprBinary;
import edu.mit.csail.sdg.ast.ExprCall;
import edu.mit.csail.sdg.ast.ExprConstant;
import edu.mit.csail.sdg.ast.ExprHasName;
import edu.mit.csail.sdg.ast.ExprITE;
import edu.mit.csail.sdg.ast.ExprLet;
import edu.mit.csail.sdg.ast.ExprList;
import edu.mit.csail.sdg.ast.ExprQt;
import edu.mit.csail.sdg.ast.ExprUnary;
import edu.mit.csail.sdg.ast.ExprVar;
import edu.mit.csail.sdg.ast.Func;
import edu.mit.csail.sdg.ast.Sig;
import edu.mit.csail.sdg.ast.Sig.Field;
import edu.mit.csail.sdg.ast.Type;
import edu.mit.csail.sdg.ast.VisitReturn;
import kodkod.ast.BinaryExpression;
import kodkod.ast.Decls;
import kodkod.ast.ExprToIntCast;
import kodkod.ast.Expression;
import kodkod.ast.Formula;
import kodkod.ast.IntConstant;
import kodkod.ast.IntExpression;
import kodkod.ast.IntToExprCast;
import kodkod.ast.QuantifiedFormula;
import kodkod.ast.Relation;
import kodkod.ast.Variable;
import kodkod.ast.operator.ExprOperator;
import kodkod.engine.CapacityExceededException;
import kodkod.engine.fol2sat.HigherOrderDeclException;
import kodkod.engine.ltl2fol.TemporalTranslator;
import kodkod.instance.Tuple;
import kodkod.instance.TupleFactory;
import kodkod.instance.TupleSet;
import kodkod.util.ints.IntVector;

/**
 * Translate an Alloy AST into Kodkod AST then attempt to solve it using Kodkod.
 *
 * @modified Nuno Macedo, Eduardo Pessoa // [electrum-temporal] added the
 *           translation of temporal operators and quantifies globally over time
 *           constraints over sigs and fields (sig facts are also implicitly
 *           globally quantified); also, variable singleton sigs are not
 *           collapsed like static ones; [electrum-unbounded] name all relations
 *           of total order; [electrum-decomposed] updated reporting
 */

public final class TranslateAlloyToKodkod extends VisitReturn<Object> {

    static int                                cnt              = 0;

    /**
     * This is used to detect "function recursion" (which we currently do not
     * allow); also, by knowing the current function name, we can provide a more
     * meaningful name for skolem variables
     */
    private final List<Func>                  current_function = new ArrayList<Func>();

    /**
     * This maps the current local variables (LET, QUANT, Function Param) to the
     * actual Kodkod Expression/IntExpression/Formula.
     */
    private Env<ExprVar,Object>               env              = new Env<ExprVar,Object>();

    /**
     * If frame!=null, it stores the scope, bounds, and other settings necessary for
     * performing a solve.
     */
    private final A4Solution                  frame;

    /**
     * If frame==null, it stores the mapping from each Sig/Field/Skolem/Atom to its
     * corresponding Kodkod expression.
     */
    private final ConstMap<Expr,Expression>   a2k;

    /**
     * If frame==null, it stores the mapping from each String literal to its
     * corresponding Kodkod expression.
     */
    private final ConstMap<String,Expression> s2k;

    /** The current reporter. */
    private A4Reporter                        rep;

    /** If nonnull, it's the current command. */
    private final Command                     cmd;

    /** The bitwidth. */
    private final int                         bitwidth;

    /** The minimum allowed integer. */
    private final int                         min;

    /** The maximum allowed integer. */
    private final int                         max;

    /** The maximum allowed loop unrolling and recursion. */
    private final int                         unrolls;

    /**
     * Construct a translator based on the given list of sigs and the given command.
     *
     * @param rep - if nonnull, it's the reporter that will receive diagnostics and
     *            progress reports
     * @param opt - the solving options (must not be null)
     * @param sigs - the list of sigs (must not be null, and must be a complete
     *            list)
     * @param cmd - the command to solve (must not be null)
     */
    private TranslateAlloyToKodkod(A4Reporter rep, A4Options opt, Iterable<Sig> sigs, Command cmd) throws Err {
        this.unrolls = opt.unrolls;
        this.rep = (rep != null) ? rep : A4Reporter.NOP;
        this.cmd = cmd;
        Pair<A4Solution,ScopeComputer> pair = ScopeComputer.compute(this.rep, opt, sigs, cmd);
        this.frame = pair.a;
        this.bitwidth = pair.a.getBitwidth();
        this.min = pair.a.min();
        this.max = pair.a.max();
        this.a2k = null;
        this.s2k = null;
        BoundsComputer.compute(rep, frame, pair.b, sigs);
    }

    /**
     * Construct a translator based on a already-fully-constructed association map.
     *
     * @param bitwidth - the integer bitwidth to use
     * @param unrolls - the maximum number of loop unrolling and recursion allowed
     * @param a2k - the mapping from Alloy sig/field/skolem/atom to the
     *            corresponding Kodkod expression
     */
    private TranslateAlloyToKodkod(int bitwidth, int unrolls, Map<Expr,Expression> a2k, Map<String,Expression> s2k) throws Err {
        this.unrolls = unrolls;
        if (bitwidth < 0)
            throw new ErrorSyntax("Cannot specify a bitwidth less than 0");
        if (bitwidth > 30)
            throw new ErrorSyntax("Cannot specify a bitwidth greater than 30");
        this.rep = A4Reporter.NOP;
        this.cmd = null;
        this.frame = null;
        this.bitwidth = bitwidth;
        this.max = Util.max(bitwidth);
        this.min = Util.min(bitwidth);
        this.a2k = ConstMap.make(a2k);
        this.s2k = ConstMap.make(s2k);
    }

    /**
     * Associate the given formula with the given expression, then return the
     * formula as-is.
     */
    private Formula k2pos(Formula f, Expr e) throws Err {
        if (k2pos_enabled)
            if (frame != null)
                frame.k2pos(f, e);
        return f;
    }

    private boolean k2pos_enabled = true;

    /**
     * Returns the expression corresponding to the given sig.
     */
    private Expression a2k(Sig x) throws Err {
        if (a2k != null)
            return a2k.get(x);
        else
            return frame.a2k(x);
    }

    /**
     * Returns the expression corresponding to the given field.
     */
    private Expression a2k(Field x) throws Err {
        if (a2k != null)
            return a2k.get(x);
        else
            return frame.a2k(x);
    }

    /**
     * Returns the expression corresponding to the given skolem/atom.
     */
    private Expression a2k(ExprVar x) throws Err {
        if (a2k != null)
            return a2k.get(x);
        else
            return frame.a2k(x);
    }

    /**
     * Returns the expression corresponding to the given string literal.
     */
    private Expression s2k(String x) throws Err {
        if (s2k != null)
            return s2k.get(x);
        else
            return frame.a2k(x);
    }

    // ==============================================================================================================//

    /**
     * Stores the list of "totalOrder predicates" that we constructed.
     */
    private final List<Relation> totalOrderPredicates = new ArrayList<Relation>();

    /**
     * Conjoin the constraints for "field declarations" and "fact" paragraphs
     */
    private void makeFacts(Expr facts) throws Err {
        rep.debug("Generating facts...\n");
        // convert into a form that hopefully gives better unsat core
        facts = (new ConvToConjunction()).visitThis(facts);
        // add the field facts and appended facts
        for (Sig s : frame.getAllReachableSigs()) {
            for (Decl d : s.getFieldDecls()) {
                k2pos_enabled = false;
                for (ExprHasName n : d.names) {
                    Field f = (Field) n;
                    Expr form = s.decl.get().join(f).in(d.expr);
                    form = s.isOne == null ? form.forAll(s.decl) : ExprLet.make(null, (ExprVar) (s.decl.get()), s, form);
                    Formula ff = cform(form);
                    if (TemporalTranslator.isTemporal(ff))
                        ff = ff.always();
                    frame.addFormula(ff, f);
                    // Given the above, we can be sure that every column is
                    // well-bounded (except possibly the first column).
                    // Thus, we need to add a bound that the first column is a
                    // subset of s.
                    // [electrum] mutable singletons sigs cannot be simplified
                    if (s.isOne == null || s.isVariable != null) {
                        Expression sr = a2k(s), fr = a2k(f);
                        for (int i = f.type().arity(); i > 1; i--)
                            fr = fr.join(Expression.UNIV);
                        ff = fr.in(sr);
                        if (TemporalTranslator.isTemporal(ff))
                            ff = ff.always();
                        frame.addFormula(ff, f);
                    }
                }
                if (s.isOne == null && d.disjoint2 != null)
                    for (ExprHasName f : d.names) {
                        Decl that = s.oneOf("that");
                        Expr formula = s.decl.get().equal(that.get()).not().implies(s.decl.get().join(f).intersect(that.get().join(f)).no());
                        Formula ff = cform(formula.forAll(that).forAll(s.decl));
                        if (d.isVar != null)
                            ff = ff.always();
                        frame.addFormula(ff, d.disjoint2);
                    }
                if (d.names.size() > 1 && d.disjoint != null) {
                    Formula ff = cform(ExprList.makeDISJOINT(d.disjoint, null, d.names));
                    if (d.isVar != null)
                        ff = ff.always();
                    frame.addFormula(ff, d.disjoint);
                }
            }
            k2pos_enabled = true;
            for (Expr f : s.getFacts()) {
                Expr form = s.isOne == null ? f.forAll(s.decl) : ExprLet.make(null, (ExprVar) (s.decl.get()), s, f);
                Formula kdorm = cform(form);
                // [electrum] avoid "always" over statics (not only efficiency, total orders would not by detected in SB)
                if (TemporalTranslator.isTemporal(kdorm))
                    kdorm = kdorm.always();
                frame.addFormula(kdorm, f);
            }
        }
        k2pos_enabled = true;
        recursiveAddFormula(facts);
    }

    /**
     * Break up x into conjuncts then add them each as a fact.
     */
    private void recursiveAddFormula(Expr x) throws Err {
        if (x instanceof ExprList && ((ExprList) x).op == ExprList.Op.AND) {
            for (Expr e : ((ExprList) x).args)
                recursiveAddFormula(e);
        } else {
            frame.addFormula(cform(x), x);
        }
    }

    // ==============================================================================================================//

    private static final class GreedySimulator extends Simplifier {

        private List<Relation> totalOrderPredicates = null;
        private Iterable<Sig>  allSigs              = null;
        private ConstList<Sig> growableSigs         = null;
        private A4Solution     partial              = null;

        public GreedySimulator() {
        }

        private TupleSet convert(TupleFactory factory, Expr f) throws Err {
            TupleSet old = ((A4TupleSet) (partial.eval(f))).debugGetKodkodTupleset();
            TupleSet ans = factory.noneOf(old.arity());
            for (Tuple oldT : old) {
                Tuple newT = null;
                for (int i = 0; i < oldT.arity(); i++) {
                    if (newT == null)
                        newT = factory.tuple(oldT.atom(i));
                    else
                        newT = newT.product(factory.tuple(oldT.atom(i)));
                }
                ans.add(newT);
            }
            return ans;
        }

        @Override
        public boolean simplify(A4Reporter rep, A4Solution sol, List<Formula> unused) throws Err {
            TupleFactory factory = sol.getFactory();
            TupleSet oldUniv = convert(factory, Sig.UNIV);
            Set<Object> oldAtoms = new HashSet<Object>();
            for (Tuple t : oldUniv)
                oldAtoms.add(t.atom(0));
            for (Sig s : allSigs) {
                // The case below is STRICTLY an optimization; the entire
                // statement can be removed without affecting correctness
                if (s.isOne != null && s.getFields().size() == 2)
                    for (int i = 0; i + 3 < totalOrderPredicates.size(); i = i + 4)
                        if (totalOrderPredicates.get(i + 1) == right(sol.a2k(s.getFields().get(0))) && totalOrderPredicates.get(i + 3) == right(sol.a2k(s.getFields().get(1)))) {
                            TupleSet allelem = sol.query(true, totalOrderPredicates.get(i), true);
                            if (allelem.size() == 0)
                                continue;
                            Tuple first = null, prev = null;
                            TupleSet next = factory.noneOf(2);
                            for (Tuple t : allelem) {
                                if (prev == null)
                                    first = t;
                                else
                                    next.add(prev.product(t));
                                prev = t;
                            }
                            try {
                                sol.shrink(totalOrderPredicates.get(i + 1), factory.range(first, first), factory.range(first, first));
                                sol.shrink(totalOrderPredicates.get(i + 2), factory.range(prev, prev), factory.range(prev, prev));
                                sol.shrink(totalOrderPredicates.get(i + 3), next, next);
                            } catch (Throwable ex) {
                                // Error here is not fatal
                            }
                        }
                // The case above is STRICTLY an optimization; the entire
                // statement can be removed without affecting correctness
                for (Field f : s.getFields()) {
                    Expression rel = sol.a2k(f);
                    if (s.isOne != null) {
                        rel = right(rel);
                        if (!(rel instanceof Relation))
                            continue;
                        // Retrieve the old value from the previous solution,
                        // and convert it to the new unverse.
                        // This should always work since the new universe is not
                        // yet solved, and so it should have all possible atoms.
                        TupleSet newLower = convert(factory, s.join(f)), newUpper = newLower.clone();
                        // Bind the partial instance
                        for (Tuple t : sol.query(false, rel, false))
                            for (int i = 0; i < t.arity(); i++)
                                if (!oldAtoms.contains(t.atom(i))) {
                                    newLower.add(t);
                                    break;
                                }
                        for (Tuple t : sol.query(true, rel, false))
                            for (int i = 0; i < t.arity(); i++)
                                if (!oldAtoms.contains(t.atom(i))) {
                                    newUpper.add(t);
                                    break;
                                }
                        sol.shrink((Relation) rel, newLower, newUpper);
                    } else {
                        if (!(rel instanceof Relation))
                            continue;
                        // Retrieve the old value from the previous solution,
                        // and convert it to the new unverse.
                        // This should always work since the new universe is not
                        // yet solved, and so it should have all possible atoms.
                        TupleSet newLower = convert(factory, f), newUpper = newLower.clone();
                        // Bind the partial instance
                        for (Tuple t : sol.query(false, rel, false))
                            for (int i = 0; i < t.arity(); i++)
                                if (!oldAtoms.contains(t.atom(i))) {
                                    newLower.add(t);
                                    break;
                                }
                        for (Tuple t : sol.query(true, rel, false))
                            for (int i = 0; i < t.arity(); i++)
                                if (!oldAtoms.contains(t.atom(i))) {
                                    newUpper.add(t);
                                    break;
                                }
                        sol.shrink((Relation) rel, newLower, newUpper);
                    }
                }
            }
            return true;
        }
    }

    static ErrorType rethrow(CapacityExceededException ex) {
        IntVector vec = ex.dims();
        return new ErrorType("Translation capacity exceeded.\n" + "In this scope, universe contains " + vec.get(0) + " atoms\n" + "and relations of arity " + vec.size() + " cannot be represented.\n" + "Visit http://alloy.mit.edu/ for advice on refactoring.");
    }

    private static A4Solution execute_greedyCommand(A4Reporter rep, Iterable<Sig> sigs, Command usercommand, A4Options opt) throws Exception {
        // FIXTHIS: if the next command has a "smaller scope" than the last
        // command, we would get a Kodkod exception...
        // FIXTHIS: if the solver is "toCNF" or "toKodkod" then this method will
        // throw an Exception...
        // FIXTHIS: does solution enumeration still work when we're doing a
        // greedy solve?
        TranslateAlloyToKodkod tr = null;
        try {
            long start = System.currentTimeMillis();
            GreedySimulator sim = new GreedySimulator();
            sim.allSigs = sigs;
            sim.partial = null;
            A4Reporter rep2 = new A4Reporter(rep) {

                private boolean first = true;

                @Override
                public void translate(String solver, int bitwidth, int maxseq, int mintrace, int maxtrace, int skolemDepth, int symmetry, String strat) {
                    if (first)
                        super.translate(solver, bitwidth, maxseq, mintrace, maxtrace, skolemDepth, symmetry, strat);
                    first = false;
                }

                @Override
                public void resultSAT(Object command, long solvingTime, Object solution) {
                }

                @Override
                public void resultUNSAT(Object command, long solvingTime, Object solution) {
                }
            };
            // Form the list of commands
            List<Command> commands = new ArrayList<Command>();
            while (usercommand != null) {
                commands.add(usercommand);
                usercommand = usercommand.parent;
            }
            // For each command...
            A4Solution sol = null;
            for (int i = commands.size() - 1; i >= 0; i--) {
                Command cmd = commands.get(i);
                sim.growableSigs = cmd.getGrowableSigs();
                while (cmd != null) {
                    rep.debug(cmd.scope.toString());
                    usercommand = cmd;
                    tr = new TranslateAlloyToKodkod(rep2, opt, sigs, cmd);
                    tr.makeFacts(cmd.formula);
                    sim.totalOrderPredicates = tr.totalOrderPredicates;
                    sol = tr.frame.solve(rep2, cmd, sim.partial == null || cmd.check ? new Simplifier() : sim, false);
                    if (!sol.satisfiable() && !cmd.check) {
                        start = System.currentTimeMillis() - start;
                        if (sim.partial == null) {
                            rep.resultUNSAT(cmd, start, sol);
                            return sol;
                        } else {
                            rep.resultSAT(cmd, start, sim.partial);
                            return sim.partial;
                        }
                    }
                    if (sol.satisfiable() && cmd.check) {
                        start = System.currentTimeMillis() - start;
                        rep.resultSAT(cmd, start, sol);
                        return sol;
                    }
                    sim.partial = sol;
                    if (sim.growableSigs.isEmpty())
                        break;
                    for (Sig s : sim.growableSigs) {
                        CommandScope sc = cmd.getScope(s);
                        if (sc.increment > sc.endingScope - sc.startingScope) {
                            cmd = null;
                            break;
                        }
                        cmd = cmd.change(s, sc.isExact, sc.startingScope + sc.increment, sc.endingScope, sc.increment);
                    }
                }
            }
            if (sol.satisfiable())
                rep.resultSAT(usercommand, System.currentTimeMillis() - start, sol);
            else
                rep.resultUNSAT(usercommand, System.currentTimeMillis() - start, sol);
            return sol;
        } catch (CapacityExceededException ex) {
            throw rethrow(ex);
        } catch (HigherOrderDeclException ex) {
            Pos p = tr != null ? tr.frame.kv2typepos(ex.decl().variable()).b : Pos.UNKNOWN;
            throw new ErrorType(p, "Analysis cannot be performed since it requires higher-order quantification that could not be skolemized.");
        }
    }

    /**
     * Based on the specified "options", execute one command and return the
     * resulting A4Solution object.
     *
     * @param rep - if nonnull, we'll send compilation diagnostic messages to it
     * @param sigs - the list of sigs; this list must be complete
     * @param cmd - the Command to execute
     * @param opt - the set of options guiding the execution of the command
     * @return null if the user chose "save to FILE" as the SAT solver, and nonnull
     *         if the solver finishes the entire solving and is either satisfiable
     *         or unsatisfiable.
     *         <p>
     *         If the return value X is satisfiable, you can call X.next() to get
     *         the next satisfying solution X2; and you can call X2.next() to get
     *         the next satisfying solution X3... until you get an unsatisfying
     *         solution.
     */
    public static A4Solution execute_command(A4Reporter rep, Iterable<Sig> sigs, Command cmd, A4Options opt) throws Err {
        if (rep == null)
            rep = A4Reporter.NOP;
        TranslateAlloyToKodkod tr = null;
        try {
            if (cmd.parent != null || !cmd.getGrowableSigs().isEmpty())
                return execute_greedyCommand(rep, sigs, cmd, opt);
            tr = new TranslateAlloyToKodkod(rep, opt, sigs, cmd);
            tr.makeFacts(cmd.formula);
            return tr.frame.solve(rep, cmd, new Simplifier(), false);
        } catch (UnsatisfiedLinkError ex) {
            throw new ErrorFatal("The required JNI library cannot be found: " + ex.toString().trim(), ex);
        } catch (CapacityExceededException ex) {
            throw rethrow(ex);
        } catch (HigherOrderDeclException ex) {
            Pos p = tr != null ? tr.frame.kv2typepos(ex.decl().variable()).b : Pos.UNKNOWN;
            throw new ErrorType(p, "Analysis cannot be performed since it requires higher-order quantification that could not be skolemized.");
        } catch (Throwable ex) {
            if (ex instanceof Err)
                throw (Err) ex;
            else
                throw new ErrorFatal("Unknown exception occurred: " + ex, ex);
        }
    }

    /**
     * Based on the specified "options", execute one command and return the
     * resulting A4Solution object.
     * <p>
     * Note: it will first test whether the model fits one of the model from the
     * "Software Abstractions" book; if so, it will use the exact instance that was
     * in the book.
     *
     * @param rep - if nonnull, we'll send compilation diagnostic messages to it
     * @param sigs - the list of sigs; this list must be complete
     * @param cmd - the Command to execute
     * @param opt - the set of options guiding the execution of the command
     * @return null if the user chose "save to FILE" as the SAT solver, and nonnull
     *         if the solver finishes the entire solving and is either satisfiable
     *         or unsatisfiable.
     *         <p>
     *         If the return value X is satisfiable, you can call X.next() to get
     *         the next satisfying solution X2; and you can call X2.next() to get
     *         the next satisfying solution X3... until you get an unsatisfying
     *         solution.
     */
    public static A4Solution execute_commandFromBook(A4Reporter rep, Iterable<Sig> sigs, Command cmd, A4Options opt) throws Err {
        if (rep == null)
            rep = A4Reporter.NOP;
        TranslateAlloyToKodkod tr = null;
        try {
            if (cmd.parent != null || !cmd.getGrowableSigs().isEmpty())
                return execute_greedyCommand(rep, sigs, cmd, opt);
            tr = new TranslateAlloyToKodkod(rep, opt, sigs, cmd);
            tr.makeFacts(cmd.formula);
            return tr.frame.solve(rep, cmd, new Simplifier(), true);
        } catch (UnsatisfiedLinkError ex) {
            throw new ErrorFatal("The required JNI library cannot be found: " + ex.toString().trim(), ex);
        } catch (CapacityExceededException ex) {
            throw rethrow(ex);
        } catch (HigherOrderDeclException ex) {
            Pos p = tr != null ? tr.frame.kv2typepos(ex.decl().variable()).b : Pos.UNKNOWN;
            throw new ErrorType(p, "Analysis cannot be performed since it requires higher-order quantification that could not be skolemized.");
        } catch (Throwable ex) {
            if (ex instanceof Err)
                throw (Err) ex;
            else
                throw new ErrorFatal("Unknown exception occurred: " + ex, ex);
        }
    }

    /**
     * Translate the Alloy expression into an equivalent Kodkod Expression or
     * IntExpression or Formula object.
     *
     * @param sol - an existing satisfiable A4Solution object
     * @param expr - this is the Alloy expression we want to translate
     */
    public static Object alloy2kodkod(A4Solution sol, Expr expr) throws Err {
        if (expr.ambiguous && !expr.errors.isEmpty())
            expr = expr.resolve(expr.type(), null);
        if (!expr.errors.isEmpty())
            throw expr.errors.pick();
        TranslateAlloyToKodkod tr = new TranslateAlloyToKodkod(sol.getBitwidth(), sol.unrolls(), sol.a2k(), sol.s2k());
        Object ans;
        try {
            ans = tr.visitThis(expr);
        } catch (UnsatisfiedLinkError ex) {
            throw new ErrorFatal("The required JNI library cannot be found: " + ex.toString().trim());
        } catch (CapacityExceededException ex) {
            throw rethrow(ex);
        } catch (HigherOrderDeclException ex) {
            throw new ErrorType("Analysis cannot be performed since it requires higher-order quantification that could not be skolemized.");
        } catch (Throwable ex) {
            if (ex instanceof Err)
                throw (Err) ex;
            throw new ErrorFatal("Unknown exception occurred: " + ex, ex);
        }
        if ((ans instanceof IntExpression) || (ans instanceof Formula) || (ans instanceof Expression))
            return ans;
        throw new ErrorFatal("Unknown internal error encountered in the evaluator.");
    }

    // ==============================================================================================================//

    /**
     * Convenience method that evalutes x and casts the result to be a Kodkod
     * Formula.
     *
     * @return the formula - if x evaluates to a Formula
     * @throws ErrorFatal - if x does not evaluate to a Formula
     */
    private Formula cform(Expr x) throws Err {
        if (!x.errors.isEmpty())
            throw x.errors.pick();
        Object y = visitThis(x);
        if (y instanceof Formula)
            return (Formula) y;
        throw new ErrorFatal(x.span(), "This should have been a formula.\nInstead it is " + y);
    }

    /**
     * Convenience method that evalutes x and cast the result to be a Kodkod
     * IntExpression.
     *
     * @return the integer expression - if x evaluates to an IntExpression
     * @throws ErrorFatal - if x does not evaluate to an IntExpression
     */
    private IntExpression cint(Expr x) throws Err {
        if (!x.errors.isEmpty())
            throw x.errors.pick();
        return toInt(x, visitThis(x));
    }

    private IntExpression toInt(Expr x, Object y) throws Err, ErrorFatal {
        // simplify: if y is int[Int[sth]] then return sth
        if (y instanceof ExprToIntCast) {
            ExprToIntCast y2 = (ExprToIntCast) y;
            if (y2.expression() instanceof IntToExprCast)
                return ((IntToExprCast) y2.expression()).intExpr();
        }
        // simplify: if y is Int[sth], then return sth
        if (y instanceof IntToExprCast)
            return ((IntToExprCast) y).intExpr();
        if (y instanceof IntExpression)
            return (IntExpression) y;
        // [AM]: maybe this conversion should be removed
        if (y instanceof Expression)
            return ((Expression) y).sum();
        throw new ErrorFatal(x.span(), "This should have been an integer expression.\nInstead it is " + y);
    }

    /**
     * Convenience method that evaluаtes x and cast the result to be a Kodkod
     * Expression.
     *
     * @return the expression - if x evaluates to an Expression
     * @throws ErrorFatal - if x does not evaluate to an Expression
     */
    private Expression cset(Expr x) throws Err {
        if (!x.errors.isEmpty())
            throw x.errors.pick();
        return toSet(x, visitThis(x));
    }

    private Expression toSet(Expr x, Object y) throws Err, ErrorFatal {
        if (y instanceof Expression)
            return (Expression) y;
        if (y instanceof IntExpression)
            return ((IntExpression) y).toExpression();
        throw new ErrorFatal(x.span(), "This should have been a set or a relation.\nInstead it is " + y);
    }

    // ==============================================================================================================//

    /**
     * Given a variable name "name", prepend the current function name to form a
     * meaningful "skolem name". (Note: this function does NOT, and need NOT
     * guarantee that the name it generates is unique)
     */
    private String skolem(String name) {
        if (current_function.size() == 0) {
            if (cmd != null && cmd.label.length() > 0 && cmd.label.indexOf('$') < 0)
                return cmd.label + "_" + name;
            else
                return name;
        }
        Func last = current_function.get(current_function.size() - 1);
        String funcname = tail(last.label);
        if (funcname.indexOf('$') < 0)
            return funcname + "_" + name;
        else
            return name;
    }

    // ==============================================================================================================//

    /**
     * If x = SOMETHING->RELATION where SOMETHING.arity==1, then return the
     * RELATION, else return null.
     */
    private static Relation right(Expression x) {
        if (!(x instanceof BinaryExpression))
            return null;
        BinaryExpression bin = (BinaryExpression) x;
        if (bin.op() != ExprOperator.PRODUCT)
            return null;
        if (bin.left().arity() == 1 && bin.right() instanceof Relation)
            return (Relation) (bin.right());
        else
            return null;
    }

    // ==============================================================================================================//

    /* ============================ */
    /* Evaluates an ExprITE node. */
    /* ============================ */

    /** {@inheritDoc} */
    @Override
    public Object visit(ExprITE x) throws Err {
        Formula c = cform(x.cond);
        Object l = visitThis(x.left);
        if (l instanceof Formula) {
            Formula c1 = c.implies((Formula) l);
            Formula c2 = c.not().implies(cform(x.right));
            return k2pos(c1.and(c2), x);
        }
        if (l instanceof Expression) {
            return c.thenElse((Expression) l, cset(x.right));
        }
        return c.thenElse((IntExpression) l, cint(x.right));
    }

    /* ============================ */
    /* Evaluates an ExprLet node. */
    /* ============================ */

    /** {@inheritDoc} */
    @Override
    public Object visit(ExprLet x) throws Err {
        env.put(x.var, visitThis(x.expr));
        Object ans = visitThis(x.sub);
        env.remove(x.var);
        return ans;
    }

    /* ================================= */
    /* Evaluates an ExprConstant node. */
    /* ================================= */

    /** {@inheritDoc} */
    @Override
    public Object visit(ExprConstant x) throws Err {
        switch (x.op) {
            case MIN :
                return IntConstant.constant(min); // TODO
            case MAX :
                return IntConstant.constant(max); // TODO
            case NEXT :
                return A4Solution.KK_NEXT;
            case TRUE :
                return Formula.TRUE;
            case FALSE :
                return Formula.FALSE;
            case EMPTYNESS :
                return Expression.NONE;
            case IDEN :
<<<<<<< HEAD
                return Expression.IDEN.intersection(a2k(UNIV).product(Expression.UNIV));
=======
                return Expression.IDEN.intersection(a2k(UNIV).product(Expression.UNIV)); // [electrum] this is bad for decompositions, makes static expressions variable
>>>>>>> 1cd6ffbe
            case STRING :
                Expression ans = s2k(x.string);
                if (ans == null)
                    throw new ErrorFatal(x.pos, "String literal " + x + " does not exist in this instance.\n");
                return ans;
            case NUMBER :
                int n = x.num();
                // [am] const
                // if (n<min) throw new ErrorType(x.pos, "Current bitwidth is
                // set to "+bitwidth+", thus this integer constant "+n+" is
                // smaller than the minimum integer "+min);
                // if (n>max) throw new ErrorType(x.pos, "Current bitwidth is
                // set to "+bitwidth+", thus this integer constant "+n+" is
                // bigger than the maximum integer "+max);
                return IntConstant.constant(n).toExpression();
        }
        throw new ErrorFatal(x.pos, "Unsupported operator (" + x.op + ") encountered during ExprConstant.accept()");
    }

    /* ============================== */
    /* Evaluates an ExprUnary node. */
    /* ============================== */

    /** {@inheritDoc} */
    @Override
    public Object visit(ExprUnary x) throws Err {
        switch (x.op) {
            case EXACTLYOF :
            case SOMEOF :
            case LONEOF :
            case ONEOF :
            case SETOF :
                return cset(x.sub);
            case NOOP :
                return visitThis(x.sub);
            case NOT :
                return k2pos(cform(x.sub).not(), x);
            case AFTER :
                return k2pos(cform(x.sub).after(), x);
            case ALWAYS :
                return k2pos(cform(x.sub).always(), x);
            case EVENTUALLY :
                return k2pos(cform(x.sub).eventually(), x);
            case BEFORE :
                return k2pos(cform(x.sub).before(), x);
            case HISTORICALLY :
                return k2pos(cform(x.sub).historically(), x);
            case ONCE :
                return k2pos(cform(x.sub).once(), x);
            case SOME :
                return k2pos(cset(x.sub).some(), x);
            case LONE :
                return k2pos(cset(x.sub).lone(), x);
            case ONE :
                return k2pos(cset(x.sub).one(), x);
            case NO :
                return k2pos(cset(x.sub).no(), x);
            case PRIME :
                return cset(x.sub).prime();
            case TRANSPOSE :
                return cset(x.sub).transpose();
            case CARDINALITY :
                return cset(x.sub).count();
            case CAST2SIGINT :
                return cint(x.sub).toExpression();
            case CAST2INT :
                return sum(cset(x.sub));
            case RCLOSURE :
<<<<<<< HEAD
                Expression iden = Expression.IDEN.intersection(a2k(UNIV).product(Expression.UNIV));
=======
                Expression iden = Expression.IDEN.intersection(a2k(UNIV).product(Expression.UNIV)); // [electrum] this is bad for decompositions, makes static expressions variable
>>>>>>> 1cd6ffbe
                return cset(x.sub).closure().union(iden);
            case CLOSURE :
                return cset(x.sub).closure();
        }
        throw new ErrorFatal(x.pos, "Unsupported operator (" + x.op + ") encountered during ExprUnary.visit()");
    }

    /**
     * Performs int[x]; contains an efficiency shortcut that simplifies int[Int[x]]
     * to x.
     */
    private IntExpression sum(Expression x) {
        if (x instanceof IntToExprCast)
            return ((IntToExprCast) x).intExpr();
        else
            return x.sum();
    }

    /* ============================ */
    /* Evaluates an ExprVar node. */
    /* ============================ */

    /** {@inheritDoc} */
    @Override
    public Object visit(ExprVar x) throws Err {
        Object ans = env.get(x);
        if (ans == null)
            ans = a2k(x);
        if (ans == null)
            throw new ErrorFatal(x.pos, "Variable \"" + x + "\" is not bound to a legal value during translation.\n");
        return ans;
    }

    /* ========================= */
    /* Evaluates a Field node. */
    /* ========================= */

    /** {@inheritDoc} */
    @Override
    public Object visit(Field x) throws Err {
        Expression ans = a2k(x);
        if (ans == null)
            throw new ErrorFatal(x.pos, "Field \"" + x + "\" is not bound to a legal value during translation.\n");
        return ans;
    }

    /* ======================= */
    /* Evaluates a Sig node. */
    /* ======================= */

    /** {@inheritDoc} */
    @Override
    public Object visit(Sig x) throws Err {
        Expression ans = a2k(x);
        if (ans == null)
            throw new ErrorFatal(x.pos, "Sig \"" + x + "\" is not bound to a legal value during translation.\n");
        return ans;
    }

    /* ============================= */
    /* Evaluates an ExprCall node. */
    /* ============================= */

    /**
     * Caches parameter-less functions to a Kodkod Expression, Kodkod IntExpression,
     * or Kodkod Formula.
     */
    private final Map<Func,Object> cacheForConstants = new IdentityHashMap<Func,Object>();

    /** {@inheritDoc} */
    @Override
    public Object visit(ExprCall x) throws Err {
        final Func f = x.fun;
        final Object candidate = f.count() == 0 ? cacheForConstants.get(f) : null;
        if (candidate != null)
            return candidate;
        final Expr body = f.getBody();
        if (body.type().arity() < 0 || body.type().arity() != f.returnDecl.type().arity())
            throw new ErrorType(body.span(), "Function return value not fully resolved.");
        final int n = f.count();
        int maxRecursion = unrolls;
        for (Func ff : current_function)
            if (ff == f) {
                if (maxRecursion < 0) {
                    throw new ErrorSyntax(x.span(), "" + f + " cannot call itself recursively!");
                }
                if (maxRecursion == 0) {
                    Type t = f.returnDecl.type();
                    if (t.is_bool)
                        return Formula.FALSE;
                    if (t.is_int())
                        return IntConstant.constant(0);
                    int i = t.arity();
                    Expression ans = Expression.NONE;
                    while (i > 1) {
                        ans = ans.product(Expression.NONE);
                        i--;
                    }
                    return ans;
                }
                maxRecursion--;
            }
        Env<ExprVar,Object> newenv = new Env<ExprVar,Object>();
        for (int i = 0; i < n; i++)
            newenv.put(f.get(i), cset(x.args.get(i)));
        Env<ExprVar,Object> oldenv = env;
        env = newenv;
        current_function.add(f);
        Object ans = visitThis(body);
        env = oldenv;
        current_function.remove(current_function.size() - 1);
        if (ans instanceof Formula)
            k2pos((Formula) ans, x);
        if (f.count() == 0)
            cacheForConstants.put(f, ans);
        return ans;
    }

    /* ================================ */
    /* Evaluates an ExprList node. */
    /* ================================ */

    /**
     * Helper method that merge a list of conjuncts or disjoints while minimizing
     * the AST depth (external caller should use i==1)
     */
    private Formula getSingleFormula(boolean isConjunct, int i, List<Expr> formulas) throws Err {
        // We actually build a "binary heap" where node X's two children are
        // node 2X and node 2X+1
        int n = formulas.size();
        if (n == 0)
            return isConjunct ? Formula.TRUE : Formula.FALSE;
        Formula me = cform(formulas.get(i - 1)), other;
        int child1 = i + i, child2 = child1 + 1;
        if (child1 < i || child1 > n)
            return me;
        other = getSingleFormula(isConjunct, child1, formulas);
        if (isConjunct)
            me = me.and(other);
        else
            me = me.or(other);
        if (child2 < 1 || child2 > n)
            return me;
        other = getSingleFormula(isConjunct, child2, formulas);
        if (isConjunct)
            me = me.and(other);
        else
            me = me.or(other);
        return me;
    }

    /** {@inheritDoc} */
    @Override
    public Object visit(ExprList x) throws Err {
        if (x.op == ExprList.Op.AND || x.op == ExprList.Op.OR) {
            if (x.args.size() == 0)
                return (x.op == ExprList.Op.AND) ? Formula.TRUE : Formula.FALSE;
            Formula answer = getSingleFormula(x.op == ExprList.Op.AND, 1, x.args);
            return k2pos(answer, x);
        }
        if (x.op == ExprList.Op.TOTALORDER) {
            Expression elem = cset(x.args.get(0)), first = cset(x.args.get(1)), next = cset(x.args.get(2));
            if (elem instanceof Relation && first instanceof Relation && next instanceof Relation) {
                Relation lst = frame.addRel(((Relation) elem).name() + "_last", null, frame.query(true, elem, false), false); // [electrum] no unnamed rels for electrod
                totalOrderPredicates.add((Relation) elem);
                totalOrderPredicates.add((Relation) first);
                totalOrderPredicates.add(lst);
                totalOrderPredicates.add((Relation) next);
                return k2pos(((Relation) next).totalOrder((Relation) elem, (Relation) first, lst), x);
            }
            Formula f1 = elem.in(first.join(next.reflexiveClosure())); // every
                                                                      // element
                                                                      // is in
                                                                      // the
                                                                      // total
                                                                      // order
            Formula f2 = next.join(first).no(); // first element has no
                                               // predecessor
            Variable e = Variable.unary("v" + Integer.toString(cnt++));
            Formula f3 = e.eq(first).or(next.join(e).one()); // each element
                                                            // (except the
                                                            // first) has
                                                            // one
                                                            // predecessor
            Formula f4 = e.eq(elem.difference(next.join(elem))).or(e.join(next).one()); // each
                                                                                       // element
                                                                                       // (except
                                                                                       // the
                                                                                       // last)
                                                                                       // has
                                                                                       // one
                                                                                       // successor
            Formula f5 = e.in(e.join(next.closure())).not(); // there are no
                                                            // cycles
            return k2pos(f3.and(f4).and(f5).forAll(e.oneOf(elem)).and(f1).and(f2), x);
        }
        // This says no(a&b) and no((a+b)&c) and no((a+b+c)&d)...
        // Empirically this seems to be more efficient than "no(a&b) and no(a&c)
        // and no(b&c)"
        Formula answer = null;
        Expression a = null;
        for (Expr arg : x.args) {
            Expression b = cset(arg);
            if (a == null) {
                a = b;
                continue;
            }
            if (answer == null)
                answer = a.intersection(b).no();
            else
                answer = a.intersection(b).no().and(answer);
            a = a.union(b);
        }
        if (answer != null)
            return k2pos(answer, x);
        else
            return Formula.TRUE;
    }

    /* =============================== */
    /* Evaluates an ExprBinary node. */
    /* =============================== */

    /** {@inheritDoc} */
    @Override
    public Object visit(ExprBinary x) throws Err {
        Expr a = x.left, b = x.right;
        Expression s, s2, eL, eR;
        IntExpression i;
        Formula f;
        Object objL, objR;
        switch (x.op) {
            // [electrum] changed from !a || b, was it relevant?
            case IMPLIES :
                f = cform(a).implies(cform(b));
                return k2pos(f, x);
            case IN :
                return k2pos(isIn(cset(a), b), x);
            case NOT_IN :
                return k2pos(isIn(cset(a), b).not(), x);
            case LT :
                i = cint(a);
                f = i.lt(cint(b));
                return k2pos(f, x);
            case LTE :
                i = cint(a);
                f = i.lte(cint(b));
                return k2pos(f, x);
            case GT :
                i = cint(a);
                f = i.gt(cint(b));
                return k2pos(f, x);
            case GTE :
                i = cint(a);
                f = i.gte(cint(b));
                return k2pos(f, x);
            case NOT_LT :
                i = cint(a);
                f = i.lt(cint(b)).not();
                return k2pos(f, x);
            case NOT_LTE :
                i = cint(a);
                f = i.lte(cint(b)).not();
                return k2pos(f, x);
            case NOT_GT :
                i = cint(a);
                f = i.gt(cint(b)).not();
                return k2pos(f, x);
            case NOT_GTE :
                i = cint(a);
                f = i.gte(cint(b)).not();
                return k2pos(f, x);
            case AND :
                f = cform(a);
                f = f.and(cform(b));
                return k2pos(f, x);
            case OR :
                f = cform(a);
                f = f.or(cform(b));
                return k2pos(f, x);
            case UNTIL :
                f = cform(a);
                f = f.until(cform(b));
                return k2pos(f, x);
            case RELEASES :
                f = cform(a);
                f = f.releases(cform(b));
                return k2pos(f, x);
            case SINCE :
                f = cform(a);
                f = f.since(cform(b));
                return k2pos(f, x);
            case TRIGGERED :
                f = cform(a);
                f = f.triggered(cform(b));
                return k2pos(f, x);
            case IFF :
                f = cform(a);
                f = f.iff(cform(b));
                return k2pos(f, x);
            case PLUSPLUS :
                s = cset(a);
                return s.override(cset(b));
            case MUL :
                i = cint(a);
                return i.multiply(cint(b));
            case DIV :
                i = cint(a);
                return i.divide(cint(b));
            case REM :
                i = cint(a);
                return i.modulo(cint(b));
            case SHL :
                i = cint(a);
                return i.shl(cint(b));
            case SHR :
                i = cint(a);
                return i.shr(cint(b));
            case SHA :
                i = cint(a);
                return i.sha(cint(b));
            case PLUS :
                return cset(a).union(cset(b));
            // [AM]
            // obj = visitThis(a);
            // if (obj instanceof IntExpression) { i=(IntExpression)obj; return
            // i.plus(cint(b)); }
            // s = (Expression)obj; return s.union(cset(b));
            case IPLUS :
                return cint(a).plus(cint(b));
            case MINUS :
                // Special exception to allow "0-8" to not throw an exception,
                // where 7 is the maximum allowed integer (when bitwidth==4)
                // (likewise, when bitwidth==5, then +15 is the maximum allowed
                // integer, and we want to allow 0-16 without throwing an
                // exception)
                if (a instanceof ExprConstant && ((ExprConstant) a).op == ExprConstant.Op.NUMBER && ((ExprConstant) a).num() == 0)
                    if (b instanceof ExprConstant && ((ExprConstant) b).op == ExprConstant.Op.NUMBER && ((ExprConstant) b).num() == max + 1)
                        return IntConstant.constant(min);
                return cset(a).difference(cset(b));
            // [AM]
            // obj=visitThis(a);
            // if (obj instanceof IntExpression) { i=(IntExpression)obj; return
            // i.minus(cint(b));}
            // s=(Expression)obj; return s.difference(cset(b));
            case IMINUS :
                return cint(a).minus(cint(b));
            case INTERSECT :
                s = cset(a);
                return s.intersection(cset(b));
            case ANY_ARROW_SOME :
            case ANY_ARROW_ONE :
            case ANY_ARROW_LONE :
            case SOME_ARROW_ANY :
            case SOME_ARROW_SOME :
            case SOME_ARROW_ONE :
            case SOME_ARROW_LONE :
            case ONE_ARROW_ANY :
            case ONE_ARROW_SOME :
            case ONE_ARROW_ONE :
            case ONE_ARROW_LONE :
            case LONE_ARROW_ANY :
            case LONE_ARROW_SOME :
            case LONE_ARROW_ONE :
            case LONE_ARROW_LONE :
            case ISSEQ_ARROW_LONE :
            case ARROW :
                s = cset(a);
                return s.product(cset(b));
            case JOIN :
                a = a.deNOP();
                s = cset(a);
                s2 = cset(b);
                if (a instanceof Sig && ((Sig) a).isOne != null && s2 instanceof BinaryExpression) {
                    BinaryExpression bin = (BinaryExpression) s2;
                    if (bin.op() == ExprOperator.PRODUCT && bin.left() == s)
                        return bin.right();
                }
                return s.join(s2);
            case EQUALS :
                objL = visitThis(a);
                objR = visitThis(b);
                eL = toSet(a, objL);
                eR = toSet(b, objR);
                if (eL instanceof IntToExprCast && eR instanceof IntToExprCast)
                    f = ((IntToExprCast) eL).intExpr().eq(((IntToExprCast) eR).intExpr());
                else
                    f = eL.eq(eR);
                return k2pos(f, x);
            case NOT_EQUALS :
                objL = visitThis(a);
                objR = visitThis(b);
                eL = toSet(a, objL);
                eR = toSet(b, objR);
                if (eL instanceof IntToExprCast && eR instanceof IntToExprCast)
                    f = ((IntToExprCast) eL).intExpr().eq(((IntToExprCast) eR).intExpr()).not();
                else
                    f = eL.eq(eR).not();
                return k2pos(f, x);
            case DOMAIN :
                s = cset(a);
                s2 = cset(b);
                for (int j = s2.arity(); j > 1; j--)
                    s = s.product(Expression.UNIV);
                return s.intersection(s2);
            case RANGE :
                s = cset(a);
                s2 = cset(b);
                for (int j = s.arity(); j > 1; j--)
                    s2 = Expression.UNIV.product(s2);
                return s.intersection(s2);
        }
        throw new ErrorFatal(x.pos, "Unsupported operator (" + x.op + ") encountered during ExprBinary.accept()");
    }

    /**
     * Helper method that translates the formula "a in b" into a Kodkod formula.
     */
    private Formula isIn(Expression a, Expr right) throws Err {
        Expression b;
        if (right instanceof ExprBinary && right.mult != 0 && ((ExprBinary) right).op.isArrow) {
            // Handles possible "binary" or higher-arity multiplicity
            return isInBinary(a, (ExprBinary) right);
        }
        switch (right.mult()) {
            case EXACTLYOF :
                b = cset(right);
                return a.eq(b);
            case ONEOF :
                b = cset(right);
                return a.one().and(a.in(b));
            case LONEOF :
                b = cset(right);
                return a.lone().and(a.in(b));
            case SOMEOF :
                b = cset(right);
                return a.some().and(a.in(b));
            default :
                b = cset(right);
                return a.in(b);
        }
    }

    // [AM]
    private static boolean am = true;

    /**
     * Helper method that translates the formula "r in (a ?->? b)" into a Kodkod
     * formula.
     */
    private Formula isInBinary(Expression r, ExprBinary ab) throws Err {
        final Expression a = cset(ab.left), b = cset(ab.right);
        Decls d = null, d2 = null;
        Formula ans1, ans2;
        // "R in A ->op B" means for each tuple a in A, there are "op" tuples in
        // r that begins with a.
        Expression atuple = null, ar = r;
        for (int i = a.arity(); i > 0; i--) {
            Variable v = Variable.unary("v" + Integer.toString(cnt++));
            if (!am) {
                if (a.arity() == 1)
                    d = v.oneOf(a);
                else if (d == null)
                    d = v.oneOf(Expression.UNIV);
                else
                    d = v.oneOf(Expression.UNIV).and(d);
            } else {
                d = am(a, d, i, v);
            }
            ar = v.join(ar);
            if (atuple == null)
                atuple = v;
            else
                atuple = atuple.product(v);
        }
        ans1 = isIn(ar, ab.right);
        switch (ab.op) {
            case ISSEQ_ARROW_LONE :
            case ANY_ARROW_LONE :
            case SOME_ARROW_LONE :
            case ONE_ARROW_LONE :
            case LONE_ARROW_LONE :
                ans1 = ar.lone().and(ans1);
                break;
            case ANY_ARROW_ONE :
            case SOME_ARROW_ONE :
            case ONE_ARROW_ONE :
            case LONE_ARROW_ONE :
                ans1 = ar.one().and(ans1);
                break;
            case ANY_ARROW_SOME :
            case SOME_ARROW_SOME :
            case ONE_ARROW_SOME :
            case LONE_ARROW_SOME :
                ans1 = ar.some().and(ans1);
                break;
        }
        if (a.arity() > 1) {
            Formula tmp = isIn(atuple, ab.left);
            if (tmp != Formula.TRUE)
                ans1 = tmp.implies(ans1);
        }
        ans1 = ans1.forAll(d);
        // "R in A op-> B" means for each tuple b in B, there are "op" tuples in
        // r that end with b.
        Expression btuple = null, rb = r;
        for (int i = b.arity(); i > 0; i--) {
            Variable v = Variable.unary("v" + Integer.toString(cnt++));
            if (!am) {
                if (b.arity() == 1)
                    d2 = v.oneOf(b);
                else if (d2 == null)
                    d2 = v.oneOf(Expression.UNIV);
                else
                    d2 = v.oneOf(Expression.UNIV).and(d2);
            } else {
                d2 = am(b, d2, i, v);
            }
            rb = rb.join(v);
            if (btuple == null)
                btuple = v;
            else
                btuple = v.product(btuple);
        }
        ans2 = isIn(rb, ab.left);
        switch (ab.op) {
            case LONE_ARROW_ANY :
            case LONE_ARROW_SOME :
            case LONE_ARROW_ONE :
            case LONE_ARROW_LONE :
                ans2 = rb.lone().and(ans2);
                break;
            case ONE_ARROW_ANY :
            case ONE_ARROW_SOME :
            case ONE_ARROW_ONE :
            case ONE_ARROW_LONE :
                ans2 = rb.one().and(ans2);
                break;
            case SOME_ARROW_ANY :
            case SOME_ARROW_SOME :
            case SOME_ARROW_ONE :
            case SOME_ARROW_LONE :
                ans2 = rb.some().and(ans2);
                break;
        }
        if (b.arity() > 1) {
            Formula tmp = isIn(btuple, ab.right);
            if (tmp != Formula.TRUE)
                ans2 = tmp.implies(ans2);
        }
        ans2 = ans2.forAll(d2);
        // Now, put everything together
        Formula ans = r.in(a.product(b)).and(ans1).and(ans2);
        if (ab.op == ExprBinary.Op.ISSEQ_ARROW_LONE) {
            Expression rr = r;
            while (rr.arity() > 1)
                rr = rr.join(Expression.UNIV);
            ans = rr.difference(rr.join(A4Solution.KK_NEXT)).in(A4Solution.KK_ZERO).and(ans);
        }
        return ans;
    }

    private Decls am(final Expression a, Decls d, int i, Variable v) {
        Expression colType;
        if (a.arity() == 1) {
            assert i == 1;
            colType = a;
        } else {
            // colType = a.project(IntConstant.constant(i - 1))); //UNSOUND
            colType = Expression.UNIV;
        }
        return (d == null) ? v.oneOf(colType) : d.and(v.oneOf(colType));
    }

    /* =========================== */
    /* Evaluates an ExprQt node. */
    /* =========================== */

    /**
     * Adds a "one of" in front of X if X is unary and does not have a declared
     * multiplicity.
     */
    private static Expr addOne(Expr x) {
        Expr save = x;
        while (x instanceof ExprUnary) {
            switch (((ExprUnary) x).op) {
                case EXACTLYOF :
                case SETOF :
                case ONEOF :
                case LONEOF :
                case SOMEOF :
                    return save;
                case NOOP :
                    x = ((ExprUnary) x).sub;
                    continue;
                default :
                    break;
            }
        }
        return (x.type().arity() != 1) ? x : ExprUnary.Op.ONEOF.make(x.span(), x);
    }

    /**
     * Helper method that translates the quantification expression "op vars | sub"
     */
    private Object visit_qt(final ExprQt.Op op, final ConstList<Decl> xvars, final Expr sub) throws Err {
        if (op == ExprQt.Op.NO) {
            return visit_qt(ExprQt.Op.ALL, xvars, sub.not());
        }
        if (op == ExprQt.Op.ONE || op == ExprQt.Op.LONE) {
            boolean ok = true;
            for (int i = 0; i < xvars.size(); i++) {
                Expr v = addOne(xvars.get(i).expr).deNOP();
                if (v.type().arity() != 1 || v.mult() != ExprUnary.Op.ONEOF) {
                    ok = false;
                    break;
                }
            }
            if (op == ExprQt.Op.ONE && ok)
                return ((Expression) visit_qt(ExprQt.Op.COMPREHENSION, xvars, sub)).one();
            if (op == ExprQt.Op.LONE && ok)
                return ((Expression) visit_qt(ExprQt.Op.COMPREHENSION, xvars, sub)).lone();
        }
        if (op == ExprQt.Op.ONE) {
            Formula f1 = (Formula) visit_qt(ExprQt.Op.LONE, xvars, sub);
            Formula f2 = (Formula) visit_qt(ExprQt.Op.SOME, xvars, sub);
            return f1.and(f2);
        }
        if (op == ExprQt.Op.LONE) {
            QuantifiedFormula p1 = (QuantifiedFormula) visit_qt(ExprQt.Op.ALL, xvars, sub);
            QuantifiedFormula p2 = (QuantifiedFormula) visit_qt(ExprQt.Op.ALL, xvars, sub);
            Decls s1 = p1.decls(), s2 = p2.decls(), decls = null;
            Formula f1 = p1.formula(), f2 = p2.formula();
            Formula[] conjuncts = new Formula[s1.size()];
            for (int i = 0; i < conjuncts.length; i++) {
                kodkod.ast.Decl d1 = s1.get(i), d2 = s2.get(i);
                conjuncts[i] = d1.variable().eq(d2.variable());
                if (decls == null)
                    decls = d1.and(d2);
                else
                    decls = decls.and(d1).and(d2);
            }
            return f1.and(f2).implies(Formula.and(conjuncts)).forAll(decls);
        }
        Decls dd = null;
        List<Formula> guards = new ArrayList<Formula>();
        for (Decl dep : xvars) {
            final Expr dexexpr = addOne(dep.expr);
            final Expression dv = cset(dexexpr);
            for (ExprHasName dex : dep.names) {
                final Variable v = Variable.nary(skolem(dex.label), dex.type().arity());
                final kodkod.ast.Decl newd;
                env.put((ExprVar) dex, v);
                if (dex.type().arity() != 1) {
                    guards.add(isIn(v, dexexpr));
                    newd = v.setOf(dv);
                } else
                    switch (dexexpr.mult()) {
                        case SETOF :
                            newd = v.setOf(dv);
                            break;
                        case SOMEOF :
                            newd = v.someOf(dv);
                            break;
                        case LONEOF :
                            newd = v.loneOf(dv);
                            break;
                        default :
                            newd = v.oneOf(dv);
                    }
                if (frame != null)
                    frame.kv2typepos(v, dex.type(), dex.pos);
                if (dd == null)
                    dd = newd;
                else
                    dd = dd.and(newd);
            }
        }
        final Formula ans = (op == ExprQt.Op.SUM) ? null : cform(sub);
        final IntExpression ians = (op != ExprQt.Op.SUM) ? null : cint(sub);
        for (Decl d : xvars)
            for (ExprHasName v : d.names)
                env.remove((ExprVar) v);
        if (op == ExprQt.Op.COMPREHENSION)
            return ans.comprehension(dd); // guards.size()==0, since each var
                                         // has to be unary
        if (op == ExprQt.Op.SUM)
            return ians.sum(dd); // guards.size()==0, since each var has to be
                                // unary
        if (op == ExprQt.Op.SOME) {
            if (guards.size() == 0)
                return ans.forSome(dd);
            guards.add(ans);
            return Formula.and(guards).forSome(dd);
        } else {
            if (guards.size() == 0)
                return ans.forAll(dd);
            return Formula.and(guards).implies(ans).forAll(dd);
        }
    }

    /** {@inheritDoc} */
    @Override
    public Object visit(ExprQt x) throws Err {
        Expr xx = x.desugar();
        if (xx instanceof ExprQt)
            x = (ExprQt) xx;
        else
            return visitThis(xx);
        Object ans = visit_qt(x.op, x.decls, x.sub);
        if (ans instanceof Formula)
            k2pos((Formula) ans, x);
        return ans;
    }
}<|MERGE_RESOLUTION|>--- conflicted
+++ resolved
@@ -78,12 +78,11 @@
 /**
  * Translate an Alloy AST into Kodkod AST then attempt to solve it using Kodkod.
  *
- * @modified Nuno Macedo, Eduardo Pessoa // [electrum-temporal] added the
- *           translation of temporal operators and quantifies globally over time
- *           constraints over sigs and fields (sig facts are also implicitly
- *           globally quantified); also, variable singleton sigs are not
- *           collapsed like static ones; [electrum-unbounded] name all relations
- *           of total order; [electrum-decomposed] updated reporting
+ * @modified [electrum] added the translation of temporal operators and
+ *           quantifies globally over time constraints over sigs and fields (sig
+ *           facts are also implicitly globally quantified); also, variable
+ *           singleton sigs are not collapsed like static ones; name all
+ *           relations of total order; updated reporting
  */
 
 public final class TranslateAlloyToKodkod extends VisitReturn<Object> {
@@ -822,11 +821,7 @@
             case EMPTYNESS :
                 return Expression.NONE;
             case IDEN :
-<<<<<<< HEAD
                 return Expression.IDEN.intersection(a2k(UNIV).product(Expression.UNIV));
-=======
-                return Expression.IDEN.intersection(a2k(UNIV).product(Expression.UNIV)); // [electrum] this is bad for decompositions, makes static expressions variable
->>>>>>> 1cd6ffbe
             case STRING :
                 Expression ans = s2k(x.string);
                 if (ans == null)
@@ -895,11 +890,7 @@
             case CAST2INT :
                 return sum(cset(x.sub));
             case RCLOSURE :
-<<<<<<< HEAD
                 Expression iden = Expression.IDEN.intersection(a2k(UNIV).product(Expression.UNIV));
-=======
-                Expression iden = Expression.IDEN.intersection(a2k(UNIV).product(Expression.UNIV)); // [electrum] this is bad for decompositions, makes static expressions variable
->>>>>>> 1cd6ffbe
                 return cset(x.sub).closure().union(iden);
             case CLOSURE :
                 return cset(x.sub).closure();
