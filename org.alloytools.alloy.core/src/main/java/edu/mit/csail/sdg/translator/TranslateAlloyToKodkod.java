--- conflicted
+++ resolved
@@ -83,12 +83,8 @@
  *           translation of temporal operators and quantifies globally over time
  *           constraints over sigs and fields (sig facts are also implicitly
  *           globally quantified); also, variable singleton sigs are not
-<<<<<<< HEAD
  *           collapsed like static ones; [electrum-unbounded] name all relations
- *           of total order
-=======
- *           collapsed like static ones; [electrum-decomposed] updated reporting
->>>>>>> 652120c3
+ *           of total order; [electrum-decomposed] updated reporting
  */
 
 public final class TranslateAlloyToKodkod extends VisitReturn<Object> {
@@ -827,11 +823,7 @@
             case EMPTYNESS :
                 return Expression.NONE;
             case IDEN :
-<<<<<<< HEAD
-                return Expression.IDEN.intersection(a2k(UNIV).product(Expression.UNIV)); // [HASLab] this makes bad decompositions, makes static expressions variable
-=======
                 return Expression.IDEN.intersection(a2k(UNIV).product(Expression.UNIV)); // [electrum] this is bad for decompositions, makes static expressions variable
->>>>>>> 652120c3
             case STRING :
                 Expression ans = s2k(x.string);
                 if (ans == null)
@@ -900,11 +892,7 @@
             case CAST2INT :
                 return sum(cset(x.sub));
             case RCLOSURE :
-<<<<<<< HEAD
-                Expression iden = Expression.IDEN.intersection(a2k(UNIV).product(Expression.UNIV)); // [HASLab] this makes bad decompositions, makes static expressions variable
-=======
                 Expression iden = Expression.IDEN.intersection(a2k(UNIV).product(Expression.UNIV)); // [electrum] this is bad for decompositions, makes static expressions variable
->>>>>>> 652120c3
                 return cset(x.sub).closure().union(iden);
             case CLOSURE :
                 return cset(x.sub).closure();
