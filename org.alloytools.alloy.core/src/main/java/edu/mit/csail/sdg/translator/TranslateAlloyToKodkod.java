/* Alloy Analyzer 4 -- Copyright (c) 2006-2009, Felix Chang
 * Electrum -- Copyright (c) 2015-present, Nuno Macedo
 *
 * Permission is hereby granted, free of charge, to any person obtaining a copy of this software and associated documentation files
 * (the "Software"), to deal in the Software without restriction, including without limitation the rights to use, copy, modify,
 * merge, publish, distribute, sublicense, and/or sell copies of the Software, and to permit persons to whom the Software is
 * furnished to do so, subject to the following conditions:
 *
 * The above copyright notice and this permission notice shall be included in all copies or substantial portions of the Software.
 *
 * THE SOFTWARE IS PROVIDED "AS IS", WITHOUT WARRANTY OF ANY KIND, EXPRESS OR IMPLIED, INCLUDING BUT NOT LIMITED TO THE WARRANTIES
 * OF MERCHANTABILITY, FITNESS FOR A PARTICULAR PURPOSE AND NONINFRINGEMENT. IN NO EVENT SHALL THE AUTHORS OR COPYRIGHT HOLDERS BE
 * LIABLE FOR ANY CLAIM, DAMAGES OR OTHER LIABILITY, WHETHER IN AN ACTION OF CONTRACT, TORT OR OTHERWISE, ARISING FROM, OUT OF
 * OR IN CONNECTION WITH THE SOFTWARE OR THE USE OR OTHER DEALINGS IN THE SOFTWARE.
 */

package edu.mit.csail.sdg.translator;

import static edu.mit.csail.sdg.alloy4.Util.tail;
import static edu.mit.csail.sdg.ast.Sig.UNIV;

import java.util.ArrayList;
import java.util.HashSet;
import java.util.IdentityHashMap;
import java.util.List;
import java.util.Map;
import java.util.Set;

import edu.mit.csail.sdg.alloy4.A4Reporter;
import edu.mit.csail.sdg.alloy4.ConstList;
import edu.mit.csail.sdg.alloy4.ConstMap;
import edu.mit.csail.sdg.alloy4.Env;
import edu.mit.csail.sdg.alloy4.Err;
import edu.mit.csail.sdg.alloy4.ErrorFatal;
import edu.mit.csail.sdg.alloy4.ErrorSyntax;
import edu.mit.csail.sdg.alloy4.ErrorType;
import edu.mit.csail.sdg.alloy4.Pair;
import edu.mit.csail.sdg.alloy4.Pos;
import edu.mit.csail.sdg.alloy4.Util;
import edu.mit.csail.sdg.ast.Command;
import edu.mit.csail.sdg.ast.CommandScope;
import edu.mit.csail.sdg.ast.Decl;
import edu.mit.csail.sdg.ast.Expr;
import edu.mit.csail.sdg.ast.ExprBinary;
import edu.mit.csail.sdg.ast.ExprCall;
import edu.mit.csail.sdg.ast.ExprConstant;
import edu.mit.csail.sdg.ast.ExprHasName;
import edu.mit.csail.sdg.ast.ExprITE;
import edu.mit.csail.sdg.ast.ExprLet;
import edu.mit.csail.sdg.ast.ExprList;
import edu.mit.csail.sdg.ast.ExprQt;
import edu.mit.csail.sdg.ast.ExprUnary;
import edu.mit.csail.sdg.ast.ExprVar;
import edu.mit.csail.sdg.ast.Func;
import edu.mit.csail.sdg.ast.Sig;
import edu.mit.csail.sdg.ast.Sig.Field;
import edu.mit.csail.sdg.ast.Type;
import edu.mit.csail.sdg.ast.VisitReturn;
import kodkod.ast.BinaryExpression;
import kodkod.ast.Decls;
import kodkod.ast.ExprToIntCast;
import kodkod.ast.Expression;
import kodkod.ast.Formula;
import kodkod.ast.IntConstant;
import kodkod.ast.IntExpression;
import kodkod.ast.IntToExprCast;
import kodkod.ast.QuantifiedFormula;
import kodkod.ast.Relation;
import kodkod.ast.Variable;
import kodkod.ast.operator.ExprOperator;
import kodkod.engine.CapacityExceededException;
import kodkod.engine.fol2sat.HigherOrderDeclException;
import kodkod.engine.ltl2fol.TemporalTranslator;
import kodkod.instance.Tuple;
import kodkod.instance.TupleFactory;
import kodkod.instance.TupleSet;
import kodkod.util.ints.IntVector;

/**
 * Translate an Alloy AST into Kodkod AST then attempt to solve it using Kodkod.
 *
<<<<<<< HEAD
 * @modified: Nuno Macedo, Eduardo Pessoa // [HASLab] electrum-temporal,
 *            electrum-decomposed
=======
 * @modified Nuno Macedo, Eduardo Pessoa // [electrum-temporal] added the
 *           translation of temporal operators and quantifies globally over time
 *           constraints over sigs and fields (sig facts are also implicitly
 *           globally quantified); also, variable singleton sigs are not
 *           collapsed like static ones
>>>>>>> 2acbdd40
 */

public final class TranslateAlloyToKodkod extends VisitReturn<Object> {

    static int                                cnt              = 0;

    /**
     * This is used to detect "function recursion" (which we currently do not
     * allow); also, by knowing the current function name, we can provide a more
     * meaningful name for skolem variables
     */
    private final List<Func>                  current_function = new ArrayList<Func>();

    /**
     * This maps the current local variables (LET, QUANT, Function Param) to the
     * actual Kodkod Expression/IntExpression/Formula.
     */
    private Env<ExprVar,Object>               env              = new Env<ExprVar,Object>();

    /**
     * If frame!=null, it stores the scope, bounds, and other settings necessary for
     * performing a solve.
     */
    private final A4Solution                  frame;

    /**
     * If frame==null, it stores the mapping from each Sig/Field/Skolem/Atom to its
     * corresponding Kodkod expression.
     */
    private final ConstMap<Expr,Expression>   a2k;

    /**
     * If frame==null, it stores the mapping from each String literal to its
     * corresponding Kodkod expression.
     */
    private final ConstMap<String,Expression> s2k;

    /** The current reporter. */
    private A4Reporter                        rep;

    /** If nonnull, it's the current command. */
    private final Command                     cmd;

    /** The bitwidth. */
    private final int                         bitwidth;

    /** The minimum allowed integer. */
    private final int                         min;

    /** The maximum allowed integer. */
    private final int                         max;

    /** The maximum allowed loop unrolling and recursion. */
    private final int                         unrolls;

    /**
     * Construct a translator based on the given list of sigs and the given command.
     *
     * @param rep - if nonnull, it's the reporter that will receive diagnostics and
     *            progress reports
     * @param opt - the solving options (must not be null)
     * @param sigs - the list of sigs (must not be null, and must be a complete
     *            list)
     * @param cmd - the command to solve (must not be null)
     */
    private TranslateAlloyToKodkod(A4Reporter rep, A4Options opt, Iterable<Sig> sigs, Command cmd) throws Err {
        this.unrolls = opt.unrolls;
        this.rep = (rep != null) ? rep : A4Reporter.NOP;
        this.cmd = cmd;
        Pair<A4Solution,ScopeComputer> pair = ScopeComputer.compute(this.rep, opt, sigs, cmd);
        this.frame = pair.a;
        this.bitwidth = pair.a.getBitwidth();
        this.min = pair.a.min();
        this.max = pair.a.max();
        this.a2k = null;
        this.s2k = null;
        BoundsComputer.compute(rep, frame, pair.b, sigs);
    }

    /**
     * Construct a translator based on a already-fully-constructed association map.
     *
     * @param bitwidth - the integer bitwidth to use
     * @param unrolls - the maximum number of loop unrolling and recursion allowed
     * @param a2k - the mapping from Alloy sig/field/skolem/atom to the
     *            corresponding Kodkod expression
     */
    private TranslateAlloyToKodkod(int bitwidth, int unrolls, Map<Expr,Expression> a2k, Map<String,Expression> s2k) throws Err {
        this.unrolls = unrolls;
        if (bitwidth < 0)
            throw new ErrorSyntax("Cannot specify a bitwidth less than 0");
        if (bitwidth > 30)
            throw new ErrorSyntax("Cannot specify a bitwidth greater than 30");
        this.rep = A4Reporter.NOP;
        this.cmd = null;
        this.frame = null;
        this.bitwidth = bitwidth;
        this.max = Util.max(bitwidth);
        this.min = Util.min(bitwidth);
        this.a2k = ConstMap.make(a2k);
        this.s2k = ConstMap.make(s2k);
    }

    /**
     * Associate the given formula with the given expression, then return the
     * formula as-is.
     */
    private Formula k2pos(Formula f, Expr e) throws Err {
        if (k2pos_enabled)
            if (frame != null)
                frame.k2pos(f, e);
        return f;
    }

    private boolean k2pos_enabled = true;

    /**
     * Returns the expression corresponding to the given sig.
     */
    private Expression a2k(Sig x) throws Err {
        if (a2k != null)
            return a2k.get(x);
        else
            return frame.a2k(x);
    }

    /**
     * Returns the expression corresponding to the given field.
     */
    private Expression a2k(Field x) throws Err {
        if (a2k != null)
            return a2k.get(x);
        else
            return frame.a2k(x);
    }

    /**
     * Returns the expression corresponding to the given skolem/atom.
     */
    private Expression a2k(ExprVar x) throws Err {
        if (a2k != null)
            return a2k.get(x);
        else
            return frame.a2k(x);
    }

    /**
     * Returns the expression corresponding to the given string literal.
     */
    private Expression s2k(String x) throws Err {
        if (s2k != null)
            return s2k.get(x);
        else
            return frame.a2k(x);
    }

    // ==============================================================================================================//

    /**
     * Stores the list of "totalOrder predicates" that we constructed.
     */
    private final List<Relation> totalOrderPredicates = new ArrayList<Relation>();

    /**
     * Conjoin the constraints for "field declarations" and "fact" paragraphs
     */
    private void makeFacts(Expr facts) throws Err {
        rep.debug("Generating facts...\n");
        // convert into a form that hopefully gives better unsat core
        facts = (new ConvToConjunction()).visitThis(facts);
        // add the field facts and appended facts
        for (Sig s : frame.getAllReachableSigs()) {
            for (Decl d : s.getFieldDecls()) {
                k2pos_enabled = false;
                for (ExprHasName n : d.names) {
                    Field f = (Field) n;
                    Expr form = s.decl.get().join(f).in(d.expr);
                    form = s.isOne == null ? form.forAll(s.decl) : ExprLet.make(null, (ExprVar) (s.decl.get()), s, form);
                    Formula ff = cform(form);
                    if (TemporalTranslator.isTemporal(ff))
                        ff = ff.always();
                    frame.addFormula(ff, f);
                    // Given the above, we can be sure that every column is
                    // well-bounded (except possibly the first column).
                    // Thus, we need to add a bound that the first column is a
                    // subset of s.
                    // [electrum] mutable singletons sigs cannot be simplified
                    if (s.isOne == null || s.isVariable != null) {
                        Expression sr = a2k(s), fr = a2k(f);
                        for (int i = f.type().arity(); i > 1; i--)
                            fr = fr.join(Expression.UNIV);
                        ff = fr.in(sr);
                        if (TemporalTranslator.isTemporal(ff))
                            ff = ff.always();
                        frame.addFormula(ff, f);
                    }
                }
                if (s.isOne == null && d.disjoint2 != null)
                    for (ExprHasName f : d.names) {
                        Decl that = s.oneOf("that");
                        Expr formula = s.decl.get().equal(that.get()).not().implies(s.decl.get().join(f).intersect(that.get().join(f)).no());
                        Formula ff = cform(formula.forAll(that).forAll(s.decl));
                        if (d.isVar != null)
                            ff = ff.always();
                        frame.addFormula(ff, d.disjoint2);
                    }
                if (d.names.size() > 1 && d.disjoint != null) {
                    Formula ff = cform(ExprList.makeDISJOINT(d.disjoint, null, d.names));
                    if (d.isVar != null)
                        ff = ff.always();
                    frame.addFormula(ff, d.disjoint);
                }
            }
            k2pos_enabled = true;
            for (Expr f : s.getFacts()) {
                Expr form = s.isOne == null ? f.forAll(s.decl) : ExprLet.make(null, (ExprVar) (s.decl.get()), s, f);
                Formula kdorm = cform(form);
                // [electrum] avoid "always" over statics (not only efficiency, total orders would not by detected in SB)
                if (TemporalTranslator.isTemporal(kdorm))
                    kdorm = kdorm.always();
                frame.addFormula(kdorm, f);
            }
        }
        k2pos_enabled = true;
        recursiveAddFormula(facts);
    }

    /**
     * Break up x into conjuncts then add them each as a fact.
     */
    private void recursiveAddFormula(Expr x) throws Err {
        if (x instanceof ExprList && ((ExprList) x).op == ExprList.Op.AND) {
            for (Expr e : ((ExprList) x).args)
                recursiveAddFormula(e);
        } else {
            frame.addFormula(cform(x), x);
        }
    }

    // ==============================================================================================================//

    private static final class GreedySimulator extends Simplifier {

        private List<Relation> totalOrderPredicates = null;
        private Iterable<Sig>  allSigs              = null;
        private ConstList<Sig> growableSigs         = null;
        private A4Solution     partial              = null;

        public GreedySimulator() {
        }

        private TupleSet convert(TupleFactory factory, Expr f) throws Err {
            TupleSet old = ((A4TupleSet) (partial.eval(f))).debugGetKodkodTupleset();
            TupleSet ans = factory.noneOf(old.arity());
            for (Tuple oldT : old) {
                Tuple newT = null;
                for (int i = 0; i < oldT.arity(); i++) {
                    if (newT == null)
                        newT = factory.tuple(oldT.atom(i));
                    else
                        newT = newT.product(factory.tuple(oldT.atom(i)));
                }
                ans.add(newT);
            }
            return ans;
        }

        @Override
        public boolean simplify(A4Reporter rep, A4Solution sol, List<Formula> unused) throws Err {
            TupleFactory factory = sol.getFactory();
            TupleSet oldUniv = convert(factory, Sig.UNIV);
            Set<Object> oldAtoms = new HashSet<Object>();
            for (Tuple t : oldUniv)
                oldAtoms.add(t.atom(0));
            for (Sig s : allSigs) {
                // The case below is STRICTLY an optimization; the entire
                // statement can be removed without affecting correctness
                if (s.isOne != null && s.getFields().size() == 2)
                    for (int i = 0; i + 3 < totalOrderPredicates.size(); i = i + 4)
                        if (totalOrderPredicates.get(i + 1) == right(sol.a2k(s.getFields().get(0))) && totalOrderPredicates.get(i + 3) == right(sol.a2k(s.getFields().get(1)))) {
                            TupleSet allelem = sol.query(true, totalOrderPredicates.get(i), true);
                            if (allelem.size() == 0)
                                continue;
                            Tuple first = null, prev = null;
                            TupleSet next = factory.noneOf(2);
                            for (Tuple t : allelem) {
                                if (prev == null)
                                    first = t;
                                else
                                    next.add(prev.product(t));
                                prev = t;
                            }
                            try {
                                sol.shrink(totalOrderPredicates.get(i + 1), factory.range(first, first), factory.range(first, first));
                                sol.shrink(totalOrderPredicates.get(i + 2), factory.range(prev, prev), factory.range(prev, prev));
                                sol.shrink(totalOrderPredicates.get(i + 3), next, next);
                            } catch (Throwable ex) {
                                // Error here is not fatal
                            }
                        }
                // The case above is STRICTLY an optimization; the entire
                // statement can be removed without affecting correctness
                for (Field f : s.getFields()) {
                    Expression rel = sol.a2k(f);
                    if (s.isOne != null) {
                        rel = right(rel);
                        if (!(rel instanceof Relation))
                            continue;
                        // Retrieve the old value from the previous solution,
                        // and convert it to the new unverse.
                        // This should always work since the new universe is not
                        // yet solved, and so it should have all possible atoms.
                        TupleSet newLower = convert(factory, s.join(f)), newUpper = newLower.clone();
                        // Bind the partial instance
                        for (Tuple t : sol.query(false, rel, false))
                            for (int i = 0; i < t.arity(); i++)
                                if (!oldAtoms.contains(t.atom(i))) {
                                    newLower.add(t);
                                    break;
                                }
                        for (Tuple t : sol.query(true, rel, false))
                            for (int i = 0; i < t.arity(); i++)
                                if (!oldAtoms.contains(t.atom(i))) {
                                    newUpper.add(t);
                                    break;
                                }
                        sol.shrink((Relation) rel, newLower, newUpper);
                    } else {
                        if (!(rel instanceof Relation))
                            continue;
                        // Retrieve the old value from the previous solution,
                        // and convert it to the new unverse.
                        // This should always work since the new universe is not
                        // yet solved, and so it should have all possible atoms.
                        TupleSet newLower = convert(factory, f), newUpper = newLower.clone();
                        // Bind the partial instance
                        for (Tuple t : sol.query(false, rel, false))
                            for (int i = 0; i < t.arity(); i++)
                                if (!oldAtoms.contains(t.atom(i))) {
                                    newLower.add(t);
                                    break;
                                }
                        for (Tuple t : sol.query(true, rel, false))
                            for (int i = 0; i < t.arity(); i++)
                                if (!oldAtoms.contains(t.atom(i))) {
                                    newUpper.add(t);
                                    break;
                                }
                        sol.shrink((Relation) rel, newLower, newUpper);
                    }
                }
            }
            return true;
        }
    }

    static ErrorType rethrow(CapacityExceededException ex) {
        IntVector vec = ex.dims();
        return new ErrorType("Translation capacity exceeded.\n" + "In this scope, universe contains " + vec.get(0) + " atoms\n" + "and relations of arity " + vec.size() + " cannot be represented.\n" + "Visit http://alloy.mit.edu/ for advice on refactoring.");
    }

    private static A4Solution execute_greedyCommand(A4Reporter rep, Iterable<Sig> sigs, Command usercommand, A4Options opt) throws Exception {
        // FIXTHIS: if the next command has a "smaller scope" than the last
        // command, we would get a Kodkod exception...
        // FIXTHIS: if the solver is "toCNF" or "toKodkod" then this method will
        // throw an Exception...
        // FIXTHIS: does solution enumeration still work when we're doing a
        // greedy solve?
        TranslateAlloyToKodkod tr = null;
        try {
            long start = System.currentTimeMillis();
            GreedySimulator sim = new GreedySimulator();
            sim.allSigs = sigs;
            sim.partial = null;
            A4Reporter rep2 = new A4Reporter(rep) {

                private boolean first = true;

                @Override
<<<<<<< HEAD
                // [HASLab]
                public void translate(String solver, int bitwidth, int maxseq, int mintrace, int maxtrace, int skolemDepth, int symmetry, String strat) { // [HASLab]
                    if (first)
                        super.translate(solver, bitwidth, maxseq, mintrace, maxtrace, skolemDepth, symmetry, strat); // [HASLab]
=======
                public void translate(String solver, int bitwidth, int maxseq, int mintrace, int maxtrace, int skolemDepth, int symmetry) {
                    if (first)
                        super.translate(solver, bitwidth, maxseq, mintrace, maxtrace, skolemDepth, symmetry);
>>>>>>> 2acbdd40
                    first = false;
                }

                @Override
                public void resultSAT(Object command, long solvingTime, Object solution) {
                }

                @Override
                public void resultUNSAT(Object command, long solvingTime, Object solution) {
                }
            };
            // Form the list of commands
            List<Command> commands = new ArrayList<Command>();
            while (usercommand != null) {
                commands.add(usercommand);
                usercommand = usercommand.parent;
            }
            // For each command...
            A4Solution sol = null;
            for (int i = commands.size() - 1; i >= 0; i--) {
                Command cmd = commands.get(i);
                sim.growableSigs = cmd.getGrowableSigs();
                while (cmd != null) {
                    rep.debug(cmd.scope.toString());
                    usercommand = cmd;
                    tr = new TranslateAlloyToKodkod(rep2, opt, sigs, cmd);
                    tr.makeFacts(cmd.formula);
                    sim.totalOrderPredicates = tr.totalOrderPredicates;
                    sol = tr.frame.solve(rep2, cmd, sim.partial == null || cmd.check ? new Simplifier() : sim, false);
                    if (!sol.satisfiable() && !cmd.check) {
                        start = System.currentTimeMillis() - start;
                        if (sim.partial == null) {
                            rep.resultUNSAT(cmd, start, sol);
                            return sol;
                        } else {
                            rep.resultSAT(cmd, start, sim.partial);
                            return sim.partial;
                        }
                    }
                    if (sol.satisfiable() && cmd.check) {
                        start = System.currentTimeMillis() - start;
                        rep.resultSAT(cmd, start, sol);
                        return sol;
                    }
                    sim.partial = sol;
                    if (sim.growableSigs.isEmpty())
                        break;
                    for (Sig s : sim.growableSigs) {
                        CommandScope sc = cmd.getScope(s);
                        if (sc.increment > sc.endingScope - sc.startingScope) {
                            cmd = null;
                            break;
                        }
                        cmd = cmd.change(s, sc.isExact, sc.startingScope + sc.increment, sc.endingScope, sc.increment);
                    }
                }
            }
            if (sol.satisfiable())
                rep.resultSAT(usercommand, System.currentTimeMillis() - start, sol);
            else
                rep.resultUNSAT(usercommand, System.currentTimeMillis() - start, sol);
            return sol;
        } catch (CapacityExceededException ex) {
            throw rethrow(ex);
        } catch (HigherOrderDeclException ex) {
            Pos p = tr != null ? tr.frame.kv2typepos(ex.decl().variable()).b : Pos.UNKNOWN;
            throw new ErrorType(p, "Analysis cannot be performed since it requires higher-order quantification that could not be skolemized.");
        }
    }

    /**
     * Based on the specified "options", execute one command and return the
     * resulting A4Solution object.
     *
     * @param rep - if nonnull, we'll send compilation diagnostic messages to it
     * @param sigs - the list of sigs; this list must be complete
     * @param cmd - the Command to execute
     * @param opt - the set of options guiding the execution of the command
     * @return null if the user chose "save to FILE" as the SAT solver, and nonnull
     *         if the solver finishes the entire solving and is either satisfiable
     *         or unsatisfiable.
     *         <p>
     *         If the return value X is satisfiable, you can call X.next() to get
     *         the next satisfying solution X2; and you can call X2.next() to get
     *         the next satisfying solution X3... until you get an unsatisfying
     *         solution.
     */
    public static A4Solution execute_command(A4Reporter rep, Iterable<Sig> sigs, Command cmd, A4Options opt) throws Err {
        if (rep == null)
            rep = A4Reporter.NOP;
        TranslateAlloyToKodkod tr = null;
        try {
            if (cmd.parent != null || !cmd.getGrowableSigs().isEmpty())
                return execute_greedyCommand(rep, sigs, cmd, opt);
            tr = new TranslateAlloyToKodkod(rep, opt, sigs, cmd);
            tr.makeFacts(cmd.formula);
            return tr.frame.solve(rep, cmd, new Simplifier(), false);
        } catch (UnsatisfiedLinkError ex) {
            throw new ErrorFatal("The required JNI library cannot be found: " + ex.toString().trim(), ex);
        } catch (CapacityExceededException ex) {
            throw rethrow(ex);
        } catch (HigherOrderDeclException ex) {
            Pos p = tr != null ? tr.frame.kv2typepos(ex.decl().variable()).b : Pos.UNKNOWN;
            throw new ErrorType(p, "Analysis cannot be performed since it requires higher-order quantification that could not be skolemized.");
        } catch (Throwable ex) {
            if (ex instanceof Err)
                throw (Err) ex;
            else
                throw new ErrorFatal("Unknown exception occurred: " + ex, ex);
        }
    }

    /**
     * Based on the specified "options", execute one command and return the
     * resulting A4Solution object.
     * <p>
     * Note: it will first test whether the model fits one of the model from the
     * "Software Abstractions" book; if so, it will use the exact instance that was
     * in the book.
     *
     * @param rep - if nonnull, we'll send compilation diagnostic messages to it
     * @param sigs - the list of sigs; this list must be complete
     * @param cmd - the Command to execute
     * @param opt - the set of options guiding the execution of the command
     * @return null if the user chose "save to FILE" as the SAT solver, and nonnull
     *         if the solver finishes the entire solving and is either satisfiable
     *         or unsatisfiable.
     *         <p>
     *         If the return value X is satisfiable, you can call X.next() to get
     *         the next satisfying solution X2; and you can call X2.next() to get
     *         the next satisfying solution X3... until you get an unsatisfying
     *         solution.
     */
    public static A4Solution execute_commandFromBook(A4Reporter rep, Iterable<Sig> sigs, Command cmd, A4Options opt) throws Err {
        if (rep == null)
            rep = A4Reporter.NOP;
        TranslateAlloyToKodkod tr = null;
        try {
            if (cmd.parent != null || !cmd.getGrowableSigs().isEmpty())
                return execute_greedyCommand(rep, sigs, cmd, opt);
            tr = new TranslateAlloyToKodkod(rep, opt, sigs, cmd);
            tr.makeFacts(cmd.formula);
            return tr.frame.solve(rep, cmd, new Simplifier(), true);
        } catch (UnsatisfiedLinkError ex) {
            throw new ErrorFatal("The required JNI library cannot be found: " + ex.toString().trim(), ex);
        } catch (CapacityExceededException ex) {
            throw rethrow(ex);
        } catch (HigherOrderDeclException ex) {
            Pos p = tr != null ? tr.frame.kv2typepos(ex.decl().variable()).b : Pos.UNKNOWN;
            throw new ErrorType(p, "Analysis cannot be performed since it requires higher-order quantification that could not be skolemized.");
        } catch (Throwable ex) {
            if (ex instanceof Err)
                throw (Err) ex;
            else
                throw new ErrorFatal("Unknown exception occurred: " + ex, ex);
        }
    }

    /**
     * Translate the Alloy expression into an equivalent Kodkod Expression or
     * IntExpression or Formula object.
     *
     * @param sol - an existing satisfiable A4Solution object
     * @param expr - this is the Alloy expression we want to translate
     */
    public static Object alloy2kodkod(A4Solution sol, Expr expr) throws Err {
        if (expr.ambiguous && !expr.errors.isEmpty())
            expr = expr.resolve(expr.type(), null);
        if (!expr.errors.isEmpty())
            throw expr.errors.pick();
        TranslateAlloyToKodkod tr = new TranslateAlloyToKodkod(sol.getBitwidth(), sol.unrolls(), sol.a2k(), sol.s2k());
        Object ans;
        try {
            ans = tr.visitThis(expr);
        } catch (UnsatisfiedLinkError ex) {
            throw new ErrorFatal("The required JNI library cannot be found: " + ex.toString().trim());
        } catch (CapacityExceededException ex) {
            throw rethrow(ex);
        } catch (HigherOrderDeclException ex) {
            throw new ErrorType("Analysis cannot be performed since it requires higher-order quantification that could not be skolemized.");
        } catch (Throwable ex) {
            if (ex instanceof Err)
                throw (Err) ex;
            throw new ErrorFatal("Unknown exception occurred: " + ex, ex);
        }
        if ((ans instanceof IntExpression) || (ans instanceof Formula) || (ans instanceof Expression))
            return ans;
        throw new ErrorFatal("Unknown internal error encountered in the evaluator.");
    }

    // ==============================================================================================================//

    /**
     * Convenience method that evalutes x and casts the result to be a Kodkod
     * Formula.
     *
     * @return the formula - if x evaluates to a Formula
     * @throws ErrorFatal - if x does not evaluate to a Formula
     */
    private Formula cform(Expr x) throws Err {
        if (!x.errors.isEmpty())
            throw x.errors.pick();
        Object y = visitThis(x);
        if (y instanceof Formula)
            return (Formula) y;
        throw new ErrorFatal(x.span(), "This should have been a formula.\nInstead it is " + y);
    }

    /**
     * Convenience method that evalutes x and cast the result to be a Kodkod
     * IntExpression.
     *
     * @return the integer expression - if x evaluates to an IntExpression
     * @throws ErrorFatal - if x does not evaluate to an IntExpression
     */
    private IntExpression cint(Expr x) throws Err {
        if (!x.errors.isEmpty())
            throw x.errors.pick();
        return toInt(x, visitThis(x));
    }

    private IntExpression toInt(Expr x, Object y) throws Err, ErrorFatal {
        // simplify: if y is int[Int[sth]] then return sth
        if (y instanceof ExprToIntCast) {
            ExprToIntCast y2 = (ExprToIntCast) y;
            if (y2.expression() instanceof IntToExprCast)
                return ((IntToExprCast) y2.expression()).intExpr();
        }
        // simplify: if y is Int[sth], then return sth
        if (y instanceof IntToExprCast)
            return ((IntToExprCast) y).intExpr();
        if (y instanceof IntExpression)
            return (IntExpression) y;
        // [AM]: maybe this conversion should be removed
        if (y instanceof Expression)
            return ((Expression) y).sum();
        throw new ErrorFatal(x.span(), "This should have been an integer expression.\nInstead it is " + y);
    }

    /**
     * Convenience method that evaluаtes x and cast the result to be a Kodkod
     * Expression.
     *
     * @return the expression - if x evaluates to an Expression
     * @throws ErrorFatal - if x does not evaluate to an Expression
     */
    private Expression cset(Expr x) throws Err {
        if (!x.errors.isEmpty())
            throw x.errors.pick();
        return toSet(x, visitThis(x));
    }

    private Expression toSet(Expr x, Object y) throws Err, ErrorFatal {
        if (y instanceof Expression)
            return (Expression) y;
        if (y instanceof IntExpression)
            return ((IntExpression) y).toExpression();
        throw new ErrorFatal(x.span(), "This should have been a set or a relation.\nInstead it is " + y);
    }

    // ==============================================================================================================//

    /**
     * Given a variable name "name", prepend the current function name to form a
     * meaningful "skolem name". (Note: this function does NOT, and need NOT
     * guarantee that the name it generates is unique)
     */
    private String skolem(String name) {
        if (current_function.size() == 0) {
            if (cmd != null && cmd.label.length() > 0 && cmd.label.indexOf('$') < 0)
                return cmd.label + "_" + name;
            else
                return name;
        }
        Func last = current_function.get(current_function.size() - 1);
        String funcname = tail(last.label);
        if (funcname.indexOf('$') < 0)
            return funcname + "_" + name;
        else
            return name;
    }

    // ==============================================================================================================//

    /**
     * If x = SOMETHING->RELATION where SOMETHING.arity==1, then return the
     * RELATION, else return null.
     */
    private static Relation right(Expression x) {
        if (!(x instanceof BinaryExpression))
            return null;
        BinaryExpression bin = (BinaryExpression) x;
        if (bin.op() != ExprOperator.PRODUCT)
            return null;
        if (bin.left().arity() == 1 && bin.right() instanceof Relation)
            return (Relation) (bin.right());
        else
            return null;
    }

    // ==============================================================================================================//

    /* ============================ */
    /* Evaluates an ExprITE node. */
    /* ============================ */

    /** {@inheritDoc} */
    @Override
    public Object visit(ExprITE x) throws Err {
        Formula c = cform(x.cond);
        Object l = visitThis(x.left);
        if (l instanceof Formula) {
            Formula c1 = c.implies((Formula) l);
            Formula c2 = c.not().implies(cform(x.right));
            return k2pos(c1.and(c2), x);
        }
        if (l instanceof Expression) {
            return c.thenElse((Expression) l, cset(x.right));
        }
        return c.thenElse((IntExpression) l, cint(x.right));
    }

    /* ============================ */
    /* Evaluates an ExprLet node. */
    /* ============================ */

    /** {@inheritDoc} */
    @Override
    public Object visit(ExprLet x) throws Err {
        env.put(x.var, visitThis(x.expr));
        Object ans = visitThis(x.sub);
        env.remove(x.var);
        return ans;
    }

    /* ================================= */
    /* Evaluates an ExprConstant node. */
    /* ================================= */

    /** {@inheritDoc} */
    @Override
    public Object visit(ExprConstant x) throws Err {
        switch (x.op) {
            case MIN :
                return IntConstant.constant(min); // TODO
            case MAX :
                return IntConstant.constant(max); // TODO
            case NEXT :
                return A4Solution.KK_NEXT;
            case TRUE :
                return Formula.TRUE;
            case FALSE :
                return Formula.FALSE;
            case EMPTYNESS :
                return Expression.NONE;
            case IDEN :
                return Expression.IDEN.intersection(a2k(UNIV).product(Expression.UNIV)); // [HASLab] this makes bad decompositions, makes static expressions variable
            case STRING :
                Expression ans = s2k(x.string);
                if (ans == null)
                    throw new ErrorFatal(x.pos, "String literal " + x + " does not exist in this instance.\n");
                return ans;
            case NUMBER :
                int n = x.num();
                // [am] const
                // if (n<min) throw new ErrorType(x.pos, "Current bitwidth is
                // set to "+bitwidth+", thus this integer constant "+n+" is
                // smaller than the minimum integer "+min);
                // if (n>max) throw new ErrorType(x.pos, "Current bitwidth is
                // set to "+bitwidth+", thus this integer constant "+n+" is
                // bigger than the maximum integer "+max);
                return IntConstant.constant(n).toExpression();
        }
        throw new ErrorFatal(x.pos, "Unsupported operator (" + x.op + ") encountered during ExprConstant.accept()");
    }

    /* ============================== */
    /* Evaluates an ExprUnary node. */
    /* ============================== */

    /** {@inheritDoc} */
    @Override
    public Object visit(ExprUnary x) throws Err {
        switch (x.op) {
            case EXACTLYOF :
            case SOMEOF :
            case LONEOF :
            case ONEOF :
            case SETOF :
                return cset(x.sub);
            case NOOP :
                return visitThis(x.sub);
            case NOT :
                return k2pos(cform(x.sub).not(), x);
            case AFTER :
                return k2pos(cform(x.sub).after(), x);
            case ALWAYS :
                return k2pos(cform(x.sub).always(), x);
            case EVENTUALLY :
                return k2pos(cform(x.sub).eventually(), x);
            case BEFORE :
                return k2pos(cform(x.sub).before(), x);
            case HISTORICALLY :
                return k2pos(cform(x.sub).historically(), x);
            case ONCE :
                return k2pos(cform(x.sub).once(), x);
            case SOME :
                return k2pos(cset(x.sub).some(), x);
            case LONE :
                return k2pos(cset(x.sub).lone(), x);
            case ONE :
                return k2pos(cset(x.sub).one(), x);
            case NO :
                return k2pos(cset(x.sub).no(), x);
            case PRIME :
                return cset(x.sub).prime();
            case TRANSPOSE :
                return cset(x.sub).transpose();
            case CARDINALITY :
                return cset(x.sub).count();
            case CAST2SIGINT :
                return cint(x.sub).toExpression();
            case CAST2INT :
                return sum(cset(x.sub));
            case RCLOSURE :
                Expression iden = Expression.IDEN.intersection(a2k(UNIV).product(Expression.UNIV)); // [HASLab] this makes bad decompositions, makes static expressions variable
                return cset(x.sub).closure().union(iden);
            case CLOSURE :
                return cset(x.sub).closure();
        }
        throw new ErrorFatal(x.pos, "Unsupported operator (" + x.op + ") encountered during ExprUnary.visit()");
    }

    /**
     * Performs int[x]; contains an efficiency shortcut that simplifies int[Int[x]]
     * to x.
     */
    private IntExpression sum(Expression x) {
        if (x instanceof IntToExprCast)
            return ((IntToExprCast) x).intExpr();
        else
            return x.sum();
    }

    /* ============================ */
    /* Evaluates an ExprVar node. */
    /* ============================ */

    /** {@inheritDoc} */
    @Override
    public Object visit(ExprVar x) throws Err {
        Object ans = env.get(x);
        if (ans == null)
            ans = a2k(x);
        if (ans == null)
            throw new ErrorFatal(x.pos, "Variable \"" + x + "\" is not bound to a legal value during translation.\n");
        return ans;
    }

    /* ========================= */
    /* Evaluates a Field node. */
    /* ========================= */

    /** {@inheritDoc} */
    @Override
    public Object visit(Field x) throws Err {
        Expression ans = a2k(x);
        if (ans == null)
            throw new ErrorFatal(x.pos, "Field \"" + x + "\" is not bound to a legal value during translation.\n");
        return ans;
    }

    /* ======================= */
    /* Evaluates a Sig node. */
    /* ======================= */

    /** {@inheritDoc} */
    @Override
    public Object visit(Sig x) throws Err {
        Expression ans = a2k(x);
        if (ans == null)
            throw new ErrorFatal(x.pos, "Sig \"" + x + "\" is not bound to a legal value during translation.\n");
        return ans;
    }

    /* ============================= */
    /* Evaluates an ExprCall node. */
    /* ============================= */

    /**
     * Caches parameter-less functions to a Kodkod Expression, Kodkod IntExpression,
     * or Kodkod Formula.
     */
    private final Map<Func,Object> cacheForConstants = new IdentityHashMap<Func,Object>();

    /** {@inheritDoc} */
    @Override
    public Object visit(ExprCall x) throws Err {
        final Func f = x.fun;
        final Object candidate = f.count() == 0 ? cacheForConstants.get(f) : null;
        if (candidate != null)
            return candidate;
        final Expr body = f.getBody();
        if (body.type().arity() < 0 || body.type().arity() != f.returnDecl.type().arity())
            throw new ErrorType(body.span(), "Function return value not fully resolved.");
        final int n = f.count();
        int maxRecursion = unrolls;
        for (Func ff : current_function)
            if (ff == f) {
                if (maxRecursion < 0) {
                    throw new ErrorSyntax(x.span(), "" + f + " cannot call itself recursively!");
                }
                if (maxRecursion == 0) {
                    Type t = f.returnDecl.type();
                    if (t.is_bool)
                        return Formula.FALSE;
                    if (t.is_int())
                        return IntConstant.constant(0);
                    int i = t.arity();
                    Expression ans = Expression.NONE;
                    while (i > 1) {
                        ans = ans.product(Expression.NONE);
                        i--;
                    }
                    return ans;
                }
                maxRecursion--;
            }
        Env<ExprVar,Object> newenv = new Env<ExprVar,Object>();
        for (int i = 0; i < n; i++)
            newenv.put(f.get(i), cset(x.args.get(i)));
        Env<ExprVar,Object> oldenv = env;
        env = newenv;
        current_function.add(f);
        Object ans = visitThis(body);
        env = oldenv;
        current_function.remove(current_function.size() - 1);
        if (ans instanceof Formula)
            k2pos((Formula) ans, x);
        if (f.count() == 0)
            cacheForConstants.put(f, ans);
        return ans;
    }

    /* ================================ */
    /* Evaluates an ExprList node. */
    /* ================================ */

    /**
     * Helper method that merge a list of conjuncts or disjoints while minimizing
     * the AST depth (external caller should use i==1)
     */
    private Formula getSingleFormula(boolean isConjunct, int i, List<Expr> formulas) throws Err {
        // We actually build a "binary heap" where node X's two children are
        // node 2X and node 2X+1
        int n = formulas.size();
        if (n == 0)
            return isConjunct ? Formula.TRUE : Formula.FALSE;
        Formula me = cform(formulas.get(i - 1)), other;
        int child1 = i + i, child2 = child1 + 1;
        if (child1 < i || child1 > n)
            return me;
        other = getSingleFormula(isConjunct, child1, formulas);
        if (isConjunct)
            me = me.and(other);
        else
            me = me.or(other);
        if (child2 < 1 || child2 > n)
            return me;
        other = getSingleFormula(isConjunct, child2, formulas);
        if (isConjunct)
            me = me.and(other);
        else
            me = me.or(other);
        return me;
    }

    /** {@inheritDoc} */
    @Override
    public Object visit(ExprList x) throws Err {
        if (x.op == ExprList.Op.AND || x.op == ExprList.Op.OR) {
            if (x.args.size() == 0)
                return (x.op == ExprList.Op.AND) ? Formula.TRUE : Formula.FALSE;
            Formula answer = getSingleFormula(x.op == ExprList.Op.AND, 1, x.args);
            return k2pos(answer, x);
        }
        if (x.op == ExprList.Op.TOTALORDER) {
            Expression elem = cset(x.args.get(0)), first = cset(x.args.get(1)), next = cset(x.args.get(2));
            if (elem instanceof Relation && first instanceof Relation && next instanceof Relation) {
                Relation lst = frame.addRel("", null, frame.query(true, elem, false), false);
                totalOrderPredicates.add((Relation) elem);
                totalOrderPredicates.add((Relation) first);
                totalOrderPredicates.add(lst);
                totalOrderPredicates.add((Relation) next);
                return k2pos(((Relation) next).totalOrder((Relation) elem, (Relation) first, lst), x);
            }
            Formula f1 = elem.in(first.join(next.reflexiveClosure())); // every
                                                                      // element
                                                                      // is in
                                                                      // the
                                                                      // total
                                                                      // order
            Formula f2 = next.join(first).no(); // first element has no
                                               // predecessor
            Variable e = Variable.unary("v" + Integer.toString(cnt++));
            Formula f3 = e.eq(first).or(next.join(e).one()); // each element
                                                            // (except the
                                                            // first) has
                                                            // one
                                                            // predecessor
            Formula f4 = e.eq(elem.difference(next.join(elem))).or(e.join(next).one()); // each
                                                                                       // element
                                                                                       // (except
                                                                                       // the
                                                                                       // last)
                                                                                       // has
                                                                                       // one
                                                                                       // successor
            Formula f5 = e.in(e.join(next.closure())).not(); // there are no
                                                            // cycles
            return k2pos(f3.and(f4).and(f5).forAll(e.oneOf(elem)).and(f1).and(f2), x);
        }
        // This says no(a&b) and no((a+b)&c) and no((a+b+c)&d)...
        // Empirically this seems to be more efficient than "no(a&b) and no(a&c)
        // and no(b&c)"
        Formula answer = null;
        Expression a = null;
        for (Expr arg : x.args) {
            Expression b = cset(arg);
            if (a == null) {
                a = b;
                continue;
            }
            if (answer == null)
                answer = a.intersection(b).no();
            else
                answer = a.intersection(b).no().and(answer);
            a = a.union(b);
        }
        if (answer != null)
            return k2pos(answer, x);
        else
            return Formula.TRUE;
    }

    /* =============================== */
    /* Evaluates an ExprBinary node. */
    /* =============================== */

    /** {@inheritDoc} */
    @Override
    public Object visit(ExprBinary x) throws Err {
        Expr a = x.left, b = x.right;
        Expression s, s2, eL, eR;
        IntExpression i;
        Formula f;
        Object objL, objR;
        switch (x.op) {
            // [electrum] changed from !a || b, was it relevant?
            case IMPLIES :
                f = cform(a).implies(cform(b));
                return k2pos(f, x);
            case IN :
                return k2pos(isIn(cset(a), b), x);
            case NOT_IN :
                return k2pos(isIn(cset(a), b).not(), x);
            case LT :
                i = cint(a);
                f = i.lt(cint(b));
                return k2pos(f, x);
            case LTE :
                i = cint(a);
                f = i.lte(cint(b));
                return k2pos(f, x);
            case GT :
                i = cint(a);
                f = i.gt(cint(b));
                return k2pos(f, x);
            case GTE :
                i = cint(a);
                f = i.gte(cint(b));
                return k2pos(f, x);
            case NOT_LT :
                i = cint(a);
                f = i.lt(cint(b)).not();
                return k2pos(f, x);
            case NOT_LTE :
                i = cint(a);
                f = i.lte(cint(b)).not();
                return k2pos(f, x);
            case NOT_GT :
                i = cint(a);
                f = i.gt(cint(b)).not();
                return k2pos(f, x);
            case NOT_GTE :
                i = cint(a);
                f = i.gte(cint(b)).not();
                return k2pos(f, x);
            case AND :
                f = cform(a);
                f = f.and(cform(b));
                return k2pos(f, x);
            case OR :
                f = cform(a);
                f = f.or(cform(b));
                return k2pos(f, x);
            case UNTIL :
                f = cform(a);
                f = f.until(cform(b));
                return k2pos(f, x);
            case RELEASES :
                f = cform(a);
                f = f.releases(cform(b));
                return k2pos(f, x);
            case SINCE :
                f = cform(a);
                f = f.since(cform(b));
                return k2pos(f, x);
            case TRIGGERED :
                f = cform(a);
                f = f.triggered(cform(b));
                return k2pos(f, x);
            case IFF :
                f = cform(a);
                f = f.iff(cform(b));
                return k2pos(f, x);
            case PLUSPLUS :
                s = cset(a);
                return s.override(cset(b));
            case MUL :
                i = cint(a);
                return i.multiply(cint(b));
            case DIV :
                i = cint(a);
                return i.divide(cint(b));
            case REM :
                i = cint(a);
                return i.modulo(cint(b));
            case SHL :
                i = cint(a);
                return i.shl(cint(b));
            case SHR :
                i = cint(a);
                return i.shr(cint(b));
            case SHA :
                i = cint(a);
                return i.sha(cint(b));
            case PLUS :
                return cset(a).union(cset(b));
            // [AM]
            // obj = visitThis(a);
            // if (obj instanceof IntExpression) { i=(IntExpression)obj; return
            // i.plus(cint(b)); }
            // s = (Expression)obj; return s.union(cset(b));
            case IPLUS :
                return cint(a).plus(cint(b));
            case MINUS :
                // Special exception to allow "0-8" to not throw an exception,
                // where 7 is the maximum allowed integer (when bitwidth==4)
                // (likewise, when bitwidth==5, then +15 is the maximum allowed
                // integer, and we want to allow 0-16 without throwing an
                // exception)
                if (a instanceof ExprConstant && ((ExprConstant) a).op == ExprConstant.Op.NUMBER && ((ExprConstant) a).num() == 0)
                    if (b instanceof ExprConstant && ((ExprConstant) b).op == ExprConstant.Op.NUMBER && ((ExprConstant) b).num() == max + 1)
                        return IntConstant.constant(min);
                return cset(a).difference(cset(b));
            // [AM]
            // obj=visitThis(a);
            // if (obj instanceof IntExpression) { i=(IntExpression)obj; return
            // i.minus(cint(b));}
            // s=(Expression)obj; return s.difference(cset(b));
            case IMINUS :
                return cint(a).minus(cint(b));
            case INTERSECT :
                s = cset(a);
                return s.intersection(cset(b));
            case ANY_ARROW_SOME :
            case ANY_ARROW_ONE :
            case ANY_ARROW_LONE :
            case SOME_ARROW_ANY :
            case SOME_ARROW_SOME :
            case SOME_ARROW_ONE :
            case SOME_ARROW_LONE :
            case ONE_ARROW_ANY :
            case ONE_ARROW_SOME :
            case ONE_ARROW_ONE :
            case ONE_ARROW_LONE :
            case LONE_ARROW_ANY :
            case LONE_ARROW_SOME :
            case LONE_ARROW_ONE :
            case LONE_ARROW_LONE :
            case ISSEQ_ARROW_LONE :
            case ARROW :
                s = cset(a);
                return s.product(cset(b));
            case JOIN :
                a = a.deNOP();
                s = cset(a);
                s2 = cset(b);
                if (a instanceof Sig && ((Sig) a).isOne != null && s2 instanceof BinaryExpression) {
                    BinaryExpression bin = (BinaryExpression) s2;
                    if (bin.op() == ExprOperator.PRODUCT && bin.left() == s)
                        return bin.right();
                }
                return s.join(s2);
            case EQUALS :
                objL = visitThis(a);
                objR = visitThis(b);
                eL = toSet(a, objL);
                eR = toSet(b, objR);
                if (eL instanceof IntToExprCast && eR instanceof IntToExprCast)
                    f = ((IntToExprCast) eL).intExpr().eq(((IntToExprCast) eR).intExpr());
                else
                    f = eL.eq(eR);
                return k2pos(f, x);
            case NOT_EQUALS :
                objL = visitThis(a);
                objR = visitThis(b);
                eL = toSet(a, objL);
                eR = toSet(b, objR);
                if (eL instanceof IntToExprCast && eR instanceof IntToExprCast)
                    f = ((IntToExprCast) eL).intExpr().eq(((IntToExprCast) eR).intExpr()).not();
                else
                    f = eL.eq(eR).not();
                return k2pos(f, x);
            case DOMAIN :
                s = cset(a);
                s2 = cset(b);
                for (int j = s2.arity(); j > 1; j--)
                    s = s.product(Expression.UNIV);
                return s.intersection(s2);
            case RANGE :
                s = cset(a);
                s2 = cset(b);
                for (int j = s.arity(); j > 1; j--)
                    s2 = Expression.UNIV.product(s2);
                return s.intersection(s2);
        }
        throw new ErrorFatal(x.pos, "Unsupported operator (" + x.op + ") encountered during ExprBinary.accept()");
    }

    /**
     * Helper method that translates the formula "a in b" into a Kodkod formula.
     */
    private Formula isIn(Expression a, Expr right) throws Err {
        Expression b;
        if (right instanceof ExprBinary && right.mult != 0 && ((ExprBinary) right).op.isArrow) {
            // Handles possible "binary" or higher-arity multiplicity
            return isInBinary(a, (ExprBinary) right);
        }
        switch (right.mult()) {
            case EXACTLYOF :
                b = cset(right);
                return a.eq(b);
            case ONEOF :
                b = cset(right);
                return a.one().and(a.in(b));
            case LONEOF :
                b = cset(right);
                return a.lone().and(a.in(b));
            case SOMEOF :
                b = cset(right);
                return a.some().and(a.in(b));
            default :
                b = cset(right);
                return a.in(b);
        }
    }

    // [AM]
    private static boolean am = true;

    /**
     * Helper method that translates the formula "r in (a ?->? b)" into a Kodkod
     * formula.
     */
    private Formula isInBinary(Expression r, ExprBinary ab) throws Err {
        final Expression a = cset(ab.left), b = cset(ab.right);
        Decls d = null, d2 = null;
        Formula ans1, ans2;
        // "R in A ->op B" means for each tuple a in A, there are "op" tuples in
        // r that begins with a.
        Expression atuple = null, ar = r;
        for (int i = a.arity(); i > 0; i--) {
            Variable v = Variable.unary("v" + Integer.toString(cnt++));
            if (!am) {
                if (a.arity() == 1)
                    d = v.oneOf(a);
                else if (d == null)
                    d = v.oneOf(Expression.UNIV);
                else
                    d = v.oneOf(Expression.UNIV).and(d);
            } else {
                d = am(a, d, i, v);
            }
            ar = v.join(ar);
            if (atuple == null)
                atuple = v;
            else
                atuple = atuple.product(v);
        }
        ans1 = isIn(ar, ab.right);
        switch (ab.op) {
            case ISSEQ_ARROW_LONE :
            case ANY_ARROW_LONE :
            case SOME_ARROW_LONE :
            case ONE_ARROW_LONE :
            case LONE_ARROW_LONE :
                ans1 = ar.lone().and(ans1);
                break;
            case ANY_ARROW_ONE :
            case SOME_ARROW_ONE :
            case ONE_ARROW_ONE :
            case LONE_ARROW_ONE :
                ans1 = ar.one().and(ans1);
                break;
            case ANY_ARROW_SOME :
            case SOME_ARROW_SOME :
            case ONE_ARROW_SOME :
            case LONE_ARROW_SOME :
                ans1 = ar.some().and(ans1);
                break;
        }
        if (a.arity() > 1) {
            Formula tmp = isIn(atuple, ab.left);
            if (tmp != Formula.TRUE)
                ans1 = tmp.implies(ans1);
        }
        ans1 = ans1.forAll(d);
        // "R in A op-> B" means for each tuple b in B, there are "op" tuples in
        // r that end with b.
        Expression btuple = null, rb = r;
        for (int i = b.arity(); i > 0; i--) {
            Variable v = Variable.unary("v" + Integer.toString(cnt++));
            if (!am) {
                if (b.arity() == 1)
                    d2 = v.oneOf(b);
                else if (d2 == null)
                    d2 = v.oneOf(Expression.UNIV);
                else
                    d2 = v.oneOf(Expression.UNIV).and(d2);
            } else {
                d2 = am(b, d2, i, v);
            }
            rb = rb.join(v);
            if (btuple == null)
                btuple = v;
            else
                btuple = v.product(btuple);
        }
        ans2 = isIn(rb, ab.left);
        switch (ab.op) {
            case LONE_ARROW_ANY :
            case LONE_ARROW_SOME :
            case LONE_ARROW_ONE :
            case LONE_ARROW_LONE :
                ans2 = rb.lone().and(ans2);
                break;
            case ONE_ARROW_ANY :
            case ONE_ARROW_SOME :
            case ONE_ARROW_ONE :
            case ONE_ARROW_LONE :
                ans2 = rb.one().and(ans2);
                break;
            case SOME_ARROW_ANY :
            case SOME_ARROW_SOME :
            case SOME_ARROW_ONE :
            case SOME_ARROW_LONE :
                ans2 = rb.some().and(ans2);
                break;
        }
        if (b.arity() > 1) {
            Formula tmp = isIn(btuple, ab.right);
            if (tmp != Formula.TRUE)
                ans2 = tmp.implies(ans2);
        }
        ans2 = ans2.forAll(d2);
        // Now, put everything together
        Formula ans = r.in(a.product(b)).and(ans1).and(ans2);
        if (ab.op == ExprBinary.Op.ISSEQ_ARROW_LONE) {
            Expression rr = r;
            while (rr.arity() > 1)
                rr = rr.join(Expression.UNIV);
            ans = rr.difference(rr.join(A4Solution.KK_NEXT)).in(A4Solution.KK_ZERO).and(ans);
        }
        return ans;
    }

    private Decls am(final Expression a, Decls d, int i, Variable v) {
        Expression colType;
        if (a.arity() == 1) {
            assert i == 1;
            colType = a;
        } else {
            // colType = a.project(IntConstant.constant(i - 1))); //UNSOUND
            colType = Expression.UNIV;
        }
        return (d == null) ? v.oneOf(colType) : d.and(v.oneOf(colType));
    }

    /* =========================== */
    /* Evaluates an ExprQt node. */
    /* =========================== */

    /**
     * Adds a "one of" in front of X if X is unary and does not have a declared
     * multiplicity.
     */
    private static Expr addOne(Expr x) {
        Expr save = x;
        while (x instanceof ExprUnary) {
            switch (((ExprUnary) x).op) {
                case EXACTLYOF :
                case SETOF :
                case ONEOF :
                case LONEOF :
                case SOMEOF :
                    return save;
                case NOOP :
                    x = ((ExprUnary) x).sub;
                    continue;
                default :
                    break;
            }
        }
        return (x.type().arity() != 1) ? x : ExprUnary.Op.ONEOF.make(x.span(), x);
    }

    /**
     * Helper method that translates the quantification expression "op vars | sub"
     */
    private Object visit_qt(final ExprQt.Op op, final ConstList<Decl> xvars, final Expr sub) throws Err {
        if (op == ExprQt.Op.NO) {
            return visit_qt(ExprQt.Op.ALL, xvars, sub.not());
        }
        if (op == ExprQt.Op.ONE || op == ExprQt.Op.LONE) {
            boolean ok = true;
            for (int i = 0; i < xvars.size(); i++) {
                Expr v = addOne(xvars.get(i).expr).deNOP();
                if (v.type().arity() != 1 || v.mult() != ExprUnary.Op.ONEOF) {
                    ok = false;
                    break;
                }
            }
            if (op == ExprQt.Op.ONE && ok)
                return ((Expression) visit_qt(ExprQt.Op.COMPREHENSION, xvars, sub)).one();
            if (op == ExprQt.Op.LONE && ok)
                return ((Expression) visit_qt(ExprQt.Op.COMPREHENSION, xvars, sub)).lone();
        }
        if (op == ExprQt.Op.ONE) {
            Formula f1 = (Formula) visit_qt(ExprQt.Op.LONE, xvars, sub);
            Formula f2 = (Formula) visit_qt(ExprQt.Op.SOME, xvars, sub);
            return f1.and(f2);
        }
        if (op == ExprQt.Op.LONE) {
            QuantifiedFormula p1 = (QuantifiedFormula) visit_qt(ExprQt.Op.ALL, xvars, sub);
            QuantifiedFormula p2 = (QuantifiedFormula) visit_qt(ExprQt.Op.ALL, xvars, sub);
            Decls s1 = p1.decls(), s2 = p2.decls(), decls = null;
            Formula f1 = p1.formula(), f2 = p2.formula();
            Formula[] conjuncts = new Formula[s1.size()];
            for (int i = 0; i < conjuncts.length; i++) {
                kodkod.ast.Decl d1 = s1.get(i), d2 = s2.get(i);
                conjuncts[i] = d1.variable().eq(d2.variable());
                if (decls == null)
                    decls = d1.and(d2);
                else
                    decls = decls.and(d1).and(d2);
            }
            return f1.and(f2).implies(Formula.and(conjuncts)).forAll(decls);
        }
        Decls dd = null;
        List<Formula> guards = new ArrayList<Formula>();
        for (Decl dep : xvars) {
            final Expr dexexpr = addOne(dep.expr);
            final Expression dv = cset(dexexpr);
            for (ExprHasName dex : dep.names) {
                final Variable v = Variable.nary(skolem(dex.label), dex.type().arity());
                final kodkod.ast.Decl newd;
                env.put((ExprVar) dex, v);
                if (dex.type().arity() != 1) {
                    guards.add(isIn(v, dexexpr));
                    newd = v.setOf(dv);
                } else
                    switch (dexexpr.mult()) {
                        case SETOF :
                            newd = v.setOf(dv);
                            break;
                        case SOMEOF :
                            newd = v.someOf(dv);
                            break;
                        case LONEOF :
                            newd = v.loneOf(dv);
                            break;
                        default :
                            newd = v.oneOf(dv);
                    }
                if (frame != null)
                    frame.kv2typepos(v, dex.type(), dex.pos);
                if (dd == null)
                    dd = newd;
                else
                    dd = dd.and(newd);
            }
        }
        final Formula ans = (op == ExprQt.Op.SUM) ? null : cform(sub);
        final IntExpression ians = (op != ExprQt.Op.SUM) ? null : cint(sub);
        for (Decl d : xvars)
            for (ExprHasName v : d.names)
                env.remove((ExprVar) v);
        if (op == ExprQt.Op.COMPREHENSION)
            return ans.comprehension(dd); // guards.size()==0, since each var
                                         // has to be unary
        if (op == ExprQt.Op.SUM)
            return ians.sum(dd); // guards.size()==0, since each var has to be
                                // unary
        if (op == ExprQt.Op.SOME) {
            if (guards.size() == 0)
                return ans.forSome(dd);
            guards.add(ans);
            return Formula.and(guards).forSome(dd);
        } else {
            if (guards.size() == 0)
                return ans.forAll(dd);
            return Formula.and(guards).implies(ans).forAll(dd);
        }
    }

    /** {@inheritDoc} */
    @Override
    public Object visit(ExprQt x) throws Err {
        Expr xx = x.desugar();
        if (xx instanceof ExprQt)
            x = (ExprQt) xx;
        else
            return visitThis(xx);
        Object ans = visit_qt(x.op, x.decls, x.sub);
        if (ans instanceof Formula)
            k2pos((Formula) ans, x);
        return ans;
    }
}<|MERGE_RESOLUTION|>--- conflicted
+++ resolved
@@ -79,16 +79,11 @@
 /**
  * Translate an Alloy AST into Kodkod AST then attempt to solve it using Kodkod.
  *
-<<<<<<< HEAD
- * @modified: Nuno Macedo, Eduardo Pessoa // [HASLab] electrum-temporal,
- *            electrum-decomposed
-=======
  * @modified Nuno Macedo, Eduardo Pessoa // [electrum-temporal] added the
  *           translation of temporal operators and quantifies globally over time
  *           constraints over sigs and fields (sig facts are also implicitly
  *           globally quantified); also, variable singleton sigs are not
- *           collapsed like static ones
->>>>>>> 2acbdd40
+ *           collapsed like static ones; [electrum-decomposed] updated reporting
  */
 
 public final class TranslateAlloyToKodkod extends VisitReturn<Object> {
@@ -468,16 +463,9 @@
                 private boolean first = true;
 
                 @Override
-<<<<<<< HEAD
-                // [HASLab]
-                public void translate(String solver, int bitwidth, int maxseq, int mintrace, int maxtrace, int skolemDepth, int symmetry, String strat) { // [HASLab]
+                public void translate(String solver, int bitwidth, int maxseq, int mintrace, int maxtrace, int skolemDepth, int symmetry, String strat) {
                     if (first)
-                        super.translate(solver, bitwidth, maxseq, mintrace, maxtrace, skolemDepth, symmetry, strat); // [HASLab]
-=======
-                public void translate(String solver, int bitwidth, int maxseq, int mintrace, int maxtrace, int skolemDepth, int symmetry) {
-                    if (first)
-                        super.translate(solver, bitwidth, maxseq, mintrace, maxtrace, skolemDepth, symmetry);
->>>>>>> 2acbdd40
+                        super.translate(solver, bitwidth, maxseq, mintrace, maxtrace, skolemDepth, symmetry, strat);
                     first = false;
                 }
 
@@ -834,7 +822,7 @@
             case EMPTYNESS :
                 return Expression.NONE;
             case IDEN :
-                return Expression.IDEN.intersection(a2k(UNIV).product(Expression.UNIV)); // [HASLab] this makes bad decompositions, makes static expressions variable
+                return Expression.IDEN.intersection(a2k(UNIV).product(Expression.UNIV)); // [electrum] this is bad for decompositions, makes static expressions variable
             case STRING :
                 Expression ans = s2k(x.string);
                 if (ans == null)
@@ -903,7 +891,7 @@
             case CAST2INT :
                 return sum(cset(x.sub));
             case RCLOSURE :
-                Expression iden = Expression.IDEN.intersection(a2k(UNIV).product(Expression.UNIV)); // [HASLab] this makes bad decompositions, makes static expressions variable
+                Expression iden = Expression.IDEN.intersection(a2k(UNIV).product(Expression.UNIV)); // [electrum] this is bad for decompositions, makes static expressions variable
                 return cset(x.sub).closure().union(iden);
             case CLOSURE :
                 return cset(x.sub).closure();
