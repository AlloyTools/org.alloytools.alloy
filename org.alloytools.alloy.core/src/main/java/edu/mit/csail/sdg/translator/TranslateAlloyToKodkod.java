--- conflicted
+++ resolved
@@ -458,16 +458,10 @@
                 private boolean first = true;
 
                 @Override
-<<<<<<< HEAD
                 // [HASLab]
-                public void translate(String solver, String strat, int bitwidth, int maxseq, int skolemDepth, int symmetry) {
-                    if (first)
-                        super.translate(solver, strat, bitwidth, maxseq, skolemDepth, symmetry); // [HASLab]
-=======
                 public void translate(String solver, int bitwidth, int maxseq, int mintrace, int maxtrace, int skolemDepth, int symmetry) { // [HASLab]
                     if (first)
                         super.translate(solver, bitwidth, maxseq, mintrace, maxtrace, skolemDepth, symmetry); // [HASLab]
->>>>>>> 522aa784
                     first = false;
                 }
 
