--- conflicted
+++ resolved
@@ -860,11 +860,7 @@
             case EVENTUALLY :
                 return k2pos(cform(x.sub).eventually(), x);   // [HASLab]
             case BEFORE :
-<<<<<<< HEAD
-                return k2pos(cform(x.sub).previously(), x);     // [HASLab]
-=======
                 return k2pos(cform(x.sub).before(), x);     // [HASLab]
->>>>>>> ce4af930
             case HISTORICALLY :
                 return k2pos(cform(x.sub).historically(), x); // [HASLab]
             case ONCE :
