/* Alloy Analyzer 4 -- Copyright (c) 2006-2009, Felix Chang
 * Electrum -- Copyright (c) 2015-present, Nuno Macedo
 *
 * Permission is hereby granted, free of charge, to any person obtaining a copy of this software and associated documentation files
 * (the "Software"), to deal in the Software without restriction, including without limitation the rights to use, copy, modify,
 * merge, publish, distribute, sublicense, and/or sell copies of the Software, and to permit persons to whom the Software is
 * furnished to do so, subject to the following conditions:
 *
 * The above copyright notice and this permission notice shall be included in all copies or substantial portions of the Software.
 *
 * THE SOFTWARE IS PROVIDED "AS IS", WITHOUT WARRANTY OF ANY KIND, EXPRESS OR IMPLIED, INCLUDING BUT NOT LIMITED TO THE WARRANTIES
 * OF MERCHANTABILITY, FITNESS FOR A PARTICULAR PURPOSE AND NONINFRINGEMENT. IN NO EVENT SHALL THE AUTHORS OR COPYRIGHT HOLDERS BE
 * LIABLE FOR ANY CLAIM, DAMAGES OR OTHER LIABILITY, WHETHER IN AN ACTION OF CONTRACT, TORT OR OTHERWISE, ARISING FROM, OUT OF
 * OR IN CONNECTION WITH THE SOFTWARE OR THE USE OR OTHER DEALINGS IN THE SOFTWARE.
 */

package edu.mit.csail.sdg.translator;

import static edu.mit.csail.sdg.alloy4.Util.tail;
import static edu.mit.csail.sdg.ast.Sig.UNIV;

import java.util.ArrayList;
import java.util.HashSet;
import java.util.IdentityHashMap;
import java.util.List;
import java.util.Map;
import java.util.Set;

import edu.mit.csail.sdg.alloy4.A4Reporter;
import edu.mit.csail.sdg.alloy4.ConstList;
import edu.mit.csail.sdg.alloy4.ConstMap;
import edu.mit.csail.sdg.alloy4.Env;
import edu.mit.csail.sdg.alloy4.Err;
import edu.mit.csail.sdg.alloy4.ErrorFatal;
import edu.mit.csail.sdg.alloy4.ErrorSyntax;
import edu.mit.csail.sdg.alloy4.ErrorType;
import edu.mit.csail.sdg.alloy4.Pair;
import edu.mit.csail.sdg.alloy4.Pos;
import edu.mit.csail.sdg.alloy4.Util;
import edu.mit.csail.sdg.ast.Command;
import edu.mit.csail.sdg.ast.CommandScope;
import edu.mit.csail.sdg.ast.Decl;
import edu.mit.csail.sdg.ast.Expr;
import edu.mit.csail.sdg.ast.ExprBinary;
import edu.mit.csail.sdg.ast.ExprCall;
import edu.mit.csail.sdg.ast.ExprConstant;
import edu.mit.csail.sdg.ast.ExprHasName;
import edu.mit.csail.sdg.ast.ExprITE;
import edu.mit.csail.sdg.ast.ExprLet;
import edu.mit.csail.sdg.ast.ExprList;
import edu.mit.csail.sdg.ast.ExprQt;
import edu.mit.csail.sdg.ast.ExprUnary;
import edu.mit.csail.sdg.ast.ExprVar;
import edu.mit.csail.sdg.ast.Func;
import edu.mit.csail.sdg.ast.Sig;
import edu.mit.csail.sdg.ast.Sig.Field;
import edu.mit.csail.sdg.ast.Type;
import edu.mit.csail.sdg.ast.VisitReturn;
import kodkod.ast.BinaryExpression;
import kodkod.ast.Decls;
import kodkod.ast.ExprToIntCast;
import kodkod.ast.Expression;
import kodkod.ast.Formula;
import kodkod.ast.IntConstant;
import kodkod.ast.IntExpression;
import kodkod.ast.IntToExprCast;
import kodkod.ast.QuantifiedFormula;
import kodkod.ast.Relation;
import kodkod.ast.Variable;
import kodkod.ast.operator.ExprOperator;
import kodkod.engine.CapacityExceededException;
import kodkod.engine.fol2sat.HigherOrderDeclException;
import kodkod.engine.ltl2fol.TemporalTranslator;
import kodkod.instance.Tuple;
import kodkod.instance.TupleFactory;
import kodkod.instance.TupleSet;
import kodkod.util.ints.IntVector;

/**
 * Translate an Alloy AST into Kodkod AST then attempt to solve it using Kodkod.
 *
<<<<<<< HEAD
 * @modified: Nuno Macedo, Eduardo Pessoa // [HASLab] electrum-temporal,
 *            electrum-unbounded, electrum-decomposed
=======
 * @modified Nuno Macedo, Eduardo Pessoa // [electrum-temporal] added the
 *           translation of temporal operators and quantifies globally over time
 *           constraints over sigs and fields (sig facts are also implicitly
 *           globally quantified); also, variable singleton sigs are not
 *           collapsed like static ones
>>>>>>> 39211b8b
 */

public final class TranslateAlloyToKodkod extends VisitReturn<Object> {

    static int                                cnt              = 0;

    /**
     * This is used to detect "function recursion" (which we currently do not
     * allow); also, by knowing the current function name, we can provide a more
     * meaningful name for skolem variables
     */
    private final List<Func>                  current_function = new ArrayList<Func>();

    /**
     * This maps the current local variables (LET, QUANT, Function Param) to the
     * actual Kodkod Expression/IntExpression/Formula.
     */
    private Env<ExprVar,Object>               env              = new Env<ExprVar,Object>();

    /**
     * If frame!=null, it stores the scope, bounds, and other settings necessary for
     * performing a solve.
     */
    private final A4Solution                  frame;

    /**
     * If frame==null, it stores the mapping from each Sig/Field/Skolem/Atom to its
     * corresponding Kodkod expression.
     */
    private final ConstMap<Expr,Expression>   a2k;

    /**
     * If frame==null, it stores the mapping from each String literal to its
     * corresponding Kodkod expression.
     */
    private final ConstMap<String,Expression> s2k;

    /** The current reporter. */
    private A4Reporter                        rep;

    /** If nonnull, it's the current command. */
    private final Command                     cmd;

    /** The bitwidth. */
    private final int                         bitwidth;

    /** The minimum allowed integer. */
    private final int                         min;

    /** The maximum allowed integer. */
    private final int                         max;

    /** The maximum allowed loop unrolling and recursion. */
    private final int                         unrolls;

    /**
     * Construct a translator based on the given list of sigs and the given command.
     *
     * @param rep - if nonnull, it's the reporter that will receive diagnostics and
     *            progress reports
     * @param opt - the solving options (must not be null)
     * @param sigs - the list of sigs (must not be null, and must be a complete
     *            list)
     * @param cmd - the command to solve (must not be null)
     */
    private TranslateAlloyToKodkod(A4Reporter rep, A4Options opt, Iterable<Sig> sigs, Command cmd) throws Err {
        this.unrolls = opt.unrolls;
        this.rep = (rep != null) ? rep : A4Reporter.NOP;
        this.cmd = cmd;
        Pair<A4Solution,ScopeComputer> pair = ScopeComputer.compute(this.rep, opt, sigs, cmd);
        this.frame = pair.a;
        this.bitwidth = pair.a.getBitwidth();
        this.min = pair.a.min();
        this.max = pair.a.max();
        this.a2k = null;
        this.s2k = null;
        BoundsComputer.compute(rep, frame, pair.b, sigs);
    }

    /**
     * Construct a translator based on a already-fully-constructed association map.
     *
     * @param bitwidth - the integer bitwidth to use
     * @param unrolls - the maximum number of loop unrolling and recursion allowed
     * @param a2k - the mapping from Alloy sig/field/skolem/atom to the
     *            corresponding Kodkod expression
     */
    private TranslateAlloyToKodkod(int bitwidth, int unrolls, Map<Expr,Expression> a2k, Map<String,Expression> s2k) throws Err {
        this.unrolls = unrolls;
        if (bitwidth < 0)
            throw new ErrorSyntax("Cannot specify a bitwidth less than 0");
        if (bitwidth > 30)
            throw new ErrorSyntax("Cannot specify a bitwidth greater than 30");
        this.rep = A4Reporter.NOP;
        this.cmd = null;
        this.frame = null;
        this.bitwidth = bitwidth;
        this.max = Util.max(bitwidth);
        this.min = Util.min(bitwidth);
        this.a2k = ConstMap.make(a2k);
        this.s2k = ConstMap.make(s2k);
    }

    /**
     * Associate the given formula with the given expression, then return the
     * formula as-is.
     */
    private Formula k2pos(Formula f, Expr e) throws Err {
        if (k2pos_enabled)
            if (frame != null)
                frame.k2pos(f, e);
        return f;
    }

    private boolean k2pos_enabled = true;

    /**
     * Returns the expression corresponding to the given sig.
     */
    private Expression a2k(Sig x) throws Err {
        if (a2k != null)
            return a2k.get(x);
        else
            return frame.a2k(x);
    }

    /**
     * Returns the expression corresponding to the given field.
     */
    private Expression a2k(Field x) throws Err {
        if (a2k != null)
            return a2k.get(x);
        else
            return frame.a2k(x);
    }

    /**
     * Returns the expression corresponding to the given skolem/atom.
     */
    private Expression a2k(ExprVar x) throws Err {
        if (a2k != null)
            return a2k.get(x);
        else
            return frame.a2k(x);
    }

    /**
     * Returns the expression corresponding to the given string literal.
     */
    private Expression s2k(String x) throws Err {
        if (s2k != null)
            return s2k.get(x);
        else
            return frame.a2k(x);
    }

    // ==============================================================================================================//

    /**
     * Stores the list of "totalOrder predicates" that we constructed.
     */
    private final List<Relation> totalOrderPredicates = new ArrayList<Relation>();

    /**
     * Conjoin the constraints for "field declarations" and "fact" paragraphs
     */
    private void makeFacts(Expr facts) throws Err {
        rep.debug("Generating facts...\n");
        // convert into a form that hopefully gives better unsat core
        facts = (new ConvToConjunction()).visitThis(facts);
        // add the field facts and appended facts
        for (Sig s : frame.getAllReachableSigs()) {
            for (Decl d : s.getFieldDecls()) {
                k2pos_enabled = false;
                for (ExprHasName n : d.names) {
                    Field f = (Field) n;
                    Expr form = s.decl.get().join(f).in(d.expr);
                    form = s.isOne == null ? form.forAll(s.decl) : ExprLet.make(null, (ExprVar) (s.decl.get()), s, form);
                    Formula ff = cform(form);
                    if (TemporalTranslator.isTemporal(ff))
                        ff = ff.always();
                    frame.addFormula(ff, f);
                    // Given the above, we can be sure that every column is
                    // well-bounded (except possibly the first column).
                    // Thus, we need to add a bound that the first column is a
                    // subset of s.
                    // [electrum] mutable singletons sigs cannot be simplified
                    if (s.isOne == null || s.isVariable != null) {
                        Expression sr = a2k(s), fr = a2k(f);
                        for (int i = f.type().arity(); i > 1; i--)
                            fr = fr.join(Expression.UNIV);
                        ff = fr.in(sr);
                        if (TemporalTranslator.isTemporal(ff))
                            ff = ff.always();
                        frame.addFormula(ff, f);
                    }
                }
                if (s.isOne == null && d.disjoint2 != null)
                    for (ExprHasName f : d.names) {
                        Decl that = s.oneOf("that");
                        Expr formula = s.decl.get().equal(that.get()).not().implies(s.decl.get().join(f).intersect(that.get().join(f)).no());
                        Formula ff = cform(formula.forAll(that).forAll(s.decl));
                        if (d.isVar != null)
                            ff = ff.always();
                        frame.addFormula(ff, d.disjoint2);
                    }
                if (d.names.size() > 1 && d.disjoint != null) {
                    Formula ff = cform(ExprList.makeDISJOINT(d.disjoint, null, d.names));
                    if (d.isVar != null)
                        ff = ff.always();
                    frame.addFormula(ff, d.disjoint);
                }
            }
            k2pos_enabled = true;
            for (Expr f : s.getFacts()) {
                Expr form = s.isOne == null ? f.forAll(s.decl) : ExprLet.make(null, (ExprVar) (s.decl.get()), s, f);
                Formula kdorm = cform(form);
                // [electrum] avoid "always" over statics (not only efficiency, total orders would not by detected in SB)
                if (TemporalTranslator.isTemporal(kdorm))
                    kdorm = kdorm.always();
                frame.addFormula(kdorm, f);
            }
        }
        k2pos_enabled = true;
        recursiveAddFormula(facts);
    }

    /**
     * Break up x into conjuncts then add them each as a fact.
     */
    private void recursiveAddFormula(Expr x) throws Err {
        if (x instanceof ExprList && ((ExprList) x).op == ExprList.Op.AND) {
            for (Expr e : ((ExprList) x).args)
                recursiveAddFormula(e);
        } else {
            frame.addFormula(cform(x), x);
        }
    }

    // ==============================================================================================================//

    private static final class GreedySimulator extends Simplifier {

        private List<Relation> totalOrderPredicates = null;
        private Iterable<Sig>  allSigs              = null;
        private ConstList<Sig> growableSigs         = null;
        private A4Solution     partial              = null;

        public GreedySimulator() {
        }

        private TupleSet convert(TupleFactory factory, Expr f) throws Err {
            TupleSet old = ((A4TupleSet) (partial.eval(f))).debugGetKodkodTupleset();
            TupleSet ans = factory.noneOf(old.arity());
            for (Tuple oldT : old) {
                Tuple newT = null;
                for (int i = 0; i < oldT.arity(); i++) {
                    if (newT == null)
                        newT = factory.tuple(oldT.atom(i));
                    else
                        newT = newT.product(factory.tuple(oldT.atom(i)));
                }
                ans.add(newT);
            }
            return ans;
        }

        @Override
        public boolean simplify(A4Reporter rep, A4Solution sol, List<Formula> unused) throws Err {
            TupleFactory factory = sol.getFactory();
            TupleSet oldUniv = convert(factory, Sig.UNIV);
            Set<Object> oldAtoms = new HashSet<Object>();
            for (Tuple t : oldUniv)
                oldAtoms.add(t.atom(0));
            for (Sig s : allSigs) {
                // The case below is STRICTLY an optimization; the entire
                // statement can be removed without affecting correctness
                if (s.isOne != null && s.getFields().size() == 2)
                    for (int i = 0; i + 3 < totalOrderPredicates.size(); i = i + 4)
                        if (totalOrderPredicates.get(i + 1) == right(sol.a2k(s.getFields().get(0))) && totalOrderPredicates.get(i + 3) == right(sol.a2k(s.getFields().get(1)))) {
                            TupleSet allelem = sol.query(true, totalOrderPredicates.get(i), true);
                            if (allelem.size() == 0)
                                continue;
                            Tuple first = null, prev = null;
                            TupleSet next = factory.noneOf(2);
                            for (Tuple t : allelem) {
                                if (prev == null)
                                    first = t;
                                else
                                    next.add(prev.product(t));
                                prev = t;
                            }
                            try {
                                sol.shrink(totalOrderPredicates.get(i + 1), factory.range(first, first), factory.range(first, first));
                                sol.shrink(totalOrderPredicates.get(i + 2), factory.range(prev, prev), factory.range(prev, prev));
                                sol.shrink(totalOrderPredicates.get(i + 3), next, next);
                            } catch (Throwable ex) {
                                // Error here is not fatal
                            }
                        }
                // The case above is STRICTLY an optimization; the entire
                // statement can be removed without affecting correctness
                for (Field f : s.getFields()) {
                    Expression rel = sol.a2k(f);
                    if (s.isOne != null) {
                        rel = right(rel);
                        if (!(rel instanceof Relation))
                            continue;
                        // Retrieve the old value from the previous solution,
                        // and convert it to the new unverse.
                        // This should always work since the new universe is not
                        // yet solved, and so it should have all possible atoms.
                        TupleSet newLower = convert(factory, s.join(f)), newUpper = newLower.clone();
                        // Bind the partial instance
                        for (Tuple t : sol.query(false, rel, false))
                            for (int i = 0; i < t.arity(); i++)
                                if (!oldAtoms.contains(t.atom(i))) {
                                    newLower.add(t);
                                    break;
                                }
                        for (Tuple t : sol.query(true, rel, false))
                            for (int i = 0; i < t.arity(); i++)
                                if (!oldAtoms.contains(t.atom(i))) {
                                    newUpper.add(t);
                                    break;
                                }
                        sol.shrink((Relation) rel, newLower, newUpper);
                    } else {
                        if (!(rel instanceof Relation))
                            continue;
                        // Retrieve the old value from the previous solution,
                        // and convert it to the new unverse.
                        // This should always work since the new universe is not
                        // yet solved, and so it should have all possible atoms.
                        TupleSet newLower = convert(factory, f), newUpper = newLower.clone();
                        // Bind the partial instance
                        for (Tuple t : sol.query(false, rel, false))
                            for (int i = 0; i < t.arity(); i++)
                                if (!oldAtoms.contains(t.atom(i))) {
                                    newLower.add(t);
                                    break;
                                }
                        for (Tuple t : sol.query(true, rel, false))
                            for (int i = 0; i < t.arity(); i++)
                                if (!oldAtoms.contains(t.atom(i))) {
                                    newUpper.add(t);
                                    break;
                                }
                        sol.shrink((Relation) rel, newLower, newUpper);
                    }
                }
            }
            return true;
        }
    }

    static ErrorType rethrow(CapacityExceededException ex) {
        IntVector vec = ex.dims();
        return new ErrorType("Translation capacity exceeded.\n" + "In this scope, universe contains " + vec.get(0) + " atoms\n" + "and relations of arity " + vec.size() + " cannot be represented.\n" + "Visit http://alloy.mit.edu/ for advice on refactoring.");
    }

    private static A4Solution execute_greedyCommand(A4Reporter rep, Iterable<Sig> sigs, Command usercommand, A4Options opt) throws Exception {
        // FIXTHIS: if the next command has a "smaller scope" than the last
        // command, we would get a Kodkod exception...
        // FIXTHIS: if the solver is "toCNF" or "toKodkod" then this method will
        // throw an Exception...
        // FIXTHIS: does solution enumeration still work when we're doing a
        // greedy solve?
        TranslateAlloyToKodkod tr = null;
        try {
            long start = System.currentTimeMillis();
            GreedySimulator sim = new GreedySimulator();
            sim.allSigs = sigs;
            sim.partial = null;
            A4Reporter rep2 = new A4Reporter(rep) {

                private boolean first = true;

                @Override
<<<<<<< HEAD
                // [HASLab]
                public void translate(String solver, int bitwidth, int maxseq, int mintrace, int maxtrace, int skolemDepth, int symmetry, String strat) { // [HASLab]
                    if (first)
                        super.translate(solver, bitwidth, maxseq, mintrace, maxtrace, skolemDepth, symmetry, strat); // [HASLab]
=======
                public void translate(String solver, int bitwidth, int maxseq, int mintrace, int maxtrace, int skolemDepth, int symmetry) {
                    if (first)
                        super.translate(solver, bitwidth, maxseq, mintrace, maxtrace, skolemDepth, symmetry);
>>>>>>> 39211b8b
                    first = false;
                }

                @Override
                public void resultSAT(Object command, long solvingTime, Object solution) {
                }

                @Override
                public void resultUNSAT(Object command, long solvingTime, Object solution) {
                }
            };
            // Form the list of commands
            List<Command> commands = new ArrayList<Command>();
            while (usercommand != null) {
                commands.add(usercommand);
                usercommand = usercommand.parent;
            }
            // For each command...
            A4Solution sol = null;
            for (int i = commands.size() - 1; i >= 0; i--) {
                Command cmd = commands.get(i);
                sim.growableSigs = cmd.getGrowableSigs();
                while (cmd != null) {
                    rep.debug(cmd.scope.toString());
                    usercommand = cmd;
                    tr = new TranslateAlloyToKodkod(rep2, opt, sigs, cmd);
                    tr.makeFacts(cmd.formula);
                    sim.totalOrderPredicates = tr.totalOrderPredicates;
                    sol = tr.frame.solve(rep2, cmd, sim.partial == null || cmd.check ? new Simplifier() : sim, false);
                    if (!sol.satisfiable() && !cmd.check) {
                        start = System.currentTimeMillis() - start;
                        if (sim.partial == null) {
                            rep.resultUNSAT(cmd, start, sol);
                            return sol;
                        } else {
                            rep.resultSAT(cmd, start, sim.partial);
                            return sim.partial;
                        }
                    }
                    if (sol.satisfiable() && cmd.check) {
                        start = System.currentTimeMillis() - start;
                        rep.resultSAT(cmd, start, sol);
                        return sol;
                    }
                    sim.partial = sol;
                    if (sim.growableSigs.isEmpty())
                        break;
                    for (Sig s : sim.growableSigs) {
                        CommandScope sc = cmd.getScope(s);
                        if (sc.increment > sc.endingScope - sc.startingScope) {
                            cmd = null;
                            break;
                        }
                        cmd = cmd.change(s, sc.isExact, sc.startingScope + sc.increment, sc.endingScope, sc.increment);
                    }
                }
            }
            if (sol.satisfiable())
                rep.resultSAT(usercommand, System.currentTimeMillis() - start, sol);
            else
                rep.resultUNSAT(usercommand, System.currentTimeMillis() - start, sol);
            return sol;
        } catch (CapacityExceededException ex) {
            throw rethrow(ex);
        } catch (HigherOrderDeclException ex) {
            Pos p = tr != null ? tr.frame.kv2typepos(ex.decl().variable()).b : Pos.UNKNOWN;
            throw new ErrorType(p, "Analysis cannot be performed since it requires higher-order quantification that could not be skolemized.");
        }
    }

    /**
     * Based on the specified "options", execute one command and return the
     * resulting A4Solution object.
     *
     * @param rep - if nonnull, we'll send compilation diagnostic messages to it
     * @param sigs - the list of sigs; this list must be complete
     * @param cmd - the Command to execute
     * @param opt - the set of options guiding the execution of the command
     * @return null if the user chose "save to FILE" as the SAT solver, and nonnull
     *         if the solver finishes the entire solving and is either satisfiable
     *         or unsatisfiable.
     *         <p>
     *         If the return value X is satisfiable, you can call X.next() to get
     *         the next satisfying solution X2; and you can call X2.next() to get
     *         the next satisfying solution X3... until you get an unsatisfying
     *         solution.
     */
    public static A4Solution execute_command(A4Reporter rep, Iterable<Sig> sigs, Command cmd, A4Options opt) throws Err {
        if (rep == null)
            rep = A4Reporter.NOP;
        TranslateAlloyToKodkod tr = null;
        try {
            if (cmd.parent != null || !cmd.getGrowableSigs().isEmpty())
                return execute_greedyCommand(rep, sigs, cmd, opt);
            tr = new TranslateAlloyToKodkod(rep, opt, sigs, cmd);
            tr.makeFacts(cmd.formula);
            return tr.frame.solve(rep, cmd, new Simplifier(), false);
        } catch (UnsatisfiedLinkError ex) {
            throw new ErrorFatal("The required JNI library cannot be found: " + ex.toString().trim(), ex);
        } catch (CapacityExceededException ex) {
            throw rethrow(ex);
        } catch (HigherOrderDeclException ex) {
            Pos p = tr != null ? tr.frame.kv2typepos(ex.decl().variable()).b : Pos.UNKNOWN;
            throw new ErrorType(p, "Analysis cannot be performed since it requires higher-order quantification that could not be skolemized.");
        } catch (Throwable ex) {
            if (ex instanceof Err)
                throw (Err) ex;
            else
                throw new ErrorFatal("Unknown exception occurred: " + ex, ex);
        }
    }

    /**
     * Based on the specified "options", execute one command and return the
     * resulting A4Solution object.
     * <p>
     * Note: it will first test whether the model fits one of the model from the
     * "Software Abstractions" book; if so, it will use the exact instance that was
     * in the book.
     *
     * @param rep - if nonnull, we'll send compilation diagnostic messages to it
     * @param sigs - the list of sigs; this list must be complete
     * @param cmd - the Command to execute
     * @param opt - the set of options guiding the execution of the command
     * @return null if the user chose "save to FILE" as the SAT solver, and nonnull
     *         if the solver finishes the entire solving and is either satisfiable
     *         or unsatisfiable.
     *         <p>
     *         If the return value X is satisfiable, you can call X.next() to get
     *         the next satisfying solution X2; and you can call X2.next() to get
     *         the next satisfying solution X3... until you get an unsatisfying
     *         solution.
     */
    public static A4Solution execute_commandFromBook(A4Reporter rep, Iterable<Sig> sigs, Command cmd, A4Options opt) throws Err {
        if (rep == null)
            rep = A4Reporter.NOP;
        TranslateAlloyToKodkod tr = null;
        try {
            if (cmd.parent != null || !cmd.getGrowableSigs().isEmpty())
                return execute_greedyCommand(rep, sigs, cmd, opt);
            tr = new TranslateAlloyToKodkod(rep, opt, sigs, cmd);
            tr.makeFacts(cmd.formula);
            return tr.frame.solve(rep, cmd, new Simplifier(), true);
        } catch (UnsatisfiedLinkError ex) {
            throw new ErrorFatal("The required JNI library cannot be found: " + ex.toString().trim(), ex);
        } catch (CapacityExceededException ex) {
            throw rethrow(ex);
        } catch (HigherOrderDeclException ex) {
            Pos p = tr != null ? tr.frame.kv2typepos(ex.decl().variable()).b : Pos.UNKNOWN;
            throw new ErrorType(p, "Analysis cannot be performed since it requires higher-order quantification that could not be skolemized.");
        } catch (Throwable ex) {
            if (ex instanceof Err)
                throw (Err) ex;
            else
                throw new ErrorFatal("Unknown exception occurred: " + ex, ex);
        }
    }

    /**
     * Translate the Alloy expression into an equivalent Kodkod Expression or
     * IntExpression or Formula object.
     *
     * @param sol - an existing satisfiable A4Solution object
     * @param expr - this is the Alloy expression we want to translate
     */
    public static Object alloy2kodkod(A4Solution sol, Expr expr) throws Err {
        if (expr.ambiguous && !expr.errors.isEmpty())
            expr = expr.resolve(expr.type(), null);
        if (!expr.errors.isEmpty())
            throw expr.errors.pick();
        TranslateAlloyToKodkod tr = new TranslateAlloyToKodkod(sol.getBitwidth(), sol.unrolls(), sol.a2k(), sol.s2k());
        Object ans;
        try {
            ans = tr.visitThis(expr);
        } catch (UnsatisfiedLinkError ex) {
            throw new ErrorFatal("The required JNI library cannot be found: " + ex.toString().trim());
        } catch (CapacityExceededException ex) {
            throw rethrow(ex);
        } catch (HigherOrderDeclException ex) {
            throw new ErrorType("Analysis cannot be performed since it requires higher-order quantification that could not be skolemized.");
        } catch (Throwable ex) {
            if (ex instanceof Err)
                throw (Err) ex;
            throw new ErrorFatal("Unknown exception occurred: " + ex, ex);
        }
        if ((ans instanceof IntExpression) || (ans instanceof Formula) || (ans instanceof Expression))
            return ans;
        throw new ErrorFatal("Unknown internal error encountered in the evaluator.");
    }

    // ==============================================================================================================//

    /**
     * Convenience method that evalutes x and casts the result to be a Kodkod
     * Formula.
     *
     * @return the formula - if x evaluates to a Formula
     * @throws ErrorFatal - if x does not evaluate to a Formula
     */
    private Formula cform(Expr x) throws Err {
        if (!x.errors.isEmpty())
            throw x.errors.pick();
        Object y = visitThis(x);
        if (y instanceof Formula)
            return (Formula) y;
        throw new ErrorFatal(x.span(), "This should have been a formula.\nInstead it is " + y);
    }

    /**
     * Convenience method that evalutes x and cast the result to be a Kodkod
     * IntExpression.
     *
     * @return the integer expression - if x evaluates to an IntExpression
     * @throws ErrorFatal - if x does not evaluate to an IntExpression
     */
    private IntExpression cint(Expr x) throws Err {
        if (!x.errors.isEmpty())
            throw x.errors.pick();
        return toInt(x, visitThis(x));
    }

    private IntExpression toInt(Expr x, Object y) throws Err, ErrorFatal {
        // simplify: if y is int[Int[sth]] then return sth
        if (y instanceof ExprToIntCast) {
            ExprToIntCast y2 = (ExprToIntCast) y;
            if (y2.expression() instanceof IntToExprCast)
                return ((IntToExprCast) y2.expression()).intExpr();
        }
        // simplify: if y is Int[sth], then return sth
        if (y instanceof IntToExprCast)
            return ((IntToExprCast) y).intExpr();
        if (y instanceof IntExpression)
            return (IntExpression) y;
        // [AM]: maybe this conversion should be removed
        if (y instanceof Expression)
            return ((Expression) y).sum();
        throw new ErrorFatal(x.span(), "This should have been an integer expression.\nInstead it is " + y);
    }

    /**
     * Convenience method that evaluаtes x and cast the result to be a Kodkod
     * Expression.
     *
     * @return the expression - if x evaluates to an Expression
     * @throws ErrorFatal - if x does not evaluate to an Expression
     */
    private Expression cset(Expr x) throws Err {
        if (!x.errors.isEmpty())
            throw x.errors.pick();
        return toSet(x, visitThis(x));
    }

    private Expression toSet(Expr x, Object y) throws Err, ErrorFatal {
        if (y instanceof Expression)
            return (Expression) y;
        if (y instanceof IntExpression)
            return ((IntExpression) y).toExpression();
        throw new ErrorFatal(x.span(), "This should have been a set or a relation.\nInstead it is " + y);
    }

    // ==============================================================================================================//

    /**
     * Given a variable name "name", prepend the current function name to form a
     * meaningful "skolem name". (Note: this function does NOT, and need NOT
     * guarantee that the name it generates is unique)
     */
    private String skolem(String name) {
        if (current_function.size() == 0) {
            if (cmd != null && cmd.label.length() > 0 && cmd.label.indexOf('$') < 0)
                return cmd.label + "_" + name;
            else
                return name;
        }
        Func last = current_function.get(current_function.size() - 1);
        String funcname = tail(last.label);
        if (funcname.indexOf('$') < 0)
            return funcname + "_" + name;
        else
            return name;
    }

    // ==============================================================================================================//

    /**
     * If x = SOMETHING->RELATION where SOMETHING.arity==1, then return the
     * RELATION, else return null.
     */
    private static Relation right(Expression x) {
        if (!(x instanceof BinaryExpression))
            return null;
        BinaryExpression bin = (BinaryExpression) x;
        if (bin.op() != ExprOperator.PRODUCT)
            return null;
        if (bin.left().arity() == 1 && bin.right() instanceof Relation)
            return (Relation) (bin.right());
        else
            return null;
    }

    // ==============================================================================================================//

    /* ============================ */
    /* Evaluates an ExprITE node. */
    /* ============================ */

    /** {@inheritDoc} */
    @Override
    public Object visit(ExprITE x) throws Err {
        Formula c = cform(x.cond);
        Object l = visitThis(x.left);
        if (l instanceof Formula) {
            Formula c1 = c.implies((Formula) l);
            Formula c2 = c.not().implies(cform(x.right));
            return k2pos(c1.and(c2), x);
        }
        if (l instanceof Expression) {
            return c.thenElse((Expression) l, cset(x.right));
        }
        return c.thenElse((IntExpression) l, cint(x.right));
    }

    /* ============================ */
    /* Evaluates an ExprLet node. */
    /* ============================ */

    /** {@inheritDoc} */
    @Override
    public Object visit(ExprLet x) throws Err {
        env.put(x.var, visitThis(x.expr));
        Object ans = visitThis(x.sub);
        env.remove(x.var);
        return ans;
    }

    /* ================================= */
    /* Evaluates an ExprConstant node. */
    /* ================================= */

    /** {@inheritDoc} */
    @Override
    public Object visit(ExprConstant x) throws Err {
        switch (x.op) {
            case MIN :
                return IntConstant.constant(min); // TODO
            case MAX :
                return IntConstant.constant(max); // TODO
            case NEXT :
                return A4Solution.KK_NEXT;
            case TRUE :
                return Formula.TRUE;
            case FALSE :
                return Formula.FALSE;
            case EMPTYNESS :
                return Expression.NONE;
            case IDEN :
                return Expression.IDEN.intersection(a2k(UNIV).product(Expression.UNIV)); // [HASLab] this makes bad decompositions, makes static expressions variable
            case STRING :
                Expression ans = s2k(x.string);
                if (ans == null)
                    throw new ErrorFatal(x.pos, "String literal " + x + " does not exist in this instance.\n");
                return ans;
            case NUMBER :
                int n = x.num();
                // [am] const
                // if (n<min) throw new ErrorType(x.pos, "Current bitwidth is
                // set to "+bitwidth+", thus this integer constant "+n+" is
                // smaller than the minimum integer "+min);
                // if (n>max) throw new ErrorType(x.pos, "Current bitwidth is
                // set to "+bitwidth+", thus this integer constant "+n+" is
                // bigger than the maximum integer "+max);
                return IntConstant.constant(n).toExpression();
        }
        throw new ErrorFatal(x.pos, "Unsupported operator (" + x.op + ") encountered during ExprConstant.accept()");
    }

    /* ============================== */
    /* Evaluates an ExprUnary node. */
    /* ============================== */

    /** {@inheritDoc} */
    @Override
    public Object visit(ExprUnary x) throws Err {
        switch (x.op) {
            case EXACTLYOF :
            case SOMEOF :
            case LONEOF :
            case ONEOF :
            case SETOF :
                return cset(x.sub);
            case NOOP :
                return visitThis(x.sub);
            case NOT :
                return k2pos(cform(x.sub).not(), x);
            case AFTER :
                return k2pos(cform(x.sub).after(), x);
            case ALWAYS :
                return k2pos(cform(x.sub).always(), x);
            case EVENTUALLY :
                return k2pos(cform(x.sub).eventually(), x);
            case BEFORE :
                return k2pos(cform(x.sub).before(), x);
            case HISTORICALLY :
                return k2pos(cform(x.sub).historically(), x);
            case ONCE :
                return k2pos(cform(x.sub).once(), x);
            case SOME :
                return k2pos(cset(x.sub).some(), x);
            case LONE :
                return k2pos(cset(x.sub).lone(), x);
            case ONE :
                return k2pos(cset(x.sub).one(), x);
            case NO :
                return k2pos(cset(x.sub).no(), x);
            case PRIME :
                return cset(x.sub).prime();
            case TRANSPOSE :
                return cset(x.sub).transpose();
            case CARDINALITY :
                return cset(x.sub).count();
            case CAST2SIGINT :
                return cint(x.sub).toExpression();
            case CAST2INT :
                return sum(cset(x.sub));
            case RCLOSURE :
                Expression iden = Expression.IDEN.intersection(a2k(UNIV).product(Expression.UNIV)); // [HASLab] this makes bad decompositions, makes static expressions variable
                return cset(x.sub).closure().union(iden);
            case CLOSURE :
                return cset(x.sub).closure();
        }
        throw new ErrorFatal(x.pos, "Unsupported operator (" + x.op + ") encountered during ExprUnary.visit()");
    }

    /**
     * Performs int[x]; contains an efficiency shortcut that simplifies int[Int[x]]
     * to x.
     */
    private IntExpression sum(Expression x) {
        if (x instanceof IntToExprCast)
            return ((IntToExprCast) x).intExpr();
        else
            return x.sum();
    }

    /* ============================ */
    /* Evaluates an ExprVar node. */
    /* ============================ */

    /** {@inheritDoc} */
    @Override
    public Object visit(ExprVar x) throws Err {
        Object ans = env.get(x);
        if (ans == null)
            ans = a2k(x);
        if (ans == null)
            throw new ErrorFatal(x.pos, "Variable \"" + x + "\" is not bound to a legal value during translation.\n");
        return ans;
    }

    /* ========================= */
    /* Evaluates a Field node. */
    /* ========================= */

    /** {@inheritDoc} */
    @Override
    public Object visit(Field x) throws Err {
        Expression ans = a2k(x);
        if (ans == null)
            throw new ErrorFatal(x.pos, "Field \"" + x + "\" is not bound to a legal value during translation.\n");
        return ans;
    }

    /* ======================= */
    /* Evaluates a Sig node. */
    /* ======================= */

    /** {@inheritDoc} */
    @Override
    public Object visit(Sig x) throws Err {
        Expression ans = a2k(x);
        if (ans == null)
            throw new ErrorFatal(x.pos, "Sig \"" + x + "\" is not bound to a legal value during translation.\n");
        return ans;
    }

    /* ============================= */
    /* Evaluates an ExprCall node. */
    /* ============================= */

    /**
     * Caches parameter-less functions to a Kodkod Expression, Kodkod IntExpression,
     * or Kodkod Formula.
     */
    private final Map<Func,Object> cacheForConstants = new IdentityHashMap<Func,Object>();

    /** {@inheritDoc} */
    @Override
    public Object visit(ExprCall x) throws Err {
        final Func f = x.fun;
        final Object candidate = f.count() == 0 ? cacheForConstants.get(f) : null;
        if (candidate != null)
            return candidate;
        final Expr body = f.getBody();
        if (body.type().arity() < 0 || body.type().arity() != f.returnDecl.type().arity())
            throw new ErrorType(body.span(), "Function return value not fully resolved.");
        final int n = f.count();
        int maxRecursion = unrolls;
        for (Func ff : current_function)
            if (ff == f) {
                if (maxRecursion < 0) {
                    throw new ErrorSyntax(x.span(), "" + f + " cannot call itself recursively!");
                }
                if (maxRecursion == 0) {
                    Type t = f.returnDecl.type();
                    if (t.is_bool)
                        return Formula.FALSE;
                    if (t.is_int())
                        return IntConstant.constant(0);
                    int i = t.arity();
                    Expression ans = Expression.NONE;
                    while (i > 1) {
                        ans = ans.product(Expression.NONE);
                        i--;
                    }
                    return ans;
                }
                maxRecursion--;
            }
        Env<ExprVar,Object> newenv = new Env<ExprVar,Object>();
        for (int i = 0; i < n; i++)
            newenv.put(f.get(i), cset(x.args.get(i)));
        Env<ExprVar,Object> oldenv = env;
        env = newenv;
        current_function.add(f);
        Object ans = visitThis(body);
        env = oldenv;
        current_function.remove(current_function.size() - 1);
        if (ans instanceof Formula)
            k2pos((Formula) ans, x);
        if (f.count() == 0)
            cacheForConstants.put(f, ans);
        return ans;
    }

    /* ================================ */
    /* Evaluates an ExprList node. */
    /* ================================ */

    /**
     * Helper method that merge a list of conjuncts or disjoints while minimizing
     * the AST depth (external caller should use i==1)
     */
    private Formula getSingleFormula(boolean isConjunct, int i, List<Expr> formulas) throws Err {
        // We actually build a "binary heap" where node X's two children are
        // node 2X and node 2X+1
        int n = formulas.size();
        if (n == 0)
            return isConjunct ? Formula.TRUE : Formula.FALSE;
        Formula me = cform(formulas.get(i - 1)), other;
        int child1 = i + i, child2 = child1 + 1;
        if (child1 < i || child1 > n)
            return me;
        other = getSingleFormula(isConjunct, child1, formulas);
        if (isConjunct)
            me = me.and(other);
        else
            me = me.or(other);
        if (child2 < 1 || child2 > n)
            return me;
        other = getSingleFormula(isConjunct, child2, formulas);
        if (isConjunct)
            me = me.and(other);
        else
            me = me.or(other);
        return me;
    }

    /** {@inheritDoc} */
    @Override
    public Object visit(ExprList x) throws Err {
        if (x.op == ExprList.Op.AND || x.op == ExprList.Op.OR) {
            if (x.args.size() == 0)
                return (x.op == ExprList.Op.AND) ? Formula.TRUE : Formula.FALSE;
            Formula answer = getSingleFormula(x.op == ExprList.Op.AND, 1, x.args);
            return k2pos(answer, x);
        }
        if (x.op == ExprList.Op.TOTALORDER) {
            Expression elem = cset(x.args.get(0)), first = cset(x.args.get(1)), next = cset(x.args.get(2));
            if (elem instanceof Relation && first instanceof Relation && next instanceof Relation) {
<<<<<<< HEAD
                Relation lst = frame.addRel(((Relation) elem).name() + "_last", null, frame.query(true, elem, false), false); // [HASLab] no unnamed rels for electrod
=======
                Relation lst = frame.addRel("", null, frame.query(true, elem, false), false);
>>>>>>> 39211b8b
                totalOrderPredicates.add((Relation) elem);
                totalOrderPredicates.add((Relation) first);
                totalOrderPredicates.add(lst);
                totalOrderPredicates.add((Relation) next);
                return k2pos(((Relation) next).totalOrder((Relation) elem, (Relation) first, lst), x);
            }
            Formula f1 = elem.in(first.join(next.reflexiveClosure())); // every
                                                                      // element
                                                                      // is in
                                                                      // the
                                                                      // total
                                                                      // order
            Formula f2 = next.join(first).no(); // first element has no
                                               // predecessor
            Variable e = Variable.unary("v" + Integer.toString(cnt++));
            Formula f3 = e.eq(first).or(next.join(e).one()); // each element
                                                            // (except the
                                                            // first) has
                                                            // one
                                                            // predecessor
            Formula f4 = e.eq(elem.difference(next.join(elem))).or(e.join(next).one()); // each
                                                                                       // element
                                                                                       // (except
                                                                                       // the
                                                                                       // last)
                                                                                       // has
                                                                                       // one
                                                                                       // successor
            Formula f5 = e.in(e.join(next.closure())).not(); // there are no
                                                            // cycles
            return k2pos(f3.and(f4).and(f5).forAll(e.oneOf(elem)).and(f1).and(f2), x);
        }
        // This says no(a&b) and no((a+b)&c) and no((a+b+c)&d)...
        // Empirically this seems to be more efficient than "no(a&b) and no(a&c)
        // and no(b&c)"
        Formula answer = null;
        Expression a = null;
        for (Expr arg : x.args) {
            Expression b = cset(arg);
            if (a == null) {
                a = b;
                continue;
            }
            if (answer == null)
                answer = a.intersection(b).no();
            else
                answer = a.intersection(b).no().and(answer);
            a = a.union(b);
        }
        if (answer != null)
            return k2pos(answer, x);
        else
            return Formula.TRUE;
    }

    /* =============================== */
    /* Evaluates an ExprBinary node. */
    /* =============================== */

    /** {@inheritDoc} */
    @Override
    public Object visit(ExprBinary x) throws Err {
        Expr a = x.left, b = x.right;
        Expression s, s2, eL, eR;
        IntExpression i;
        Formula f;
        Object objL, objR;
        switch (x.op) {
            // [electrum] changed from !a || b, was it relevant?
            case IMPLIES :
                f = cform(a).implies(cform(b));
                return k2pos(f, x);
            case IN :
                return k2pos(isIn(cset(a), b), x);
            case NOT_IN :
                return k2pos(isIn(cset(a), b).not(), x);
            case LT :
                i = cint(a);
                f = i.lt(cint(b));
                return k2pos(f, x);
            case LTE :
                i = cint(a);
                f = i.lte(cint(b));
                return k2pos(f, x);
            case GT :
                i = cint(a);
                f = i.gt(cint(b));
                return k2pos(f, x);
            case GTE :
                i = cint(a);
                f = i.gte(cint(b));
                return k2pos(f, x);
            case NOT_LT :
                i = cint(a);
                f = i.lt(cint(b)).not();
                return k2pos(f, x);
            case NOT_LTE :
                i = cint(a);
                f = i.lte(cint(b)).not();
                return k2pos(f, x);
            case NOT_GT :
                i = cint(a);
                f = i.gt(cint(b)).not();
                return k2pos(f, x);
            case NOT_GTE :
                i = cint(a);
                f = i.gte(cint(b)).not();
                return k2pos(f, x);
            case AND :
                f = cform(a);
                f = f.and(cform(b));
                return k2pos(f, x);
            case OR :
                f = cform(a);
                f = f.or(cform(b));
                return k2pos(f, x);
            case UNTIL :
                f = cform(a);
                f = f.until(cform(b));
                return k2pos(f, x);
            case RELEASES :
                f = cform(a);
                f = f.releases(cform(b));
                return k2pos(f, x);
            case SINCE :
                f = cform(a);
                f = f.since(cform(b));
                return k2pos(f, x);
            case TRIGGERED :
                f = cform(a);
                f = f.triggered(cform(b));
                return k2pos(f, x);
            case IFF :
                f = cform(a);
                f = f.iff(cform(b));
                return k2pos(f, x);
            case PLUSPLUS :
                s = cset(a);
                return s.override(cset(b));
            case MUL :
                i = cint(a);
                return i.multiply(cint(b));
            case DIV :
                i = cint(a);
                return i.divide(cint(b));
            case REM :
                i = cint(a);
                return i.modulo(cint(b));
            case SHL :
                i = cint(a);
                return i.shl(cint(b));
            case SHR :
                i = cint(a);
                return i.shr(cint(b));
            case SHA :
                i = cint(a);
                return i.sha(cint(b));
            case PLUS :
                return cset(a).union(cset(b));
            // [AM]
            // obj = visitThis(a);
            // if (obj instanceof IntExpression) { i=(IntExpression)obj; return
            // i.plus(cint(b)); }
            // s = (Expression)obj; return s.union(cset(b));
            case IPLUS :
                return cint(a).plus(cint(b));
            case MINUS :
                // Special exception to allow "0-8" to not throw an exception,
                // where 7 is the maximum allowed integer (when bitwidth==4)
                // (likewise, when bitwidth==5, then +15 is the maximum allowed
                // integer, and we want to allow 0-16 without throwing an
                // exception)
                if (a instanceof ExprConstant && ((ExprConstant) a).op == ExprConstant.Op.NUMBER && ((ExprConstant) a).num() == 0)
                    if (b instanceof ExprConstant && ((ExprConstant) b).op == ExprConstant.Op.NUMBER && ((ExprConstant) b).num() == max + 1)
                        return IntConstant.constant(min);
                return cset(a).difference(cset(b));
            // [AM]
            // obj=visitThis(a);
            // if (obj instanceof IntExpression) { i=(IntExpression)obj; return
            // i.minus(cint(b));}
            // s=(Expression)obj; return s.difference(cset(b));
            case IMINUS :
                return cint(a).minus(cint(b));
            case INTERSECT :
                s = cset(a);
                return s.intersection(cset(b));
            case ANY_ARROW_SOME :
            case ANY_ARROW_ONE :
            case ANY_ARROW_LONE :
            case SOME_ARROW_ANY :
            case SOME_ARROW_SOME :
            case SOME_ARROW_ONE :
            case SOME_ARROW_LONE :
            case ONE_ARROW_ANY :
            case ONE_ARROW_SOME :
            case ONE_ARROW_ONE :
            case ONE_ARROW_LONE :
            case LONE_ARROW_ANY :
            case LONE_ARROW_SOME :
            case LONE_ARROW_ONE :
            case LONE_ARROW_LONE :
            case ISSEQ_ARROW_LONE :
            case ARROW :
                s = cset(a);
                return s.product(cset(b));
            case JOIN :
                a = a.deNOP();
                s = cset(a);
                s2 = cset(b);
                if (a instanceof Sig && ((Sig) a).isOne != null && s2 instanceof BinaryExpression) {
                    BinaryExpression bin = (BinaryExpression) s2;
                    if (bin.op() == ExprOperator.PRODUCT && bin.left() == s)
                        return bin.right();
                }
                return s.join(s2);
            case EQUALS :
                objL = visitThis(a);
                objR = visitThis(b);
                eL = toSet(a, objL);
                eR = toSet(b, objR);
                if (eL instanceof IntToExprCast && eR instanceof IntToExprCast)
                    f = ((IntToExprCast) eL).intExpr().eq(((IntToExprCast) eR).intExpr());
                else
                    f = eL.eq(eR);
                return k2pos(f, x);
            case NOT_EQUALS :
                objL = visitThis(a);
                objR = visitThis(b);
                eL = toSet(a, objL);
                eR = toSet(b, objR);
                if (eL instanceof IntToExprCast && eR instanceof IntToExprCast)
                    f = ((IntToExprCast) eL).intExpr().eq(((IntToExprCast) eR).intExpr()).not();
                else
                    f = eL.eq(eR).not();
                return k2pos(f, x);
            case DOMAIN :
                s = cset(a);
                s2 = cset(b);
                for (int j = s2.arity(); j > 1; j--)
                    s = s.product(Expression.UNIV);
                return s.intersection(s2);
            case RANGE :
                s = cset(a);
                s2 = cset(b);
                for (int j = s.arity(); j > 1; j--)
                    s2 = Expression.UNIV.product(s2);
                return s.intersection(s2);
        }
        throw new ErrorFatal(x.pos, "Unsupported operator (" + x.op + ") encountered during ExprBinary.accept()");
    }

    /**
     * Helper method that translates the formula "a in b" into a Kodkod formula.
     */
    private Formula isIn(Expression a, Expr right) throws Err {
        Expression b;
        if (right instanceof ExprBinary && right.mult != 0 && ((ExprBinary) right).op.isArrow) {
            // Handles possible "binary" or higher-arity multiplicity
            return isInBinary(a, (ExprBinary) right);
        }
        switch (right.mult()) {
            case EXACTLYOF :
                b = cset(right);
                return a.eq(b);
            case ONEOF :
                b = cset(right);
                return a.one().and(a.in(b));
            case LONEOF :
                b = cset(right);
                return a.lone().and(a.in(b));
            case SOMEOF :
                b = cset(right);
                return a.some().and(a.in(b));
            default :
                b = cset(right);
                return a.in(b);
        }
    }

    // [AM]
    private static boolean am = true;

    /**
     * Helper method that translates the formula "r in (a ?->? b)" into a Kodkod
     * formula.
     */
    private Formula isInBinary(Expression r, ExprBinary ab) throws Err {
        final Expression a = cset(ab.left), b = cset(ab.right);
        Decls d = null, d2 = null;
        Formula ans1, ans2;
        // "R in A ->op B" means for each tuple a in A, there are "op" tuples in
        // r that begins with a.
        Expression atuple = null, ar = r;
        for (int i = a.arity(); i > 0; i--) {
            Variable v = Variable.unary("v" + Integer.toString(cnt++));
            if (!am) {
                if (a.arity() == 1)
                    d = v.oneOf(a);
                else if (d == null)
                    d = v.oneOf(Expression.UNIV);
                else
                    d = v.oneOf(Expression.UNIV).and(d);
            } else {
                d = am(a, d, i, v);
            }
            ar = v.join(ar);
            if (atuple == null)
                atuple = v;
            else
                atuple = atuple.product(v);
        }
        ans1 = isIn(ar, ab.right);
        switch (ab.op) {
            case ISSEQ_ARROW_LONE :
            case ANY_ARROW_LONE :
            case SOME_ARROW_LONE :
            case ONE_ARROW_LONE :
            case LONE_ARROW_LONE :
                ans1 = ar.lone().and(ans1);
                break;
            case ANY_ARROW_ONE :
            case SOME_ARROW_ONE :
            case ONE_ARROW_ONE :
            case LONE_ARROW_ONE :
                ans1 = ar.one().and(ans1);
                break;
            case ANY_ARROW_SOME :
            case SOME_ARROW_SOME :
            case ONE_ARROW_SOME :
            case LONE_ARROW_SOME :
                ans1 = ar.some().and(ans1);
                break;
        }
        if (a.arity() > 1) {
            Formula tmp = isIn(atuple, ab.left);
            if (tmp != Formula.TRUE)
                ans1 = tmp.implies(ans1);
        }
        ans1 = ans1.forAll(d);
        // "R in A op-> B" means for each tuple b in B, there are "op" tuples in
        // r that end with b.
        Expression btuple = null, rb = r;
        for (int i = b.arity(); i > 0; i--) {
            Variable v = Variable.unary("v" + Integer.toString(cnt++));
            if (!am) {
                if (b.arity() == 1)
                    d2 = v.oneOf(b);
                else if (d2 == null)
                    d2 = v.oneOf(Expression.UNIV);
                else
                    d2 = v.oneOf(Expression.UNIV).and(d2);
            } else {
                d2 = am(b, d2, i, v);
            }
            rb = rb.join(v);
            if (btuple == null)
                btuple = v;
            else
                btuple = v.product(btuple);
        }
        ans2 = isIn(rb, ab.left);
        switch (ab.op) {
            case LONE_ARROW_ANY :
            case LONE_ARROW_SOME :
            case LONE_ARROW_ONE :
            case LONE_ARROW_LONE :
                ans2 = rb.lone().and(ans2);
                break;
            case ONE_ARROW_ANY :
            case ONE_ARROW_SOME :
            case ONE_ARROW_ONE :
            case ONE_ARROW_LONE :
                ans2 = rb.one().and(ans2);
                break;
            case SOME_ARROW_ANY :
            case SOME_ARROW_SOME :
            case SOME_ARROW_ONE :
            case SOME_ARROW_LONE :
                ans2 = rb.some().and(ans2);
                break;
        }
        if (b.arity() > 1) {
            Formula tmp = isIn(btuple, ab.right);
            if (tmp != Formula.TRUE)
                ans2 = tmp.implies(ans2);
        }
        ans2 = ans2.forAll(d2);
        // Now, put everything together
        Formula ans = r.in(a.product(b)).and(ans1).and(ans2);
        if (ab.op == ExprBinary.Op.ISSEQ_ARROW_LONE) {
            Expression rr = r;
            while (rr.arity() > 1)
                rr = rr.join(Expression.UNIV);
            ans = rr.difference(rr.join(A4Solution.KK_NEXT)).in(A4Solution.KK_ZERO).and(ans);
        }
        return ans;
    }

    private Decls am(final Expression a, Decls d, int i, Variable v) {
        Expression colType;
        if (a.arity() == 1) {
            assert i == 1;
            colType = a;
        } else {
            // colType = a.project(IntConstant.constant(i - 1))); //UNSOUND
            colType = Expression.UNIV;
        }
        return (d == null) ? v.oneOf(colType) : d.and(v.oneOf(colType));
    }

    /* =========================== */
    /* Evaluates an ExprQt node. */
    /* =========================== */

    /**
     * Adds a "one of" in front of X if X is unary and does not have a declared
     * multiplicity.
     */
    private static Expr addOne(Expr x) {
        Expr save = x;
        while (x instanceof ExprUnary) {
            switch (((ExprUnary) x).op) {
                case EXACTLYOF :
                case SETOF :
                case ONEOF :
                case LONEOF :
                case SOMEOF :
                    return save;
                case NOOP :
                    x = ((ExprUnary) x).sub;
                    continue;
                default :
                    break;
            }
        }
        return (x.type().arity() != 1) ? x : ExprUnary.Op.ONEOF.make(x.span(), x);
    }

    /**
     * Helper method that translates the quantification expression "op vars | sub"
     */
    private Object visit_qt(final ExprQt.Op op, final ConstList<Decl> xvars, final Expr sub) throws Err {
        if (op == ExprQt.Op.NO) {
            return visit_qt(ExprQt.Op.ALL, xvars, sub.not());
        }
        if (op == ExprQt.Op.ONE || op == ExprQt.Op.LONE) {
            boolean ok = true;
            for (int i = 0; i < xvars.size(); i++) {
                Expr v = addOne(xvars.get(i).expr).deNOP();
                if (v.type().arity() != 1 || v.mult() != ExprUnary.Op.ONEOF) {
                    ok = false;
                    break;
                }
            }
            if (op == ExprQt.Op.ONE && ok)
                return ((Expression) visit_qt(ExprQt.Op.COMPREHENSION, xvars, sub)).one();
            if (op == ExprQt.Op.LONE && ok)
                return ((Expression) visit_qt(ExprQt.Op.COMPREHENSION, xvars, sub)).lone();
        }
        if (op == ExprQt.Op.ONE) {
            Formula f1 = (Formula) visit_qt(ExprQt.Op.LONE, xvars, sub);
            Formula f2 = (Formula) visit_qt(ExprQt.Op.SOME, xvars, sub);
            return f1.and(f2);
        }
        if (op == ExprQt.Op.LONE) {
            QuantifiedFormula p1 = (QuantifiedFormula) visit_qt(ExprQt.Op.ALL, xvars, sub);
            QuantifiedFormula p2 = (QuantifiedFormula) visit_qt(ExprQt.Op.ALL, xvars, sub);
            Decls s1 = p1.decls(), s2 = p2.decls(), decls = null;
            Formula f1 = p1.formula(), f2 = p2.formula();
            Formula[] conjuncts = new Formula[s1.size()];
            for (int i = 0; i < conjuncts.length; i++) {
                kodkod.ast.Decl d1 = s1.get(i), d2 = s2.get(i);
                conjuncts[i] = d1.variable().eq(d2.variable());
                if (decls == null)
                    decls = d1.and(d2);
                else
                    decls = decls.and(d1).and(d2);
            }
            return f1.and(f2).implies(Formula.and(conjuncts)).forAll(decls);
        }
        Decls dd = null;
        List<Formula> guards = new ArrayList<Formula>();
        for (Decl dep : xvars) {
            final Expr dexexpr = addOne(dep.expr);
            final Expression dv = cset(dexexpr);
            for (ExprHasName dex : dep.names) {
                final Variable v = Variable.nary(skolem(dex.label), dex.type().arity());
                final kodkod.ast.Decl newd;
                env.put((ExprVar) dex, v);
                if (dex.type().arity() != 1) {
                    guards.add(isIn(v, dexexpr));
                    newd = v.setOf(dv);
                } else
                    switch (dexexpr.mult()) {
                        case SETOF :
                            newd = v.setOf(dv);
                            break;
                        case SOMEOF :
                            newd = v.someOf(dv);
                            break;
                        case LONEOF :
                            newd = v.loneOf(dv);
                            break;
                        default :
                            newd = v.oneOf(dv);
                    }
                if (frame != null)
                    frame.kv2typepos(v, dex.type(), dex.pos);
                if (dd == null)
                    dd = newd;
                else
                    dd = dd.and(newd);
            }
        }
        final Formula ans = (op == ExprQt.Op.SUM) ? null : cform(sub);
        final IntExpression ians = (op != ExprQt.Op.SUM) ? null : cint(sub);
        for (Decl d : xvars)
            for (ExprHasName v : d.names)
                env.remove((ExprVar) v);
        if (op == ExprQt.Op.COMPREHENSION)
            return ans.comprehension(dd); // guards.size()==0, since each var
                                         // has to be unary
        if (op == ExprQt.Op.SUM)
            return ians.sum(dd); // guards.size()==0, since each var has to be
                                // unary
        if (op == ExprQt.Op.SOME) {
            if (guards.size() == 0)
                return ans.forSome(dd);
            guards.add(ans);
            return Formula.and(guards).forSome(dd);
        } else {
            if (guards.size() == 0)
                return ans.forAll(dd);
            return Formula.and(guards).implies(ans).forAll(dd);
        }
    }

    /** {@inheritDoc} */
    @Override
    public Object visit(ExprQt x) throws Err {
        Expr xx = x.desugar();
        if (xx instanceof ExprQt)
            x = (ExprQt) xx;
        else
            return visitThis(xx);
        Object ans = visit_qt(x.op, x.decls, x.sub);
        if (ans instanceof Formula)
            k2pos((Formula) ans, x);
        return ans;
    }
}<|MERGE_RESOLUTION|>--- conflicted
+++ resolved
@@ -79,16 +79,11 @@
 /**
  * Translate an Alloy AST into Kodkod AST then attempt to solve it using Kodkod.
  *
-<<<<<<< HEAD
- * @modified: Nuno Macedo, Eduardo Pessoa // [HASLab] electrum-temporal,
- *            electrum-unbounded, electrum-decomposed
-=======
  * @modified Nuno Macedo, Eduardo Pessoa // [electrum-temporal] added the
  *           translation of temporal operators and quantifies globally over time
  *           constraints over sigs and fields (sig facts are also implicitly
  *           globally quantified); also, variable singleton sigs are not
  *           collapsed like static ones
->>>>>>> 39211b8b
  */
 
 public final class TranslateAlloyToKodkod extends VisitReturn<Object> {
@@ -468,16 +463,9 @@
                 private boolean first = true;
 
                 @Override
-<<<<<<< HEAD
-                // [HASLab]
-                public void translate(String solver, int bitwidth, int maxseq, int mintrace, int maxtrace, int skolemDepth, int symmetry, String strat) { // [HASLab]
-                    if (first)
-                        super.translate(solver, bitwidth, maxseq, mintrace, maxtrace, skolemDepth, symmetry, strat); // [HASLab]
-=======
                 public void translate(String solver, int bitwidth, int maxseq, int mintrace, int maxtrace, int skolemDepth, int symmetry) {
                     if (first)
                         super.translate(solver, bitwidth, maxseq, mintrace, maxtrace, skolemDepth, symmetry);
->>>>>>> 39211b8b
                     first = false;
                 }
 
@@ -1067,11 +1055,7 @@
         if (x.op == ExprList.Op.TOTALORDER) {
             Expression elem = cset(x.args.get(0)), first = cset(x.args.get(1)), next = cset(x.args.get(2));
             if (elem instanceof Relation && first instanceof Relation && next instanceof Relation) {
-<<<<<<< HEAD
-                Relation lst = frame.addRel(((Relation) elem).name() + "_last", null, frame.query(true, elem, false), false); // [HASLab] no unnamed rels for electrod
-=======
                 Relation lst = frame.addRel("", null, frame.query(true, elem, false), false);
->>>>>>> 39211b8b
                 totalOrderPredicates.add((Relation) elem);
                 totalOrderPredicates.add((Relation) first);
                 totalOrderPredicates.add(lst);
