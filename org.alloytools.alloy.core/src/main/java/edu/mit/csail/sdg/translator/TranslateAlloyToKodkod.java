--- conflicted
+++ resolved
@@ -83,11 +83,8 @@
  *           translation of temporal operators and quantifies globally over time
  *           constraints over sigs and fields (sig facts are also implicitly
  *           globally quantified); also, variable singleton sigs are not
-<<<<<<< HEAD
- *           collapsed like static ones; [electrum-decomposed] updated reporting
-=======
- *           collapsed like static ones; updated (temporal) reporting
->>>>>>> 75d85a77
+ *           collapsed like static ones; updated (temporal) reporting;
+ *           [electrum-decomposed] updated (decomposed) reporting
  */
 
 public final class TranslateAlloyToKodkod extends VisitReturn<Object> {
