--- conflicted
+++ resolved
@@ -80,11 +80,7 @@
  * Translate an Alloy AST into Kodkod AST then attempt to solve it using Kodkod.
  *
  * @modified: Nuno Macedo, Eduardo Pessoa // [HASLab] electrum-temporal,
-<<<<<<< HEAD
  *            electrum-unbounded, electrum-decomposed
-=======
- *            electrum-decomposed
->>>>>>> db7879c4
  */
 
 public final class TranslateAlloyToKodkod extends VisitReturn<Object> {
@@ -332,7 +328,8 @@
         private ConstList<Sig> growableSigs         = null;
         private A4Solution     partial              = null;
 
-        public GreedySimulator() {}
+        public GreedySimulator() {
+        }
 
         private TupleSet convert(TupleFactory factory, Expr f) throws Err {
             TupleSet old = ((A4TupleSet) (partial.eval(f))).debugGetKodkodTupleset();
@@ -463,21 +460,19 @@
 
                 @Override
                 // [HASLab]
-<<<<<<< HEAD
-                public void translate(String solver, int bitwidth, int maxseq, int mintrace, int maxtrace, int skolemDepth, int symmetry) { // [HASLab]
-=======
                 public void translate(String solver, int bitwidth, int maxseq, int mintrace, int maxtrace, int skolemDepth, int symmetry, String strat) { // [HASLab]
->>>>>>> db7879c4
                     if (first)
                         super.translate(solver, bitwidth, maxseq, mintrace, maxtrace, skolemDepth, symmetry, strat); // [HASLab]
                     first = false;
                 }
 
                 @Override
-                public void resultSAT(Object command, long solvingTime, Object solution) {}
+                public void resultSAT(Object command, long solvingTime, Object solution) {
+                }
 
                 @Override
-                public void resultUNSAT(Object command, long solvingTime, Object solution) {}
+                public void resultUNSAT(Object command, long solvingTime, Object solution) {
+                }
             };
             // Form the list of commands
             List<Command> commands = new ArrayList<Command>();
