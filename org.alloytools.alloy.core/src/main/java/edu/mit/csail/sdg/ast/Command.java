--- conflicted
+++ resolved
@@ -152,17 +152,12 @@
             first = false;
         }
         if (maxprefix >= 0) { // [HASLab]
-<<<<<<< HEAD
-            sb.append(" ").append(minprefix).append("..");
+            sb.append(" ");
+            if (minprefix >= 0)
+                sb.append(minprefix).append("..");
             if (maxprefix != Integer.MAX_VALUE)
                 sb.append(maxprefix);
             sb.append(" steps");
-=======
-            sb.append(" ");
-            if (minprefix >= 0)
-                sb.append(minprefix).append("..");
-            sb.append(maxprefix).append(" steps");
->>>>>>> 68d4a0ef
             first = false;
         }
         for (CommandScope e : scope) {
