--- conflicted
+++ resolved
@@ -41,13 +41,6 @@
  * <p>
  * <b>Invariant:</b> maxstring >= -1
  * <p>
-<<<<<<< HEAD
- * <b>Invariant:</b> mintime == -1 or >= 1
- * <p>
- * <b>Invariant:</b> maxtime == -1 or >= 1
- *
- * @modified Nuno Macedo // [HASLab] electrum-temporal
-=======
  * <b>Invariant:</b> minprefix == -1 or >= 1
  * <p>
  * <b>Invariant:</b> maxprefix == -1 or >= 1
@@ -57,7 +50,6 @@
  *           they are omitted, defaults to -1; also, for complement model
  *           checking (unbounded max prefix length), the max length is assumed
  *           to be MAX_INTEGER
->>>>>>> 5a684db6
  */
 
 public final class Command extends Browsable {
@@ -98,18 +90,6 @@
     public final int                     maxseq;
 
     /**
-<<<<<<< HEAD
-     * The minimum trace length (1 or higher) (Or -1 if it was not specified).
-     */
-    // [HASLab]
-    public final int                     mintime;
-
-    /**
-     * The maximum trace length (1 or higher) (Or -1 if it was not specified).
-     */
-    // [HASLab]
-    public final int                     maxtime;
-=======
      * The minimum trace prefix length (1 or higher) (Or -1 if it was not
      * specified).
      */
@@ -120,7 +100,6 @@
      * specified).
      */
     public final int                     maxprefix;
->>>>>>> 5a684db6
 
     /**
      * The number of String atoms to allocate (0 or higher) (Or -1 if it was not
@@ -165,19 +144,11 @@
         }
         boolean first = true;
         StringBuilder sb = new StringBuilder(check ? "Check " : "Run ").append(label);
-<<<<<<< HEAD
-        if (overall >= 0 && (bitwidth >= 0 || maxseq >= 0 || scope.size() > 0 || maxtime >= 0)) // [HASLab]
-            sb.append(" for ").append(overall).append(" but");
-        else if (overall >= 0)
-            sb.append(" for ").append(overall);
-        else if (bitwidth >= 0 || maxseq >= 0 || scope.size() > 0 || maxtime >= 0) // [HASLab]
-=======
         if (overall >= 0 && (bitwidth >= 0 || maxseq >= 0 || scope.size() > 0 || minprefix >= 0 || maxprefix >= 0))
             sb.append(" for ").append(overall).append(" but");
         else if (overall >= 0)
             sb.append(" for ").append(overall);
         else if (bitwidth >= 0 || maxseq >= 0 || scope.size() > 0 || minprefix >= 0 || maxprefix >= 0)
->>>>>>> 5a684db6
             sb.append(" for");
         if (bitwidth >= 0) {
             sb.append(" ").append(bitwidth).append(" int");
@@ -187,19 +158,12 @@
             sb.append(first ? " " : ", ").append(maxseq).append(" seq");
             first = false;
         }
-<<<<<<< HEAD
-        if (maxtime >= 0) { // [HASLab]
-            sb.append(" ").append(mintime).append("..");
-            if (maxtime != Integer.MAX_VALUE)
-                sb.append(maxtime);
-=======
         if (maxprefix >= 0) {
             sb.append(" ");
             if (minprefix >= 0)
                 sb.append(minprefix).append("..");
             if (maxprefix != Integer.MAX_VALUE)
                 sb.append(maxprefix);
->>>>>>> 5a684db6
             sb.append(" steps");
             first = false;
         }
@@ -228,7 +192,7 @@
      *            specified)
      * @param formula - the formula that must be satisfied by this command
      */
-    // [HASLab] extended with time scopes
+    //extended with time scopes
     public Command(boolean check, int overall, int bitwidth, int maxseq, int mintime, int maxtime, ExprVar commandKeyword, Expr formula) throws ErrorSyntax {
         this(null, null, "", check, overall, bitwidth, maxseq, mintime, maxtime, -1, null, null, commandKeyword, formula, null);
     }
@@ -245,14 +209,8 @@
      *            specified)
      * @param formula - the formula that must be satisfied by this command
      */
-<<<<<<< HEAD
-    // [HASLab] extended with time scopes
     public Command(boolean check, int overall, int bitwidth, int maxseq, ExprVar commandKeyword, Expr formula) throws ErrorSyntax {
         this(null, null, "", check, overall, bitwidth, maxseq, -1, -1, -1, null, null, commandKeyword, formula, null);
-=======
-    public Command(boolean check, int overall, int bitwidth, int maxseq, Expr formula) throws ErrorSyntax {
-        this(null, null, "", check, overall, bitwidth, maxseq, -1, -1, -1, null, null, formula, null);
->>>>>>> 5a684db6
     }
 
     /**
@@ -268,17 +226,10 @@
      *            specified)
      * @param maxseq - the maximum sequence length (0 or higher) (-1 if it was not
      *            specified)
-<<<<<<< HEAD
-     * @param mintime - the minimal trace length (0 or higher) (-1 if it was not
-     *            specified)
-     * @param maxtime - the maximal trace length (0 or higher) (-1 if it was not
-     *            specified)
-=======
      * @param minprefix - the minimal trace prefix length (0 or higher) (-1 if it
      *            was not specified)
      * @param maxprefix - the maximal trace prefix length (0 or higher) (-1 if it
      *            was not specified)
->>>>>>> 5a684db6
      * @param expects - the expected value (0 or 1) (-1 if no expectation was
      *            specified)
      * @param scope - a list of scopes (can be null if we want to use default)
@@ -286,12 +237,7 @@
      *            exact though we may or may not know what the scope is yet
      * @param formula - the formula that must be satisfied by this command
      */
-<<<<<<< HEAD
-    // [HASLab] extended with time scopes
-    public Command(Pos pos, Expr e, String label, boolean check, int overall, int bitwidth, int maxseq, int mintime, int maxtime, int expects, Iterable<CommandScope> scope, Iterable<Sig> additionalExactSig, ExprVar commandKeyword, Expr formula, Command parent) {
-=======
-    public Command(Pos pos, Expr e, String label, boolean check, int overall, int bitwidth, int maxseq, int minprefix, int maxprefix, int expects, Iterable<CommandScope> scope, Iterable<Sig> additionalExactSig, Expr formula, Command parent) {
->>>>>>> 5a684db6
+    public Command(Pos pos, Expr e, String label, boolean check, int overall, int bitwidth, int maxseq, int minprefix, int maxprefix, int expects, Iterable<CommandScope> scope, Iterable<Sig> additionalExactSig, ExprVar commandKeyword, Expr formula, Command parent) {
         if (pos == null)
             pos = Pos.UNKNOWN;
         this.nameExpr = e;
@@ -303,13 +249,8 @@
         this.overall = (overall < 0 ? -1 : overall);
         this.bitwidth = (bitwidth < 0 ? -1 : bitwidth);
         this.maxseq = (maxseq < 0 ? -1 : maxseq);
-<<<<<<< HEAD
-        this.maxtime = (maxtime < 1 ? -1 : maxtime);  // [HASLab]
-        this.mintime = (mintime < 1 ? -1 : mintime);  // [HASLab]
-=======
         this.maxprefix = (maxprefix < 1 ? -1 : maxprefix);
         this.minprefix = (minprefix < 1 ? -1 : minprefix);
->>>>>>> 5a684db6
         this.maxstring = (-1);
         this.expects = (expects < 0 ? -1 : (expects > 0 ? 1 : 0));
         this.scope = ConstList.make(scope);
@@ -321,39 +262,27 @@
      * Constructs a new Command object where it is the same as the current object,
      * except with a different formula.
      */
-    // [HASLab] extended with time scopes
+    //extended with time scopes
     public Command change(Expr newFormula) {
-<<<<<<< HEAD
-        return new Command(pos, nameExpr, label, check, overall, bitwidth, maxseq, mintime, maxtime, expects, scope, additionalExactScopes, commandKeyword, newFormula, parent);
-=======
-        return new Command(pos, nameExpr, label, check, overall, bitwidth, maxseq, minprefix, maxprefix, expects, scope, additionalExactScopes, newFormula, parent);
->>>>>>> 5a684db6
+        return new Command(pos, nameExpr, label, check, overall, bitwidth, maxseq, minprefix, maxprefix, expects, scope, additionalExactScopes, commandKeyword, newFormula, parent);
     }
 
     /**
      * Constructs a new Command object where it is the same as the current object,
      * except with a different scope.
      */
-    // [HASLab] extended with time scopes
+    //extended with time scopes
     public Command change(ConstList<CommandScope> scope) {
-<<<<<<< HEAD
-        return new Command(pos, nameExpr, label, check, overall, bitwidth, maxseq, mintime, maxtime, expects, scope, additionalExactScopes, commandKeyword, formula, parent);
-=======
-        return new Command(pos, nameExpr, label, check, overall, bitwidth, maxseq, minprefix, maxprefix, expects, scope, additionalExactScopes, formula, parent);
->>>>>>> 5a684db6
+        return new Command(pos, nameExpr, label, check, overall, bitwidth, maxseq, minprefix, maxprefix, expects, scope, additionalExactScopes, commandKeyword, formula, parent);
     }
 
     /**
      * Constructs a new Command object where it is the same as the current object,
      * except with a different list of "additional exact sigs".
      */
-    // [HASLab] extended with time scopes
+    //extended with time scopes
     public Command change(Sig... additionalExactScopes) {
-<<<<<<< HEAD
-        return new Command(pos, nameExpr, label, check, overall, bitwidth, maxseq, mintime, maxtime, expects, scope, Util.asList(additionalExactScopes), commandKeyword, formula, parent);
-=======
-        return new Command(pos, nameExpr, label, check, overall, bitwidth, maxseq, minprefix, maxprefix, expects, scope, Util.asList(additionalExactScopes), formula, parent);
->>>>>>> 5a684db6
+        return new Command(pos, nameExpr, label, check, overall, bitwidth, maxseq, minprefix, maxprefix, expects, scope, Util.asList(additionalExactScopes), commandKeyword, formula, parent);
     }
 
     /**
