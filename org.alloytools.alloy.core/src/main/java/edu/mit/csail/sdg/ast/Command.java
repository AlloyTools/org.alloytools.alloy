--- conflicted
+++ resolved
@@ -151,16 +151,11 @@
             sb.append(first ? " " : ", ").append(maxseq).append(" seq");
             first = false;
         }
-<<<<<<< HEAD
-        if (maxtime >= 0) { // [HASLab]
-            sb.append(" ").append(mintime).append("..");
-            if (maxtime != Integer.MAX_VALUE)
-                sb.append(maxtime);
+        if (maxprefix >= 0) { // [HASLab]
+            sb.append(" ").append(minprefix).append("..");
+            if (maxprefix != Integer.MAX_VALUE)
+                sb.append(maxprefix);
             sb.append(" steps");
-=======
-        if (maxprefix >= 0) { // [HASLab]
-            sb.append(" ").append(minprefix).append("..").append(maxprefix).append(" steps");
->>>>>>> c6ee2bf8
             first = false;
         }
         for (CommandScope e : scope) {
