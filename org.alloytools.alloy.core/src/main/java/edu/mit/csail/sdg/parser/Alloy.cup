/* Alloy Analyzer 4 -- Copyright (c) 2006-2008, Felix Chang
 * Electrum -- Copyright (c) 2015-present, Nuno Macedo
 *
 * Permission is hereby granted, free of charge, to any person obtaining a copy of this software and associated documentation files
 * (the "Software"), to deal in the Software without restriction, including without limitation the rights to use, copy, modify,
 * merge, publish, distribute, sublicense, and/or sell copies of the Software, and to permit persons to whom the Software is
 * furnished to do so, subject to the following conditions:
 *
 * The above copyright notice and this permission notice shall be included in all copies or substantial portions of the Software.
 *
 * THE SOFTWARE IS PROVIDED "AS IS", WITHOUT WARRANTY OF ANY KIND, EXPRESS OR IMPLIED, INCLUDING BUT NOT LIMITED TO THE WARRANTIES
 * OF MERCHANTABILITY, FITNESS FOR A PARTICULAR PURPOSE AND NONINFRINGEMENT. IN NO EVENT SHALL THE AUTHORS OR COPYRIGHT HOLDERS BE
 * LIABLE FOR ANY CLAIM, DAMAGES OR OTHER LIABILITY, WHETHER IN AN ACTION OF CONTRACT, TORT OR OTHERWISE, ARISING FROM, OUT OF
 * OR IN CONNECTION WITH THE SOFTWARE OR THE USE OR OTHER DEALINGS IN THE SOFTWARE.
 */

/*
 * Warning: this file alone is not enough to correctly parse Alloy4 since the actual
 * language is not LALR(1); instead, we have to pre-process the token stream
 * parse the transformed token stream using this LALR(1) grammar.  For more information,
 * please refer to CompFilter.java
 */
 
package edu.mit.csail.sdg.parser;

import java.util.Stack;
import java.util.List;
import java.util.ArrayList;
import java.util.Locale;
import java.util.TreeSet;
import java.util.Map;
import java.util.LinkedHashMap;
import java.io.BufferedReader;
import java.io.FileNotFoundException;
import java.io.Reader;
import java.io.IOException;
import java.io.StringReader;
import java_cup.runtime.*;
import org.alloytools.alloy.core.AlloyCore;
import edu.mit.csail.sdg.alloy4.Err;
import edu.mit.csail.sdg.alloy4.ErrorFatal;
import edu.mit.csail.sdg.alloy4.ErrorSyntax;
import edu.mit.csail.sdg.alloy4.Pos;
import edu.mit.csail.sdg.alloy4.Pair;
import edu.mit.csail.sdg.alloy4.Util;
import edu.mit.csail.sdg.alloy4.Version;
import edu.mit.csail.sdg.ast.Attr.AttrType;
import edu.mit.csail.sdg.ast.CommandScope;
import edu.mit.csail.sdg.ast.Decl;
import edu.mit.csail.sdg.ast.Expr;
import edu.mit.csail.sdg.ast.ExprBadJoin;
import edu.mit.csail.sdg.ast.ExprITE;
import edu.mit.csail.sdg.ast.ExprLet;
import edu.mit.csail.sdg.ast.ExprBinary;
import edu.mit.csail.sdg.ast.ExprList;
import edu.mit.csail.sdg.ast.ExprConstant;
import edu.mit.csail.sdg.ast.ExprQt;
import edu.mit.csail.sdg.ast.ExprUnary;
import edu.mit.csail.sdg.ast.ExprVar;
import edu.mit.csail.sdg.ast.Sig;
import edu.mit.csail.sdg.ast.Sig.PrimSig;

// @modified: Nuno Macedo // [HASLab] electrum-temporal, electrum-unbounded

//===========================================================================//

parser code {:

  public CompModule alloymodule=null;

  @Override public Symbol parse() throws java.lang.Exception {
     int act; // current action code
     Symbol lhs_sym = null; // the Symbol/stack element returned by a reduce
     short handle_size, lhs_sym_num; // information about production being reduced with
     boolean logging = AlloyCore.isDebug();
     production_tab = production_table();
     action_tab     = action_table();
     reduce_tab     = reduce_table();
     init_actions();
     user_init();
     // start
     cur_token = scan();
     stack.removeAllElements();
     stack.push(getSymbolFactory().startSymbol("START", 0, start_state()));
     tos = 0;
     for (_done_parsing = false; !_done_parsing; ) {
        act = get_action(((Symbol)stack.peek()).parse_state, cur_token.sym);
        if (act > 0) { // "shift"; thus, we shift to the encoded state by pushing it on the stack
           // if (logging) System.out.println("shift " + cur_token.sym); // [HASLab]
           cur_token.parse_state = act-1;
           stack.push(cur_token);
           tos++;
           cur_token = scan();
        } else if (act<0) { // "reduce"
           // if (logging) System.out.println("reduce " + ((-act)-1)); // [HASLab]
           lhs_sym = do_action((-act)-1, this, stack, tos);
           lhs_sym_num = production_tab[(-act)-1][0];
           handle_size = production_tab[(-act)-1][1];
           for (int i = 0; i < handle_size; i++)  {  stack.pop(); tos--; }
           act = get_reduce(((Symbol)stack.peek()).parse_state, lhs_sym_num);
           lhs_sym.parse_state = act;
           stack.push(lhs_sym);
           tos++;
        } else { // "error"
           if (logging) System.out.println("error");
           syntax_error(cur_token);
           done_parsing();
        }
     }
     return lhs_sym;
  }

  public void syntax_error(Symbol x) throws Err {
    Map<Integer,String> ch = new LinkedHashMap<Integer,String>();
    ch.put(CompSym.ARROW, "->");
    ch.put(CompSym.ANY_ARROW_SOME, "->");
    ch.put(CompSym.ANY_ARROW_ONE, "->");
    ch.put(CompSym.ANY_ARROW_LONE, "->");
    ch.put(CompSym.SOME_ARROW_ANY, "some");
    ch.put(CompSym.SOME_ARROW_SOME, "some");
    ch.put(CompSym.SOME_ARROW_ONE, "some");
    ch.put(CompSym.SOME_ARROW_LONE, "some");
    ch.put(CompSym.ONE_ARROW_ANY, "one");
    ch.put(CompSym.ONE_ARROW_SOME, "one");
    ch.put(CompSym.ONE_ARROW_ONE, "one");
    ch.put(CompSym.ONE_ARROW_LONE, "one");
    ch.put(CompSym.LONE_ARROW_ANY, "lone");
    ch.put(CompSym.LONE_ARROW_SOME, "lone");
    ch.put(CompSym.LONE_ARROW_ONE, "lone");
    ch.put(CompSym.LONE_ARROW_LONE, "lone");
    ch.put(CompSym.INTADD, "fun");
    ch.put(CompSym.INTSUB, "fun");
    ch.put(CompSym.INTMUL, "fun");
    ch.put(CompSym.INTDIV, "fun");
    ch.put(CompSym.INTREM, "fun");
    ch.put(CompSym.INTMIN, "fun");
    ch.put(CompSym.INTMAX, "fun");
    ch.put(CompSym.INTNEXT, "fun");
    ch.put(CompSym.TOTALORDER, "pred");
    ch.put(CompSym.ABSTRACT, "abstract");
    ch.put(CompSym.ALL, "all");
    ch.put(CompSym.ALL2, "all");
    ch.put(CompSym.AMPERSAND, "&");
    ch.put(CompSym.AND, "&&");
    ch.put(CompSym.AS, "as");
    ch.put(CompSym.ASSERT, "assert");
    ch.put(CompSym.AT, "@");
    ch.put(CompSym.BAR, "|");
    ch.put(CompSym.BUT, "but");
    ch.put(CompSym.CARET, "^");
    ch.put(CompSym.CHECK, "check");
    ch.put(CompSym.COLON, ":");
    ch.put(CompSym.COMMA, ", ");
    ch.put(CompSym.DISJ, "disj");
    ch.put(CompSym.DOMAIN, "<:");
    ch.put(CompSym.DOT, ".");
    ch.put(CompSym.ELSE, "else");
    ch.put(CompSym.ENUM, "enum");
    ch.put(CompSym.EQUALS, "=");
    ch.put(CompSym.EXACTLY, "exactly");
    ch.put(CompSym.EXH, "exh");
    ch.put(CompSym.EXPECT, "expect");
    ch.put(CompSym.EXTENDS, "extends");
    ch.put(CompSym.FACT, "fact");
    ch.put(CompSym.FOR, "for");
    ch.put(CompSym.FUN, "fun");
    ch.put(CompSym.GT, ">");
    ch.put(CompSym.GTE, ">=");
    ch.put(CompSym.HASH, "#");
    ch.put(CompSym.IDEN, "iden");
    ch.put(CompSym.IFF, "iff");
    ch.put(CompSym.IMPLIES, "=>");
    ch.put(CompSym.IN, "in");
    ch.put(CompSym.INT, "int");
    ch.put(CompSym.LBRACE, "{");
    ch.put(CompSym.LBRACKET, "[");
    ch.put(CompSym.LET, "let");
    ch.put(CompSym.LONE2, "lone");
    ch.put(CompSym.LONE, "lone");
    ch.put(CompSym.LPAREN, "(");
    ch.put(CompSym.LT, "<");
    ch.put(CompSym.LTE, "<=");
    ch.put(CompSym.MINUS, "-");
    ch.put(CompSym.MODULE, "module");
    ch.put(CompSym.NO2, "no");
    ch.put(CompSym.NO, "no");
    ch.put(CompSym.NONE, "none");
    ch.put(CompSym.NOT, "!");
    ch.put(CompSym.NOTEQUALS, "!");
    ch.put(CompSym.NOTGT, "!");
    ch.put(CompSym.NOTGTE, "!");
    ch.put(CompSym.NOTIN, "!");
    ch.put(CompSym.NOTLT, "!");
    ch.put(CompSym.NOTLTE, "!");
    ch.put(CompSym.ONE2, "one");
    ch.put(CompSym.ONE, "one");
    ch.put(CompSym.OPEN, "open");
    ch.put(CompSym.OR, "||");
    ch.put(CompSym.PART, "part");
    ch.put(CompSym.PLUS, "+");
    ch.put(CompSym.PLUSPLUS, "++");
    ch.put(CompSym.PRED, "pred");
    ch.put(CompSym.PRIVATE, "private");
    ch.put(CompSym.RANGE, ":>");
    ch.put(CompSym.RBRACE, "}");
    ch.put(CompSym.RBRACKET, "]");
    ch.put(CompSym.RPAREN, ")");
    ch.put(CompSym.RUN, "run");
    ch.put(CompSym.SEQ, "seq");
    ch.put(CompSym.SET, "set");
    ch.put(CompSym.SHL, "<<");
    ch.put(CompSym.SHR, ">>>");
    ch.put(CompSym.SHA, ">>");
    ch.put(CompSym.SIG, "sig");
    ch.put(CompSym.SIGINT, "Int");
    ch.put(CompSym.SLASH, "/");
    ch.put(CompSym.SOME2, "some");
    ch.put(CompSym.SOME, "some");
    ch.put(CompSym.STAR, "*");
    ch.put(CompSym.STRING, "String");
    ch.put(CompSym.SUM2, "sum");
    ch.put(CompSym.SUM, "sum");
    ch.put(CompSym.THIS, "this");
    ch.put(CompSym.TILDE, "~");
    ch.put(CompSym.UNIV, "univ");
    ch.put(CompSym.ID, "NAME");
    ch.put(CompSym.NUMBER, "NUMBER");
    ch.put(CompSym.STR, "STRING");
    ch.put(CompSym.VAR, "var");                       // [HASLab] temporal tokens
    ch.put(CompSym.ALWAYS, "always");                 // [HASLab] temporal tokens
    ch.put(CompSym.EVENTUALLY, "eventually");         // [HASLab] temporal tokens
    ch.put(CompSym.AFTER, "after");                   // [HASLab] temporal tokens
    ch.put(CompSym.BEFORE, "before");                 // [HASLab] temporal tokens
    ch.put(CompSym.HISTORICALLY, "historically");     // [HASLab] temporal tokens
    ch.put(CompSym.ONCE, "once");                     // [HASLab] temporal tokens
    ch.put(CompSym.RELEASES, "releases");             // [HASLab] temporal tokens
    ch.put(CompSym.UNTIL, "until");                   // [HASLab] temporal tokens
    ch.put(CompSym.SINCE, "since");                   // [HASLab] temporal tokens
    ch.put(CompSym.TRIGGERED, "triggered");           // [HASLab] temporal tokens
    ch.put(CompSym.TRCSEQ, ";");	   	              // [HASLab] temporal tokens
    ch.put(CompSym.PRIME, "'"); 					  // [HASLab] temporal tokens
    ch.put(CompSym.TIME, "steps"); 					  // [HASLab] temporal tokens
    TreeSet<String> list = new TreeSet<String>();
    Pos p=Pos.UNKNOWN;
    if (x!=null && x.value instanceof Pos) p=(Pos)(x.value);
       else if (x!=null && x.value instanceof Expr) p=((Expr)(x.value)).pos;
       else if (x!=null) p=x.pos;
    if (!stack.empty()) for(Map.Entry<Integer,String> e:ch.entrySet()) {
        int key=e.getKey(), act=get_action(((Symbol)stack.peek()).parse_state, key);
        if (act==0) continue;
        try {
            if (act>0 || alloy_confirm(key)) list.add(e.getValue());
        } catch(Throwable ex) {
            // If the parser is really really confused, alloy_confirm() could fail with array out-of-bound exception, etc.
        }
    }
    String result="There are "+list.size()+" possible tokens that can appear here:\n";
    for(String item:list) result=result+item+" ";
    throw new ErrorSyntax(p, (list.size()!=0)?result:"");
  }

  private boolean alloy_confirm(int key) {
    int state = ((Symbol)stack.peek()).parse_state;
    Stack<Object> newstack=new Stack<Object>(); for(Object x:stack) newstack.push(x);
    while(true) {
      int act = get_action(state, key);
      if (act>0) return true;
      if (act==0) return false;
      int lhs_sym_num = production_tab[(-act)-1][0];
      int handle_size = production_tab[(-act)-1][1];
      for (int i = 0; i < handle_size; i++) { if (newstack.empty()) return false; newstack.pop(); }
      if (newstack.empty()) return false;
      if (newstack.peek() instanceof Symbol) state=((Symbol)newstack.peek()).parse_state;
      state=get_reduce(state, lhs_sym_num);
      newstack.push(null);
    }
  }

  static final String INT_LIB_NAME = "util" + java.io.File.separator + "integer";
  static CompModule alloy_parseStream (List<Object> seenDollar,
  Map<String,String> loaded, Map<String,String> fc, CompModule root,
  int lineOffset, String filename, String prefix, int initialResolutionMode) throws Err, FileNotFoundException, IOException {
    Reader isr=null;
    try {
        if (root==null && prefix.length()!=0) throw new ErrorFatal("Internal error (parse subfile with root==null)");
        if (root!=null && prefix.length()==0) throw new ErrorFatal("Internal error (parse topfile with root!=null)");
        CompModule u = new CompModule(root, filename, prefix);
        if (!filename.endsWith(INT_LIB_NAME + ".als"))
            u.addOpen(null, null, ExprVar.make(null, INT_LIB_NAME), null, ExprVar.make(null, "integer"));
        u.resolution = initialResolutionMode;
        String content = fc!=null ? fc.get(filename) : null;
        if (content==null && loaded!=null) content = loaded.get(filename);
        if (content==null) content = Util.readAll(filename);
        if (loaded!=null) loaded.put(filename,content);
        if (content.startsWith("---") || filename.toLowerCase(Locale.ROOT).endsWith(".md")) content = MarkdownHandler.strip(content);
        content = Util.convertLineBreak(content);
        isr = new StringReader(content);
        CompFilter s = new CompFilter(u, seenDollar, filename, lineOffset, new BufferedReader(isr));
        CompParser p = new CompParser(s);
        p.alloymodule=u;
        try {p.parse();} catch(Throwable ex) {if (ex instanceof Err) throw (Err)ex; throw new ErrorFatal("Parser Exception", ex);}
        return u;
    } finally {
        Util.close(isr);
    }
  }

:};

action code {:
    /** This function is needed to handle a difficult parsing ambiguity.
     *
     * <p>
     * "some EXPR", "one EXPR", and "lone EXPR"
     * can be either formulas (saying the EXPR has at least 1, exactly 1, or at most 1 tuple),
     * or multiplicity constraints (saying something else has this multiplicity).
     *
     * <p>
     * So we let the parser generate the former by default.
     * And whenever we construct a Decl "x: y" object,
     * or an binary expression "x in y", or a function return type,
     * we call this method on y to convert it into a multiplicity constraint.
     *
     * <p>
     * This is safe, because in all 3 cases, a formula would be illegal.
     * So the first form is always wrong.
     *
     * <p>
     * And this is sufficient, because those are the only 3 places
     * where a mulitplicity constraint is allowed to appear.
     *
     * @return a newly formed multiplciity constraint (if this.op==SOME or LONE or ONE),
     * otherwise it just returns the original node.
     */
    private Expr mult(Expr x) throws Err {
        if (x instanceof ExprUnary) {
           ExprUnary y=(ExprUnary)x;
           if (y.op==ExprUnary.Op.SOME) return ExprUnary.Op.SOMEOF.make(y.pos, y.sub);
           if (y.op==ExprUnary.Op.LONE) return ExprUnary.Op.LONEOF.make(y.pos, y.sub);
           if (y.op==ExprUnary.Op.ONE)  return ExprUnary.Op.ONEOF.make(y.pos, y.sub);
        }
        return x;
    }
    private void nod(ExprVar name) throws Err {
        if (name.label.indexOf('$')>=0) throw new ErrorSyntax(name.pos, "The name cannot contain the '$' symbol.");
    }
    private void nod(List<ExprVar> names) throws Err {
        if (names!=null) for(ExprVar n:names) if (n!=null && n.label.indexOf('$')>=0) throw new ErrorSyntax(n.pos, "The name cannot contain the '$' symbol.");
    }
    // [HASLab] extended with time scopes
    private void c(boolean follow, ExprVar o, ExprVar x, ExprVar n, Expr e, List<CommandScope> s, ExprConstant c) throws Err {
        if (n!=null) nod(n);
        int bitwidth=(-1), maxseq=(-1), overall=(-1), expects=(c==null ? -1 : c.num);
        int maxtime = (-1), mintime = (-1); // [HASLab]
        Pos p = o.pos.merge(n!=null ? n.span() : e.span());
        for(int i=s.size()-1; i>=0; i--) {
          Sig j=s.get(i).sig;  int k=s.get(i).startingScope;
          p=p.merge(j.pos);
          if (j.label.equals("univ")) { overall=k; s.remove(i); continue; }
          if (j.label.equals("int"))  { if (bitwidth>=0) throw new ErrorSyntax(j.pos, "The bitwidth cannot be specified more than once."); bitwidth=k; s.remove(i); continue; }
          if (j.label.equals("seq"))  { if (maxseq>=0) throw new ErrorSyntax(j.pos, "The maximum sequence length cannot be specified more than once."); maxseq=k; s.remove(i); continue; }
          if (j.label.equals("steps")) { // [HASLab] process time scopes
              if (s.get(i).endingScope == Integer.MAX_VALUE && s.get(i).startingScope != 1) throw new ErrorSyntax(j.pos, "Unbounded time scope must start at 1.");
        	  if (s.get(i).increment != 1) throw new ErrorSyntax(j.pos, "Unbounded time must increment by 1."); 
          	  if (k<1) throw new ErrorSyntax(j.pos, "Trace solutions must contain at least one step.");
        	  if (maxtime>=0) throw new ErrorSyntax(j.pos, "Steps scope cannot be specified more than once."); 
        	  maxtime=k; 
        	  if (s.get(i).isExact) mintime = k; 
        	  else if (s.get(i).endingScope == s.get(i).startingScope) mintime = 1;
        	  else { maxtime = s.get(i).endingScope; mintime = s.get(i).startingScope; }
        	  s.remove(i); continue; 
      	  }
        }
        if (n!=null)
<<<<<<< HEAD
          parser.alloymodule.addCommand(follow, p, n, o, overall, bitwidth, maxseq, expects, s, x);
        else
          parser.alloymodule.addCommand(follow, p, e, o, overall, bitwidth, maxseq, expects, s, x);
=======
          parser.alloymodule.addCommand(follow, p, n, o, overall, bitwidth, maxseq, mintime, maxtime, expects, s, x); // [HASLab]
        else
          parser.alloymodule.addCommand(follow, p, e, o, overall, bitwidth, maxseq, mintime, maxtime, expects, s, x); // [HASLab]
>>>>>>> ea8dca1e
    }
    private Expr t(Pos pos, Pos oldClosing, Expr left, Expr right, Pos close) throws Err {
      if (right instanceof ExprVar) {
         String n = ((ExprVar)right).label;
         if (n.equals("int"))             return ExprUnary.Op.CAST2INT.make(pos, left);
         if (n.equals("disj"))            return ExprList.makeDISJOINT(pos, close, Util.asList(left));
         if (n.equals("pred/totalOrder")) return ExprList.makeTOTALORDER(pos, close, Util.asList(left));
      }
      else if (right instanceof ExprList) {
         return ((ExprList)right).addArg(left);
      }
      return ExprBadJoin.make(pos, oldClosing, left, right);
    }
:};

//===========================================================================//

terminal Pos ARROW;            //  ->
terminal Pos ANY_ARROW_SOME;   //  ->some       // The filter allows whitespace/comment in these 15 "*->*" tokens
terminal Pos ANY_ARROW_ONE;    //  ->one        // The filter allows whitespace/comment in these 15 "*->*" tokens
terminal Pos ANY_ARROW_LONE;   //  ->lone       // The filter allows whitespace/comment in these 15 "*->*" tokens
terminal Pos SOME_ARROW_ANY;   //  some->       // The filter allows whitespace/comment in these 15 "*->*" tokens
terminal Pos SOME_ARROW_SOME;  //  some->some   // The filter allows whitespace/comment in these 15 "*->*" tokens
terminal Pos SOME_ARROW_ONE;   //  some->one    // The filter allows whitespace/comment in these 15 "*->*" tokens
terminal Pos SOME_ARROW_LONE;  //  some->lone   // The filter allows whitespace/comment in these 15 "*->*" tokens
terminal Pos ONE_ARROW_ANY;    //  one->        // The filter allows whitespace/comment in these 15 "*->*" tokens
terminal Pos ONE_ARROW_SOME;   //  one->some    // The filter allows whitespace/comment in these 15 "*->*" tokens
terminal Pos ONE_ARROW_ONE;    //  one->one     // The filter allows whitespace/comment in these 15 "*->*" tokens
terminal Pos ONE_ARROW_LONE;   //  one->lone    // The filter allows whitespace/comment in these 15 "*->*" tokens
terminal Pos LONE_ARROW_ANY;   //  lone->any    // The filter allows whitespace/comment in these 15 "*->*" tokens
terminal Pos LONE_ARROW_SOME;  //  lone->some   // The filter allows whitespace/comment in these 15 "*->*" tokens
terminal Pos LONE_ARROW_ONE;   //  lone->one    // The filter allows whitespace/comment in these 15 "*->*" tokens
terminal Pos LONE_ARROW_LONE;  //  lone->lone   // The filter allows whitespace/comment in these 15 "*->*" tokens

terminal Pos INTADD;
terminal Pos INTSUB;
terminal Pos INTMUL;
terminal Pos INTDIV;
terminal Pos INTREM;
terminal Pos INTMIN;
terminal Pos INTMAX;
terminal Pos INTNEXT;
terminal Pos TOTALORDER;

terminal Pos ABSTRACT;         //  abstract
terminal Pos ALL;              //  all      // The filter enables us to disambiguate
terminal Pos ALL2;             //  all      // The filter enables us to disambiguate
terminal Pos AMPERSAND;        //  &
terminal Pos AND;              //  && and
terminal Pos AS;               //  as
terminal Pos ASSERT;           //  assert
terminal Pos AT;               //  @
terminal Pos BAR;              //  |
terminal Pos BUT;              //  but
terminal Pos CARET;            //  ^
terminal Pos CHECK;            //  check
terminal Pos COLON;            //  :
terminal Pos COMMA;            //  ,
terminal Pos DISJ;             //  disj disjoint
terminal Pos DOMAIN;           //  <:
terminal Pos DOT;              //  .
terminal Pos ELSE;             //  else
terminal Pos ENUM;             //  enum
terminal Pos EQUALS;           //  =  ==
terminal Pos EXACTLY;          //  exactly
terminal Pos EXH;              //  exh exhaustive
terminal Pos EXPECT;           //  expect
terminal Pos EXTENDS;          //  extends
terminal Pos FACT;             //  fact
terminal Pos FOR;              //  for
terminal Pos FUN;              //  fun
terminal Pos GT;               //  >
terminal Pos GTE;              //  >=
terminal Pos HASH;             //  #
terminal Pos IDEN;             //  iden
terminal Pos IFF;              //  <=> iff
terminal Pos IMPLIES;          //  => implies
terminal Pos IN;               //  in
terminal Pos INT;              //  int
terminal Pos LBRACE;           //  {
terminal Pos LBRACKET;         //  [
terminal Pos LET;              //  let
terminal Pos LONE2;            //  lone      // The filter enables us to disambiguate
terminal Pos LONE;             //  lone      // The filter enables us to disambiguate
terminal Pos LPAREN;           //  (
terminal Pos LT;               //  <
terminal Pos LTE;              //  <=     =<
terminal Pos MINUS;            //  -
terminal Pos MODULE;           //  module
terminal Pos NO2;              //  no        // The filter enables us to disambiguate
terminal Pos NO;               //  no        // The filter enables us to disambiguate
terminal Pos NONE;             //  none
terminal Pos NOT;              //  !      not
terminal Pos NOTEQUALS;        //  !=     not=    // The filter allows whitespace/comment in between
terminal Pos NOTGT;            //  !>     not>    // The filter allows whitespace/comment in between
terminal Pos NOTGTE;           //  !>=    not>=   // The filter allows whitespace/comment in between
terminal Pos NOTIN;            //  !in    notin   // The filter allows whitespace/comment in between
terminal Pos NOTLT;            //  !<     not<    // The filter allows whitespace/comment in between
terminal Pos NOTLTE;           //  !=<    not=<   // The filter allows whitespace/comment in between
terminal Pos ONE2;             //  one            // The filter enables us to disambiguate
terminal Pos ONE;              //  one            // The filter enables us to disambiguate
terminal Pos OPEN;             //  open
terminal Pos OR;               //  ||     or
terminal Pos PART;             //  part   partition
terminal Pos PLUS;             //  +
terminal Pos PLUSPLUS;         //  ++
terminal Pos PRED;             //  pred
terminal Pos PRIVATE;          //  private
terminal Pos RANGE;            //  :>
terminal Pos RBRACE;           //  }
terminal Pos RBRACKET;         //  ]
terminal Pos RPAREN;           //  )
terminal Pos RUN;              //  run
terminal Pos SEQ;              //  seq
terminal Pos SET;              //  set
terminal Pos SHL;              //  <<
terminal Pos SHR;              //  >>>
terminal Pos SHA;              //  >>
terminal Pos SIG;              //  sig
terminal Pos SIGINT;           //  Int
terminal Pos SLASH;            //  /
terminal Pos SOME2;            //  some      // The filter enables us to disambiguate
terminal Pos SOME;             //  some      // The filter enables us to disambiguate
terminal Pos STAR;             //  *
terminal Pos STRING;           //  String
terminal Pos SUM2;             //  sum       // The filter enables us to disambiguate
terminal Pos SUM;              //  sum       // The filter enables us to disambiguate
terminal Pos THIS;             //  this
terminal Pos TILDE;            //  ~
terminal Pos UNIV;             //  univ

terminal Pos VAR;              //  var   		 // [HASLab] ltl tokens  
terminal Pos ALWAYS;           //  always      	 // [HASLab] ltl tokens
terminal Pos EVENTUALLY;       //  eventually  	 // [HASLab] ltl tokens
terminal Pos AFTER;            //  after  	  	 // [HASLab] ltl tokens
terminal Pos ONCE;             //  once   	 	 // [HASLab] ltl tokens
terminal Pos HISTORICALLY;     //  historically	 // [HASLab] ltl tokens
terminal Pos BEFORE;           //  before		 // [HASLab] ltl tokens
terminal Pos RELEASES;         //  releases		 // [HASLab] ltl tokens
terminal Pos UNTIL;            //  until		 // [HASLab] ltl tokens
terminal Pos SINCE;            //  since		 // [HASLab] ltl tokens
terminal Pos TRIGGERED;        //  triggered   	 // [HASLab] ltl tokens
terminal Pos TRCSEQ;           //  trace seq     // [HASLab] ltl tokens
terminal Pos TIME;         	   //  steps	 	 // [HASLab] ltl tokens
terminal Pos PRIME; 	   	   // '		 		 // [HASLab] ltl tokens

terminal ExprVar ID;

terminal ExprConstant NUMBER, STR;

//===========================================================================//

nonterminal Expr                       AndExprA;
nonterminal Expr                       AndExprB;
nonterminal Expr                       BaseExpr;
nonterminal Expr                       Bind;
nonterminal Expr                       BracketExprA;
nonterminal Expr                       BracketExprB;
nonterminal Expr                       CompareExprA;
nonterminal Expr                       CompareExprB;
nonterminal                            Command;
nonterminal ExprVar                    CommandPrefix;
nonterminal Decl                       Decla;
nonterminal Decl                       Declb;
nonterminal List<Decl>                 Declp;
nonterminal List<Decl>                 Decls;
nonterminal List<Decl>                 Declz;
nonterminal Expr                       DomainExprA;
nonterminal Expr                       DomainExprB;
nonterminal Expr                       DotExprA;
nonterminal Expr                       DotExprB;
nonterminal Expr                       EquivExprA;
nonterminal Expr                       EquivExprB;
nonterminal ExprConstant               Expects;
nonterminal Expr                       Expr;
nonterminal Expr                       Super;
nonterminal Expr                       SuperOpt;
nonterminal Expr                       SuperP;
nonterminal Expr                       SuperOrBar;
nonterminal List<Expr>                 Exprs;
nonterminal List<Expr>                 Exprp;
nonterminal                            Function;
nonterminal Expr                       ImpliesExprA;
nonterminal Expr                       ImpliesExprB;
nonterminal Expr                       ImpliesExprCloseA;
nonterminal Expr                       ImpliesExprCloseB;
nonterminal Expr                       ImpliesExprOpenA;
nonterminal Expr                       ImpliesExprOpenB;
nonterminal Expr                       IntersectExprA;
nonterminal Expr                       IntersectExprB;
nonterminal Expr                       Let;
nonterminal                            Macro;
nonterminal Expr                       MacroBody;
nonterminal ExprVar                    Name;
nonterminal ExprVar                    NameHelper;
nonterminal List<ExprVar>              Names;
nonterminal List<ExprVar>              Namex;
nonterminal Expr                       UnaryExprA;
nonterminal Expr                       UnaryExprB;
nonterminal Expr                       NumUnopExprA;
nonterminal Expr                       NumUnopExprB;
nonterminal Expr                       OrExprA;
nonterminal Expr                       OrExprB;
nonterminal Expr                       OverrideExprA;
nonterminal Expr                       OverrideExprB;
nonterminal                            Predicate;
nonterminal Expr                       RangeExprA;
nonterminal Expr                       RangeExprB;
nonterminal Pair<Pos,ExprBinary.Op>    RelOp;
nonterminal Expr                       RelationExprA;
nonterminal Expr                       RelationExprB;
nonterminal List<CommandScope>         Scope;
nonterminal                            Sig;
nonterminal List<ExprVar>              SigIn;
nonterminal List<Pos>                  SigQual;
nonterminal List<Pos>                  SigQuals;
nonterminal ExprVar                    SigRef;
nonterminal List<ExprVar>              SigRefp;
nonterminal List<ExprVar>              SigRefs;
nonterminal List<ExprVar>              SigRefu;
nonterminal                            File;
nonterminal                            Spec;
nonterminal CommandScope               TypeNumber;
nonterminal CommandScope               Typescope;
nonterminal List<CommandScope>         Typescopes;
nonterminal Expr                       ShiftExprA;
nonterminal Expr                       ShiftExprB;
nonterminal Expr                       MulExprA;
nonterminal Expr                       MulExprB;
nonterminal Expr                       UnionDiffExprA;
nonterminal Expr                       UnionDiffExprB;
nonterminal Expr                       UnopExprA;
nonterminal Expr                       UnopExprB;
nonterminal Pos                        Vis;
nonterminal Expr                       TempBinaryA; // [HASLab]
nonterminal Expr                       TempBinaryB; // [HASLab]
nonterminal Expr                       Expr2; // [HASLab]

precedence right TRCSEQ;
precedence nonassoc BAR;
precedence left OR;
precedence left IFF;
precedence right IMPLIES;
precedence left AND;
precedence nonassoc RELEASES, SINCE, UNTIL, TRIGGERED;
precedence nonassoc AFTER, ALWAYS, EVENTUALLY, BEFORE, HISTORICALLY, ONCE;
precedence nonassoc NOT;
precedence nonassoc EQUALS, NOTEQUALS, IN, NOTIN;
precedence nonassoc NO, SOME, LONE, ONE;
precedence nonassoc PRIME;
precedence nonassoc TILDE, CARET, STAR;

//===========================================================================//

File ::= Spec {: parser.alloymodule.doneParsing(); :};

Spec ::= Spec MODULE:o Name:n                                                  {: nod(n);         parser.alloymodule.addModelName(o.merge(n.pos) , n.label , new ArrayList<ExprVar>()); :};
Spec ::= Spec MODULE:o Name:n LBRACKET Namex:b RBRACKET:r                      {: nod(n); nod(b); parser.alloymodule.addModelName(o.merge(r)     , n.label , b                       ); :};
Spec ::= Spec Vis:p OPEN:o Name:a                                              {: nod(a);         parser.alloymodule.addOpen(o.merge(a.pos), p, a, null, null); :};
Spec ::= Spec Vis:p OPEN:o Name:a                               AS Name:c      {: nod(a); nod(c); parser.alloymodule.addOpen(o.merge(c.pos), p, a, null, c);    :};
Spec ::= Spec Vis:p OPEN:o Name:a LBRACKET SigRefs:b RBRACKET:c                {: nod(a);         parser.alloymodule.addOpen(o.merge(c),     p, a, b,    null); :};
Spec ::= Spec Vis:p OPEN:o Name:a LBRACKET SigRefs:b RBRACKET   AS Name:c      {: nod(a); nod(c); parser.alloymodule.addOpen(o.merge(c.pos), p, a, b,    c);    :};
Spec ::= Spec Vis:p ENUM:o Name:a LBRACE Names:n RBRACE:c                      {: nod(a);         parser.alloymodule.addEnum(o.merge(c),     p, a, n,    c);    :};
Spec ::= Spec Vis:p ENUM:o Name:a LBRACE         RBRACE:c                      {: nod(a);         parser.alloymodule.addEnum(o.merge(c),     p, a, null, c);    :};
Spec ::= Spec       FACT:o          Super:e {:         parser.alloymodule.addFact      (o , ""       , e); :};
Spec ::= Spec       FACT:o   Name:n Super:e {: nod(n); parser.alloymodule.addFact      (o , n.label  , e); :};
Spec ::= Spec       FACT:o   STR:n  Super:e {:         parser.alloymodule.addFact      (o , n.string , e); :};
Spec ::= Spec       ASSERT:o        Super:e {:         parser.alloymodule.addAssertion (o , null , ""       , e); :};
Spec ::= Spec       ASSERT:o Name:n Super:e {: nod(n); parser.alloymodule.addAssertion (o , n.pos, n.label  , e); :};
Spec ::= Spec       ASSERT:o STR:n  Super:e {:         parser.alloymodule.addAssertion (o , null,  n.string , e); :};
Spec ::= Spec Sig             ;
Spec ::= Spec Function        ;
Spec ::= Spec Predicate       ;
Spec ::= Spec Macro           ;
Spec ::= Spec Command         ;
Spec ::= ;

CommandPrefix ::= CHECK:c  {: RESULT = ExprVar.make(c, "c"); :};
CommandPrefix ::= RUN:r    {: RESULT = ExprVar.make(r, "r"); :};

Command ::=                 CommandPrefix:o Name:x Super:e  Scope:s  Expects:c {: c(false,o,x   ,null,e   ,s,c); :};
Command ::=                 CommandPrefix:o        Super:e  Scope:s  Expects:c {: c(false,o,null,null,e   ,s,c); :};
Command ::= Command IMPLIES CommandPrefix:o Name:x Super:e  Scope:s  Expects:c {: c(true ,o,x   ,null,e   ,s,c); :};
Command ::= Command IMPLIES CommandPrefix:o        Super:e  Scope:s  Expects:c {: c(true ,o,null,null,e   ,s,c); :};
Command ::=                 CommandPrefix:o Name:x Name:n   Scope:s  Expects:c {: c(false,o,x   ,n   ,null,s,c); :};
Command ::=                 CommandPrefix:o        Name:n   Scope:s  Expects:c {: c(false,o,null,n   ,null,s,c); :};
Command ::= Command IMPLIES CommandPrefix:o Name:x Name:n   Scope:s  Expects:c {: c(true ,o,x   ,n   ,null,s,c); :};
Command ::= Command IMPLIES CommandPrefix:o        Name:n   Scope:s  Expects:c {: c(true ,o,null,n   ,null,s,c); :};

Expects    ::=                 {: RESULT=null; :};
Expects    ::= EXPECT NUMBER:a {: RESULT=a;    :};

Scope      ::= FOR NUMBER:a                  {: RESULT=new ArrayList<CommandScope>(); RESULT.add(new CommandScope(a.pos, Pos.UNKNOWN, new PrimSig("univ", AttrType.WHERE.make(a.pos)), true, a.num, a.num, 1)); :};
Scope      ::= FOR NUMBER:a BUT Typescopes:b {: RESULT=b;                                  b.add(new CommandScope(a.pos, Pos.UNKNOWN, new PrimSig("univ", AttrType.WHERE.make(a.pos)), true, a.num, a.num, 1)); :};
Scope      ::= FOR              Typescopes:b {: RESULT=b;                                                                                                                     :};
Scope      ::=                               {: RESULT=new ArrayList<CommandScope>();                                                                                         :};

Typescopes ::= Typescope:a                    {: RESULT=new ArrayList<CommandScope>(); RESULT.add(a); :};
Typescopes ::= Typescopes:a COMMA Typescope:b {: RESULT=a; a.add(b);                                  :};

Typescope  ::= TypeNumber:a Name:b  {:
   nod(b);
   RESULT = new CommandScope(a.pos.merge(b.pos), b.pos, new PrimSig(b.label, AttrType.WHERE.make(a.pos.merge(b.pos))), a.isExact, a.startingScope, a.endingScope, a.increment);
:};

//[AM]: INT -> SIGINT
Typescope ::= TypeNumber:a SIGINT:b  {: 
   Pos p = a.pos.merge(b);
   if (a.endingScope>a.startingScope) throw new ErrorSyntax(p, "Cannot specify a growing scope for \"Int\"");
   if (a.isExact) throw new ErrorSyntax(p, "The exactly keyword is redundant here since the integer bitwidth must be exact.");
   RESULT = new CommandScope(p, b, new PrimSig("int", AttrType.WHERE.make(p)), a.isExact, a.startingScope, a.startingScope, 1);
:};

Typescope ::= TypeNumber:a INT:b  {: 
   Pos p = a.pos.merge(b);
   if (a.endingScope>a.startingScope) throw new ErrorSyntax(p, "Cannot specify a growing scope for \"Int\"");
   if (a.isExact) throw new ErrorSyntax(p, "The exactly keyword is redundant here since the integer bitwidth must be exact.");
   RESULT = new CommandScope(p, b, new PrimSig("int", AttrType.WHERE.make(p)), a.isExact, a.startingScope, a.startingScope, 1);
:};

Typescope ::= TypeNumber:a SEQ:b  {:
   Pos p = a.pos.merge(b);
   if (a.endingScope>a.startingScope) throw new ErrorSyntax(p, "Cannot specify a growing scope for \"seq\"");
   if (a.isExact) throw new ErrorSyntax(p, "The exactly keyword is redundant here since the number of sequence index has to be exact.");
   RESULT = new CommandScope(p, b, new PrimSig("seq", AttrType.WHERE.make(p)), a.isExact, a.startingScope, a.startingScope, 1);
:};

Typescope  ::= TypeNumber:e UNIV:f    {: if (1==1) throw new ErrorSyntax(e.pos.merge(f), "You cannot set a scope on univ."); :};

Typescope  ::= TypeNumber:a STRING:b  {: RESULT = new CommandScope(a.pos.merge(b), b, new PrimSig("String", AttrType.WHERE.make(a.pos.merge(b))), a.isExact, a.startingScope, a.endingScope, a.increment); :};
<<<<<<< HEAD
=======

// [HASLab] scope on Time
Typescope  ::= TypeNumber:a TIME:b    {:
    Pos p = a.pos.merge(b);
	RESULT = new CommandScope(p, Pos.UNKNOWN, new PrimSig("steps", AttrType.WHERE.make(p)), a.isExact, a.startingScope, a.endingScope, a.increment); 
:};
>>>>>>> ea8dca1e

//[AM] Typescope  ::= TypeNumber:e SIGINT:f  {: if (1==1) throw new ErrorSyntax(e.pos.merge(f), "You can no longer set a scope on Int; the number of Int atoms is always exactly equal to 2^(integer bitwidth).\n"); :};

Typescope  ::= TypeNumber:e NONE:f    {: if (1==1) throw new ErrorSyntax(e.pos.merge(f), "You cannot set a scope on none."); :};

<<<<<<< HEAD
TypeNumber ::= EXACTLY:e NUMBER:a                                  {:                                                                                RESULT = new CommandScope(    e.merge(a.pos), Pos.UNKNOWN, Sig.NONE, true,  a.num, a.num,             1    ); :};
TypeNumber ::= EXACTLY:e NUMBER:a DOT DOT NUMBER:b                 {: if (!Version.experimental) throw new ErrorSyntax(a.pos, "Syntax error here."); RESULT = new CommandScope(    e.merge(b.pos), Pos.UNKNOWN, Sig.NONE, true,  a.num, b.num,             1    ); :};
TypeNumber ::= EXACTLY:e NUMBER:a DOT DOT NUMBER:b COLON NUMBER:i  {: if (!Version.experimental) throw new ErrorSyntax(a.pos, "Syntax error here."); RESULT = new CommandScope(    e.merge(i.pos), Pos.UNKNOWN, Sig.NONE, true,  a.num, b.num,             i.num); :};
TypeNumber ::= EXACTLY:e NUMBER:a                  COLON NUMBER:i  {: if (!Version.experimental) throw new ErrorSyntax(a.pos, "Syntax error here."); RESULT = new CommandScope(    e.merge(i.pos), Pos.UNKNOWN, Sig.NONE, true,  a.num, Integer.MAX_VALUE, i.num); :};
TypeNumber ::=           NUMBER:a                                  {:                                                                                RESULT = new CommandScope(a.pos             , Pos.UNKNOWN, Sig.NONE, false, a.num, a.num,             1    ); :};
TypeNumber ::=           NUMBER:a DOT DOT NUMBER:b                 {: if (!Version.experimental) throw new ErrorSyntax(a.pos, "Syntax error here."); RESULT = new CommandScope(a.pos.merge(b.pos), Pos.UNKNOWN, Sig.NONE, false, a.num, b.num,             1    ); :};
TypeNumber ::=           NUMBER:a DOT DOT NUMBER:b COLON NUMBER:i  {: if (!Version.experimental) throw new ErrorSyntax(a.pos, "Syntax error here."); RESULT = new CommandScope(a.pos.merge(i.pos), Pos.UNKNOWN, Sig.NONE, false, a.num, b.num,             i.num); :};
TypeNumber ::=           NUMBER:a                  COLON NUMBER:i  {: if (!Version.experimental) throw new ErrorSyntax(a.pos, "Syntax error here."); RESULT = new CommandScope(a.pos.merge(i.pos), Pos.UNKNOWN, Sig.NONE, false, a.num, Integer.MAX_VALUE, i.num); :};
=======
TypeNumber ::= EXACTLY:e NUMBER:a                                  {:                                                                                RESULT = new CommandScope(    e.merge(a.pos), Pos.UNKNOWN, Sig.NONE, true,           a.num, a.num,             1    ); :};
TypeNumber ::= EXACTLY:e NUMBER:a DOT DOT NUMBER:b                 {: if (!Version.experimental) throw new ErrorSyntax(a.pos, "Syntax error here."); RESULT = new CommandScope(    e.merge(b.pos), Pos.UNKNOWN, Sig.NONE, true,           a.num, b.num,             1    ); :};
TypeNumber ::= EXACTLY:e NUMBER:a DOT DOT                          {: if (!Version.experimental) throw new ErrorSyntax(a.pos, "Syntax error here."); RESULT = new CommandScope(    e             , Pos.UNKNOWN, Sig.NONE, true,           a.num, Integer.MAX_VALUE, 1    ); :}; // [HASLab] open ended scopes
TypeNumber ::= EXACTLY:e NUMBER:a DOT DOT NUMBER:b COLON NUMBER:i  {: if (!Version.experimental) throw new ErrorSyntax(a.pos, "Syntax error here."); RESULT = new CommandScope(    e.merge(i.pos), Pos.UNKNOWN, Sig.NONE, true,           a.num, b.num,             i.num); :};
TypeNumber ::= EXACTLY:e NUMBER:a                  COLON NUMBER:i  {: if (!Version.experimental) throw new ErrorSyntax(a.pos, "Syntax error here."); RESULT = new CommandScope(    e.merge(i.pos), Pos.UNKNOWN, Sig.NONE, true,           a.num, Integer.MAX_VALUE, i.num); :};
TypeNumber ::=           NUMBER:a                                  {:                                                                                RESULT = new CommandScope(a.pos             , Pos.UNKNOWN, Sig.NONE, false,          a.num, a.num,             1    ); :};
TypeNumber ::=           NUMBER:a DOT DOT NUMBER:b                 {: if (!Version.experimental) throw new ErrorSyntax(a.pos, "Syntax error here."); RESULT = new CommandScope(a.pos.merge(b.pos), Pos.UNKNOWN, Sig.NONE, a.num == b.num, a.num, b.num,             1    ); :}; // [HASLab] distinguish "for n" from "from n..n" 
TypeNumber ::=           NUMBER:a DOT DOT                          {: if (!Version.experimental) throw new ErrorSyntax(a.pos, "Syntax error here."); RESULT = new CommandScope(a.pos             , Pos.UNKNOWN, Sig.NONE, false,          a.num, Integer.MAX_VALUE, 1    ); :}; // [HASLab] open ended scopes 
TypeNumber ::=           NUMBER:a DOT DOT NUMBER:b COLON NUMBER:i  {: if (!Version.experimental) throw new ErrorSyntax(a.pos, "Syntax error here."); RESULT = new CommandScope(a.pos.merge(i.pos), Pos.UNKNOWN, Sig.NONE, a.num == b.num, a.num, b.num,             i.num); :}; // [HASLab] distinguish "for n" from "from n..n"
TypeNumber ::=           NUMBER:a                  COLON NUMBER:i  {: if (!Version.experimental) throw new ErrorSyntax(a.pos, "Syntax error here."); RESULT = new CommandScope(a.pos.merge(i.pos), Pos.UNKNOWN, Sig.NONE, false,          a.num, Integer.MAX_VALUE, i.num); :};
>>>>>>> ea8dca1e

Macro ::= Vis:p LET:o              Name:n LPAREN   Names:d RPAREN   MacroBody:v {: nod(n); parser.alloymodule.addMacro(o.merge(v.span()), p, n.pos, n.label, d     , v); :};
Macro ::= Vis:p LET:o              Name:n LPAREN           RPAREN   MacroBody:v {: nod(n); parser.alloymodule.addMacro(o.merge(v.span()), p, n.pos, n.label, null  , v); :};
Macro ::= Vis:p LET:o              Name:n LBRACKET Names:d RBRACKET MacroBody:v {: nod(n); parser.alloymodule.addMacro(o.merge(v.span()), p, n.pos, n.label, d     , v); :};
Macro ::= Vis:p LET:o              Name:n LBRACKET         RBRACKET MacroBody:v {: nod(n); parser.alloymodule.addMacro(o.merge(v.span()), p, n.pos, n.label, null  , v); :};
Macro ::= Vis:p LET:o              Name:n                           MacroBody:v {: nod(n); parser.alloymodule.addMacro(o.merge(v.span()), p, n.pos, n.label, null  , v); :};

MacroBody ::= Super:a       {: RESULT=a; :};
MacroBody ::= EQUALS Expr:a {: RESULT=a; :};

Function ::= Vis:p FUN:o              Name:n LPAREN   Decls:d RPAREN   COLON Expr:r Super:v {: nod(n); parser.alloymodule.addFunc(o.merge(v.span()), p, n, null, d    , mult(r), v); :};
Function ::= Vis:p FUN:o              Name:n LBRACKET Decls:d RBRACKET COLON Expr:r Super:v {: nod(n); parser.alloymodule.addFunc(o.merge(v.span()), p, n, null, d    , mult(r), v); :};
Function ::= Vis:p FUN:o              Name:n                           COLON Expr:r Super:v {: nod(n); parser.alloymodule.addFunc(o.merge(v.span()), p, n, null, null , mult(r), v); :};
Function ::= Vis:p FUN:o SigRef:f DOT Name:n LPAREN   Decls:d RPAREN   COLON Expr:r Super:v {: nod(n); parser.alloymodule.addFunc(o.merge(v.span()), p, n, f   , d    , mult(r), v); :};
Function ::= Vis:p FUN:o SigRef:f DOT Name:n LBRACKET Decls:d RBRACKET COLON Expr:r Super:v {: nod(n); parser.alloymodule.addFunc(o.merge(v.span()), p, n, f   , d    , mult(r), v); :};
Function ::= Vis:p FUN:o SigRef:f DOT Name:n                           COLON Expr:r Super:v {: nod(n); parser.alloymodule.addFunc(o.merge(v.span()), p, n, f   , null , mult(r), v); :};

Predicate ::= Vis:p PRED:o              Name:n LPAREN   Decls:d RPAREN   Super:v             {: nod(n); parser.alloymodule.addFunc(o.merge(v.span()), p, n, null, d    , null, v); :};
Predicate ::= Vis:p PRED:o              Name:n LBRACKET Decls:d RBRACKET Super:v             {: nod(n); parser.alloymodule.addFunc(o.merge(v.span()), p, n, null, d    , null, v); :};
Predicate ::= Vis:p PRED:o              Name:n                           Super:v             {: nod(n); parser.alloymodule.addFunc(o.merge(v.span()), p, n, null, null , null, v); :};
Predicate ::= Vis:p PRED:o SigRef:f DOT Name:n LPAREN   Decls:d RPAREN   Super:v             {: nod(n); parser.alloymodule.addFunc(o.merge(v.span()), p, n, f   , d    , null, v); :};
Predicate ::= Vis:p PRED:o SigRef:f DOT Name:n LBRACKET Decls:d RBRACKET Super:v             {: nod(n); parser.alloymodule.addFunc(o.merge(v.span()), p, n, f   , d    , null, v); :};
Predicate ::= Vis:p PRED:o SigRef:f DOT Name:n                           Super:v             {: nod(n); parser.alloymodule.addFunc(o.merge(v.span()), p, n, f   , null , null, v); :};

Vis ::=           {: RESULT=null; :};
Vis ::= PRIVATE:p {: RESULT=p;    :};

Sig ::= SigQuals:a Names:b SigIn:c LBRACE Decls:d RBRACE:o SuperOpt:e
 {:
   if (e==null) e = ExprConstant.Op.TRUE.make(o, 0);
   ExprVar cc = (c!=null && c.size()>0) ? c.remove(c.size()-1) : null;
   for(ExprVar bb:b) {
      parser.alloymodule.addSig(bb.pos, bb.label, cc, c, d, e,
         AttrType.WHERE   .makenull(bb.pos.merge(e==null ? o : e.span())),
         AttrType.ABSTRACT.makenull(a.get(0)),
         AttrType.LONE    .makenull(a.get(1)),
         AttrType.ONE     .makenull(a.get(2)),
         AttrType.SOME    .makenull(a.get(3)),
         AttrType.PRIVATE .makenull(a.get(4)),
         AttrType.VARIABLE.makenull(a.get(5)));  // [HASLab]
   }
 :};

SigQual  ::= ABSTRACT:x               {: RESULT=new ArrayList<Pos>(6); RESULT.add(x);    RESULT.add(null); RESULT.add(null); RESULT.add(null); RESULT.add(null); RESULT.add(null); :}; // [HASLab] variable sigs
SigQual  ::= LONE:x                   {: RESULT=new ArrayList<Pos>(6); RESULT.add(null); RESULT.add(x);    RESULT.add(null); RESULT.add(null); RESULT.add(null); RESULT.add(null); :}; // [HASLab] variable sigs
SigQual  ::= ONE:x                    {: RESULT=new ArrayList<Pos>(6); RESULT.add(null); RESULT.add(null); RESULT.add(x);    RESULT.add(null); RESULT.add(null); RESULT.add(null); :}; // [HASLab] variable sigs
SigQual  ::= SOME:x                   {: RESULT=new ArrayList<Pos>(6); RESULT.add(null); RESULT.add(null); RESULT.add(null); RESULT.add(x);    RESULT.add(null); RESULT.add(null); :}; // [HASLab] variable sigs
SigQual  ::= PRIVATE:x                {: RESULT=new ArrayList<Pos>(6); RESULT.add(null); RESULT.add(null); RESULT.add(null); RESULT.add(null); RESULT.add(x);  	 RESULT.add(null); :}; // [HASLab] variable sigs
SigQual  ::= VAR:x            	      {: RESULT=new ArrayList<Pos>(6); RESULT.add(null); RESULT.add(null); RESULT.add(null); RESULT.add(null); RESULT.add(null); RESULT.add(x);    :}; // [HASLab] variable sigs

SigQuals ::= SIG                      {: RESULT=new ArrayList<Pos>(6); RESULT.add(null); RESULT.add(null); RESULT.add(null); RESULT.add(null); RESULT.add(null); RESULT.add(null); :}; // [HASLab] variable sigs
SigQuals ::= SigQual:a SigQuals:b     {: RESULT=a; for(int i=0;i<6;i++) if (a.get(i)==null) a.set(i,b.get(i)); else if (b.get(i)!=null) throw new ErrorSyntax(b.get(i), "The same qualifer cannot be specified more than once for the same sig."); :}; // [HASLab] variable sigs

SigIn    ::= EXTENDS:a SigRef:x       {: RESULT=new ArrayList<ExprVar>(2); RESULT.add(x); RESULT.add(ExprVar.make(a, "extends")); :};
SigIn    ::= IN:a SigRefu:x           {: RESULT=x;  x.add(ExprVar.make(a,"in"));                                                  :};
SigIn    ::= EQUALS:a SigRefu:x       {: RESULT=x;  x.add(ExprVar.make(a,"="));                                                   :};
SigIn    ::=                          {: RESULT=null;                                                                             :};

SigRef   ::= Name:x                   {: RESULT=x;                                    :};
SigRef   ::= UNIV:x                   {: RESULT=ExprVar.make(x, "univ");              :};
SigRef   ::= STRING:x                 {: RESULT=ExprVar.make(x, "String");            :};
SigRef   ::= TIME:x                   {: RESULT=ExprVar.make(x, "steps");             :};  // [HASLab]
SigRef   ::= SIGINT:x                 {: RESULT=ExprVar.make(x, "Int");               :};
SigRef   ::= SEQ:a SLASH SIGINT:b     {: RESULT=ExprVar.make(a.merge(b), "seq/Int");  :};
SigRef   ::= NONE:x                   {: RESULT=ExprVar.make(x, "none");              :};

SigRefs  ::=                          {: RESULT=new ArrayList<ExprVar>(); :};
SigRefs  ::= SigRefp:x                {: RESULT=x;                        :};

SigRefp  ::= SigRef:x                 {: RESULT=new ArrayList<ExprVar>(); RESULT.add(x); :};
SigRefp  ::= SigRefp:a COMMA SigRef:b {: a.add(b); RESULT=a;                             :};

SigRefu  ::= SigRef:x                 {: RESULT=new ArrayList<ExprVar>(); RESULT.add(x); :};
SigRefu  ::= SigRefu:a PLUS SigRef:b  {: a.add(b); RESULT=a;                             :};

Name ::= NameHelper:x              {: RESULT=x;                                           :};
Name ::= THIS:a SLASH NameHelper:b {: RESULT=ExprVar.make(a.merge(b.pos), "this/"+b.label); :};
Name ::= SEQ:a  SLASH NameHelper:b {: RESULT=ExprVar.make(a.merge(b.pos),  "seq/"+b.label); :};

NameHelper ::= ID:x                     {: RESULT=x;                                                  :};
NameHelper ::= NameHelper:a SLASH ID:b  {: RESULT=ExprVar.make(a.pos.merge(b.pos), a.label+"/"+b.label); :};

Names ::= Name:x                   {: nod(x); RESULT=new ArrayList<ExprVar>(); RESULT.add(x);  :};
Names ::= Names:a COMMA Name:b     {: nod(b); a.add(b); RESULT=a;                              :};

Namex ::=         Name:x               {: nod(x); RESULT=new ArrayList<ExprVar>();                   RESULT.add(x);  :};
Namex ::= EXACTLY Name:x               {: nod(x); RESULT=new ArrayList<ExprVar>(); RESULT.add(null); RESULT.add(x);  :};
Namex ::= Namex:a COMMA         Name:b {: nod(b);              a.add(b); RESULT=a;                                   :};
Namex ::= Namex:a COMMA EXACTLY Name:b {: nod(b); a.add(null); a.add(b); RESULT=a;                                   :};

Decla ::=           PART:k Names   COLON                 Expr    {: if (1==1) throw CompModule.hint(k, "part");        :};
Decla ::=           EXH:k  Names   COLON                 Expr    {: if (1==1) throw CompModule.hint(k, "exh");         :};
Decla ::=           DISJ:k Names:a COLON                 Expr:b  {: RESULT=new Decl(null, k,    null, null, a, mult(b)); :}; // [HASLab] variable decls
Decla ::= PRIVATE:p DISJ:k Names:a COLON                 Expr:b  {: RESULT=new Decl(p,    k,    null, null, a, mult(b)); :}; // [HASLab] variable decls
Decla ::= PRIVATE:p        Names:a COLON                 Expr:b  {: RESULT=new Decl(p,    null, null, null, a, mult(b)); :}; // [HASLab] variable decls
Decla ::=                  Names:a COLON                 Expr:b  {: RESULT=new Decl(null, null, null, null, a, mult(b)); :}; // [HASLab] variable decls

Decla ::= VAR:v 		  DISJ:k Names:a COLON                 Expr:b  {: RESULT=new Decl(null, k,    null, v, a, mult(b)); :}; // [HASLab] variable decls
Decla ::= VAR:v PRIVATE:p DISJ:k Names:a COLON                 Expr:b  {: RESULT=new Decl(p,    k,    null, v, a, mult(b)); :}; // [HASLab] variable decls
Decla ::= VAR:v PRIVATE:p        Names:a COLON                 Expr:b  {: RESULT=new Decl(p,    null, null, v, a, mult(b)); :}; // [HASLab] variable decls
Decla ::= VAR:v                  Names:a COLON                 Expr:b  {: RESULT=new Decl(null, null, null, v, a, mult(b)); :}; // [HASLab] variable decls

Decla ::=           PART:k Names   COLON DISJ            Expr    {: if (1==1) throw CompModule.hint(k, "part");        :};
Decla ::=           EXH:k  Names   COLON DISJ            Expr    {: if (1==1) throw CompModule.hint(k, "exh");         :};
Decla ::=           DISJ:k Names:a COLON DISJ:d          Expr:b  {: RESULT=new Decl(null, k,    d, null, a, mult(b)); :}; // [HASLab] variable decls
Decla ::= PRIVATE:p DISJ:k Names:a COLON DISJ:d          Expr:b  {: RESULT=new Decl(p,    k,    d, null, a, mult(b)); :}; // [HASLab] variable decls
Decla ::= PRIVATE:p        Names:a COLON DISJ:d          Expr:b  {: RESULT=new Decl(p,    null, d, null, a, mult(b)); :}; // [HASLab] variable decls
Decla ::=                  Names:a COLON DISJ:d          Expr:b  {: RESULT=new Decl(null, null, d, null, a, mult(b)); :}; // [HASLab] variable decls

Decla ::= VAR:v           DISJ:k Names:a COLON DISJ:d          Expr:b  {: RESULT=new Decl(null, k,    d, v, a, mult(b)); :}; // [HASLab] variable decls
Decla ::= VAR:v PRIVATE:p DISJ:k Names:a COLON DISJ:d          Expr:b  {: RESULT=new Decl(p,    k,    d, v, a, mult(b)); :}; // [HASLab] variable decls
Decla ::= VAR:v PRIVATE:p        Names:a COLON DISJ:d          Expr:b  {: RESULT=new Decl(p,    null, d, v, a, mult(b)); :}; // [HASLab] variable decls
Decla ::= VAR:v                  Names:a COLON DISJ:d          Expr:b  {: RESULT=new Decl(null, null, d, v, a, mult(b)); :}; // [HASLab] variable decls

Declb ::= Decla:x {: RESULT=x; :};

Declb ::=           PART:k Names   EQUALS          Expr    {: if (1==1) throw CompModule.hint(k, "part");                                      :};
Declb ::=           EXH:k  Names   EQUALS          Expr    {: if (1==1) throw CompModule.hint(k, "exh");                                       :};
Declb ::=           DISJ:d Names   EQUALS          Expr    {: if (1==1) throw new ErrorSyntax(d, "Defined fields cannot be disjoint.");    :};
Declb ::= PRIVATE   DISJ:d Names   EQUALS          Expr    {: if (1==1) throw new ErrorSyntax(d, "Defined fields cannot be disjoint.");    :};
Declb ::= PRIVATE:p        Names:a EQUALS          Expr:b  {: RESULT=new Decl(p,    null, null, null, a, ExprUnary.Op.EXACTLYOF.make(null, b)); :}; // [HASLab] variable decls
Declb ::=                  Names:a EQUALS          Expr:b  {: RESULT=new Decl(null, null, null, null, a, ExprUnary.Op.EXACTLYOF.make(null, b)); :}; // [HASLab] variable decls

Declb ::=           PART:k Names   EQUALS DISJ     Expr    {: if (1==1) throw CompModule.hint(k, "part");                                   :};
Declb ::=           EXH:k  Names   EQUALS DISJ     Expr    {: if (1==1) throw CompModule.hint(k, "exh");                                    :};
Declb ::=           DISJ   Names   EQUALS DISJ:d   Expr    {: if (1==1) throw new ErrorSyntax(d, "Defined fields cannot be disjoint."); :};
Declb ::= PRIVATE   DISJ   Names   EQUALS DISJ:d   Expr    {: if (1==1) throw new ErrorSyntax(d, "Defined fields cannot be disjoint."); :};
Declb ::= PRIVATE          Names   EQUALS DISJ:d   Expr    {: if (1==1) throw new ErrorSyntax(d, "Defined fields cannot be disjoint."); :};
Declb ::=                  Names   EQUALS DISJ:d   Expr    {: if (1==1) throw new ErrorSyntax(d, "Defined fields cannot be disjoint."); :};

Declz ::= Declz:x COMMA Decla:y  {: RESULT=x; RESULT.add(y);                      :};
Declz ::=               Decla:y  {: RESULT=new ArrayList<Decl>(); RESULT.add(y);  :};

Declp ::= Declp:x COMMA Declb:y  {: RESULT=x; RESULT.add(y);                      :};
Declp ::=               Declb:y  {: RESULT=new ArrayList<Decl>(); RESULT.add(y);  :};

Decls ::=                        {: RESULT=new ArrayList<Decl>();                 :};
Decls ::= Declb:x                {: RESULT=new ArrayList<Decl>(); RESULT.add(x);  :};
Decls ::= Declb:x COMMA Decls:y  {: RESULT=y; RESULT.add(0,x);                    :};
Decls ::=         COMMA Decls:y  {: RESULT=y;                                     :};

Let ::= Name:a EQUALS:o Expr:b SuperOrBar:x {:
  nod(a);
  if (a.label.indexOf('/')>=0) throw new ErrorSyntax(a.pos, "Let variable name cannot contain \'/\'");
  if (a.label.indexOf('@')>=0) throw new ErrorSyntax(a.pos, "Let variable name cannot contain \'@\'");
  RESULT = ExprLet.make(o, ExprVar.make(a.pos, a.label), b, x);
:};

Let ::= Name:a EQUALS:o Expr:b COMMA Let:x {:
  nod(a);
  if (a.label.indexOf('/')>=0) throw new ErrorSyntax(a.pos, "Let variable name cannot contain \'/\'");
  if (a.label.indexOf('@')>=0) throw new ErrorSyntax(a.pos, "Let variable name cannot contain \'@\'");
  RESULT = ExprLet.make(o, ExprVar.make(a.pos, a.label), b, x);
:};

SuperOpt ::=                               {: RESULT=null;                                      :};
SuperOpt ::= Super:x                       {: RESULT=x;                                         :};
Super    ::= LBRACE:a SuperP:x RBRACE:b    {: RESULT=ExprUnary.Op.NOOP.make(a.merge(b), x);     :};
Super    ::= LBRACE:a          RBRACE:b    {: RESULT=ExprConstant.Op.TRUE.make(a.merge(b), 0);  :};
SuperP   ::= Expr:a                        {: RESULT=a;                                         :};
SuperP   ::= SuperP:a Expr:b               {: RESULT=ExprBinary.Op.AND.make(null, null, a, b);  :};
SuperP   ::= Expr:a TRCSEQ:o SuperP:b      {: RESULT=ExprBinary.Op.AND.make(o, null, a, ExprUnary.Op.AFTER.make(o, b)); :}; // [HASLab] temporal seq

SuperOrBar ::= BAR Expr2:x  			   {: RESULT=x; :};
SuperOrBar ::= Super:x     				   {: RESULT=x; :};
SuperOrBar ::= BAR Expr2:x TRCSEQ:o Expr:y {: RESULT=ExprBinary.Op.AND.make(o, null, x, ExprUnary.Op.AFTER.make(o, y)); :}; // [HASLab] temporal seq

Exprs ::=                       {: RESULT=new ArrayList<Expr>();                :};
Exprs ::= Exprp:x               {: RESULT=x;                                    :};
Exprp ::= Expr:x                {: RESULT=new ArrayList<Expr>(); RESULT.add(x); :};
Exprp ::= Exprp:a COMMA Expr:b  {: a.add(b); RESULT=a;                          :};

//=============================================================================

// [HASLab] temporal seq
Expr ::=                  Expr2:a  {: RESULT=a;                                   								:};
Expr ::= Expr2:a TRCSEQ:o Expr:b   {: RESULT=ExprBinary.Op.AND.make(o, null, a, ExprUnary.Op.AFTER.make(o, b)); :};

Expr2 ::= OrExprA:x            	  	  {: RESULT = x;                                  :};
Expr2 ::= OrExprB:x                   {: RESULT = x;                                  :};
Expr2 ::= Bind:x                      {: RESULT = x;                                  :};
Bind ::= LET     Let:x                {: RESULT = x;                                  :};
Bind ::= ALL2:o  Declp:a SuperOrBar:b {: RESULT = ExprQt.Op.ALL .make(o, null, a, b); :};
Bind ::= NO2:o   Declp:a SuperOrBar:b {: RESULT = ExprQt.Op.NO  .make(o, null, a, b); :};
Bind ::= SOME2:o Declp:a SuperOrBar:b {: RESULT = ExprQt.Op.SOME.make(o, null, a, b); :};
Bind ::= LONE2:o Declp:a SuperOrBar:b {: RESULT = ExprQt.Op.LONE.make(o, null, a, b); :};
Bind ::= ONE2:o  Declp:a SuperOrBar:b {: RESULT = ExprQt.Op.ONE .make(o, null, a, b); :};
Bind ::= SUM2:o  Declp:a SuperOrBar:b {: RESULT = ExprQt.Op.SUM .make(o, null, a, b); :};

OrExprA ::=                EquivExprA:a  {: RESULT=a;                                    :};
OrExprA ::= OrExprB:a OR:o Bind:b        {: RESULT=ExprBinary.Op.OR.make(o, null, a, b); :};
OrExprB ::=                EquivExprB:b  {: RESULT=b;                                    :};
OrExprB ::= OrExprB:a OR:o EquivExprB:b  {: RESULT=ExprBinary.Op.OR.make(o, null, a, b); :};

EquivExprA ::=                    ImpliesExprA:b    {: RESULT=b;                                     :};
EquivExprA ::= EquivExprB:a IFF:o Bind:b            {: RESULT=ExprBinary.Op.IFF.make(o, null, a, b); :};
EquivExprB ::=                    ImpliesExprB:b    {: RESULT=b;                                     :};
EquivExprB ::= EquivExprB:a IFF:o ImpliesExprB:b    {: RESULT=ExprBinary.Op.IFF.make(o, null, a, b); :};

ImpliesExprA      ::= ImpliesExprCloseA:a            {: RESULT=a; :};
ImpliesExprA      ::= ImpliesExprOpenA:a             {: RESULT=a; :};
ImpliesExprCloseA ::= AndExprA:a                     {: RESULT=a; :};
ImpliesExprCloseA ::= AndExprB:a IMPLIES:o ImpliesExprCloseB:b ELSE ImpliesExprCloseA:c {: RESULT = ExprITE.make(o,a,b,c);                     :};
ImpliesExprOpenA  ::= AndExprB:a IMPLIES:o ImpliesExprCloseB:b ELSE ImpliesExprOpenA:c  {: RESULT = ExprITE.make(o,a,b,c);                     :};
ImpliesExprOpenA  ::= AndExprB:a IMPLIES:o ImpliesExprA:b                               {: RESULT = ExprBinary.Op.IMPLIES.make(o, null, a, b); :};

ImpliesExprCloseA ::= AndExprB:a IMPLIES:o ImpliesExprCloseB:b ELSE Bind:c {: RESULT = ExprITE.make(o,a,b,c);                     :};
ImpliesExprOpenA  ::= AndExprB:a IMPLIES:o Bind:b                          {: RESULT = ExprBinary.Op.IMPLIES.make(o, null, a, b); :};

ImpliesExprB      ::= ImpliesExprCloseB:a            {: RESULT=a; :};
ImpliesExprB      ::= ImpliesExprOpenB:a             {: RESULT=a; :};
ImpliesExprCloseB ::= AndExprB:a                     {: RESULT=a; :};
ImpliesExprCloseB ::= AndExprB:a IMPLIES:o ImpliesExprCloseB:b ELSE ImpliesExprCloseB:c {: RESULT = ExprITE.make(o,a,b,c);                     :};
ImpliesExprOpenB  ::= AndExprB:a IMPLIES:o ImpliesExprCloseB:b ELSE ImpliesExprOpenB:c  {: RESULT = ExprITE.make(o,a,b,c);                     :};
ImpliesExprOpenB  ::= AndExprB:a IMPLIES:o ImpliesExprB:b                               {: RESULT = ExprBinary.Op.IMPLIES.make(o, null, a, b); :};

AndExprA ::= TempBinaryA:a                  {: RESULT=a;                                     :}; // [HASLab] temporal expressions
AndExprA ::= AndExprB:a AND:o Bind:b        {: RESULT=ExprBinary.Op.AND.make(o, null, a, b); :};
AndExprB ::=                  TempBinaryB:b {: RESULT=b;                                     :}; // [HASLab] temporal expressions
AndExprB ::= AndExprB:a AND:o TempBinaryB:b {: RESULT=ExprBinary.Op.AND.make(o, null, a, b); :}; // [HASLab] temporal expressions

// [HASLab] temporal expressions
TempBinaryA ::=                           UnaryExprA:a  {: RESULT=a;                                                                       :};
TempBinaryA ::= TempBinaryB:a UNTIL:o     Bind:b        {: RESULT=ExprBinary.Op.UNTIL    .make(o, null, a, b);                             :};
TempBinaryA ::= TempBinaryB:a SINCE:o     Bind:b        {: RESULT=ExprBinary.Op.SINCE    .make(o, null, a, b);                             :};
TempBinaryA ::= TempBinaryB:a TRIGGERED:o Bind:b        {: RESULT=ExprBinary.Op.TRIGGERED.make(o, null, a, b);                             :};
TempBinaryA ::= TempBinaryB:a RELEASES:o  Bind:b        {: RESULT=ExprBinary.Op.RELEASES .make(o, null, a, b);                             :};
TempBinaryB ::=                           UnaryExprB:b  {: RESULT=b;                                                                       :};
TempBinaryB ::= TempBinaryB:a UNTIL:o     UnaryExprB:b  {: RESULT=ExprBinary.Op.UNTIL    .make(o, null, a, b);                             :};
TempBinaryB ::= TempBinaryB:a SINCE:o     UnaryExprB:b  {: RESULT=ExprBinary.Op.SINCE    .make(o, null, a, b);                             :};
TempBinaryB ::= TempBinaryB:a RELEASES:o  UnaryExprB:b  {: RESULT=ExprBinary.Op.RELEASES .make(o, null, a, b);                             :};
TempBinaryB ::= TempBinaryB:a TRIGGERED:o UnaryExprB:b  {: RESULT=ExprBinary.Op.TRIGGERED.make(o, null, a, b);                             :};

// [HASLab] temporal expressions
UnaryExprA ::=         CompareExprA:b        	{: RESULT=b;                           :};
UnaryExprA ::= NOT:o   Bind:b                 	{: RESULT=ExprUnary.Op.NOT.make(o, b); :};
UnaryExprA ::= NOT:o   UnaryExprA:b             {: RESULT=ExprUnary.Op.NOT.make(o, b); :};
UnaryExprA ::= ALWAYS:o   Bind:b                {: RESULT=ExprUnary.Op.ALWAYS.make(o, b); :};
UnaryExprA ::= ALWAYS:o   UnaryExprA:b          {: RESULT=ExprUnary.Op.ALWAYS.make(o, b); :};
UnaryExprA ::= EVENTUALLY:o   Bind:b            {: RESULT=ExprUnary.Op.EVENTUALLY.make(o, b); :};
UnaryExprA ::= EVENTUALLY:o   UnaryExprA:b      {: RESULT=ExprUnary.Op.EVENTUALLY.make(o, b); :};
UnaryExprA ::= AFTER:o   Bind:b                 {: RESULT=ExprUnary.Op.AFTER.make(o, b); :};
UnaryExprA ::= AFTER:o   UnaryExprA:b           {: RESULT=ExprUnary.Op.AFTER.make(o, b); :};
UnaryExprA ::= HISTORICALLY:o   Bind:b          {: RESULT=ExprUnary.Op.HISTORICALLY.make(o, b); :};
UnaryExprA ::= HISTORICALLY:o   UnaryExprA:b    {: RESULT=ExprUnary.Op.HISTORICALLY.make(o, b); :};
UnaryExprA ::= ONCE:o   Bind:b                  {: RESULT=ExprUnary.Op.ONCE.make(o, b); :};
UnaryExprA ::= ONCE:o   UnaryExprA:b            {: RESULT=ExprUnary.Op.ONCE.make(o, b); :};
UnaryExprA ::= BEFORE:o   Bind:b                {: RESULT=ExprUnary.Op.BEFORE.make(o, b); :};
UnaryExprA ::= BEFORE:o   UnaryExprA:b          {: RESULT=ExprUnary.Op.BEFORE.make(o, b); :};
UnaryExprB ::=         CompareExprB:b        	{: RESULT=b;                           :};
UnaryExprB ::= NOT:o   UnaryExprB:b             {: RESULT=ExprUnary.Op.NOT.make(o, b); :};
UnaryExprB ::= ALWAYS:o   UnaryExprB:b          {: RESULT=ExprUnary.Op.ALWAYS.make(o, b); :};
UnaryExprB ::= EVENTUALLY:o   UnaryExprB:b      {: RESULT=ExprUnary.Op.EVENTUALLY.make(o, b); :};
UnaryExprB ::= AFTER:o   UnaryExprB:b           {: RESULT=ExprUnary.Op.AFTER.make(o, b); :};
UnaryExprB ::= HISTORICALLY:o   UnaryExprB:b    {: RESULT=ExprUnary.Op.HISTORICALLY.make(o, b); :};
UnaryExprB ::= ONCE:o   UnaryExprB:b            {: RESULT=ExprUnary.Op.ONCE.make(o, b); :};
UnaryExprB ::= BEFORE:o   UnaryExprB:b          {: RESULT=ExprUnary.Op.BEFORE.make(o, b); :};

CompareExprA ::= CompareExprB:a IN:o        ShiftExprA:b    {: RESULT=ExprBinary.Op.IN        .make(o, null, a, mult(b)); :};
CompareExprA ::= CompareExprB:a EQUALS:o    ShiftExprA:b    {: RESULT=ExprBinary.Op.EQUALS    .make(o, null, a, b);       :};
CompareExprA ::= CompareExprB:a LT:o        ShiftExprA:b    {: RESULT=ExprBinary.Op.LT        .make(o, null, a, b);       :};
CompareExprA ::= CompareExprB:a GT:o        ShiftExprA:b    {: RESULT=ExprBinary.Op.GT        .make(o, null, a, b);       :};
CompareExprA ::= CompareExprB:a LTE:o       ShiftExprA:b    {: RESULT=ExprBinary.Op.LTE       .make(o, null, a, b);       :};
CompareExprA ::= CompareExprB:a GTE:o       ShiftExprA:b    {: RESULT=ExprBinary.Op.GTE       .make(o, null, a, b);       :};
CompareExprA ::= CompareExprB:a NOTIN:o     ShiftExprA:b    {: RESULT=ExprBinary.Op.NOT_IN    .make(o, null, a, mult(b)); :};
CompareExprA ::= CompareExprB:a NOTEQUALS:o ShiftExprA:b    {: RESULT=ExprBinary.Op.NOT_EQUALS.make(o, null, a, b);       :};
CompareExprA ::= CompareExprB:a NOTLT:o     ShiftExprA:b    {: RESULT=ExprBinary.Op.NOT_LT    .make(o, null, a, b);       :};
CompareExprA ::= CompareExprB:a NOTGT:o     ShiftExprA:b    {: RESULT=ExprBinary.Op.NOT_GT    .make(o, null, a, b);       :};
CompareExprA ::= CompareExprB:a NOTLTE:o    ShiftExprA:b    {: RESULT=ExprBinary.Op.NOT_LTE   .make(o, null, a, b);       :};
CompareExprA ::= CompareExprB:a NOTGTE:o    ShiftExprA:b    {: RESULT=ExprBinary.Op.NOT_GTE   .make(o, null, a, b);       :};
CompareExprA ::= ALL:o  ShiftExprA                          {: if (1==1) throw new ErrorSyntax(o,"The \"all x\" construct is no longer supported. If you know the range of possible values of x, consider rewriting it as \"x == set_of_all_possible_values\"."); :};
CompareExprA ::= NO:o   ShiftExprA:b                        {: RESULT=ExprUnary.Op.NO   .make(o, b);   :};
CompareExprA ::= SOME:o ShiftExprA:b                        {: RESULT=ExprUnary.Op.SOME .make(o, b);   :};
CompareExprA ::= LONE:o ShiftExprA:b                        {: RESULT=ExprUnary.Op.LONE .make(o, b);   :};
CompareExprA ::= ONE:o  ShiftExprA:b                        {: RESULT=ExprUnary.Op.ONE  .make(o, b);   :};
CompareExprA ::= SET:o  ShiftExprA:b                        {: RESULT=ExprUnary.Op.SETOF.make(o, b);   :};
CompareExprA ::= SEQ:o  ShiftExprA:b                        {: RESULT=ExprBinary.Op.ISSEQ_ARROW_LONE.make(o, null, ExprVar.make(o, "seq/Int"), b); parser.alloymodule.addSeq(o); :};
CompareExprA ::=        ShiftExprA:b                        {: RESULT=b;                               :};

CompareExprB ::= CompareExprB:a IN:o        ShiftExprB:b    {: RESULT=ExprBinary.Op.IN        .make(o, null, a, mult(b)); :};
CompareExprB ::= CompareExprB:a EQUALS:o    ShiftExprB:b    {: RESULT=ExprBinary.Op.EQUALS    .make(o, null, a, b);       :};
CompareExprB ::= CompareExprB:a LT:o        ShiftExprB:b    {: RESULT=ExprBinary.Op.LT        .make(o, null, a, b);       :};
CompareExprB ::= CompareExprB:a GT:o        ShiftExprB:b    {: RESULT=ExprBinary.Op.GT        .make(o, null, a, b);       :};
CompareExprB ::= CompareExprB:a LTE:o       ShiftExprB:b    {: RESULT=ExprBinary.Op.LTE       .make(o, null, a, b);       :};
CompareExprB ::= CompareExprB:a GTE:o       ShiftExprB:b    {: RESULT=ExprBinary.Op.GTE       .make(o, null, a, b);       :};
CompareExprB ::= CompareExprB:a NOTIN:o     ShiftExprB:b    {: RESULT=ExprBinary.Op.NOT_IN    .make(o, null, a, mult(b)); :};
CompareExprB ::= CompareExprB:a NOTEQUALS:o ShiftExprB:b    {: RESULT=ExprBinary.Op.NOT_EQUALS.make(o, null, a, b);       :};
CompareExprB ::= CompareExprB:a NOTLT:o     ShiftExprB:b    {: RESULT=ExprBinary.Op.NOT_LT    .make(o, null, a, b);       :};
CompareExprB ::= CompareExprB:a NOTGT:o     ShiftExprB:b    {: RESULT=ExprBinary.Op.NOT_GT    .make(o, null, a, b);       :};
CompareExprB ::= CompareExprB:a NOTLTE:o    ShiftExprB:b    {: RESULT=ExprBinary.Op.NOT_LTE   .make(o, null, a, b);       :};
CompareExprB ::= CompareExprB:a NOTGTE:o    ShiftExprB:b    {: RESULT=ExprBinary.Op.NOT_GTE   .make(o, null, a, b);       :};
CompareExprB ::= ALL:o  ShiftExprB                          {: if (1==1) throw new ErrorSyntax(o,"The \"all x\" construct is no longer supported. If you know the range of possible values of x, consider rewriting it as \"x == set_of_all_possible_values\"."); :};
CompareExprB ::= NO:o   ShiftExprB:b                        {: RESULT=ExprUnary.Op.NO   .make(o, b);   :};
CompareExprB ::= SOME:o ShiftExprB:b                        {: RESULT=ExprUnary.Op.SOME .make(o, b);   :};
CompareExprB ::= LONE:o ShiftExprB:b                        {: RESULT=ExprUnary.Op.LONE .make(o, b);   :};
CompareExprB ::= ONE:o  ShiftExprB:b                        {: RESULT=ExprUnary.Op.ONE  .make(o, b);   :};
CompareExprB ::= SET:o  ShiftExprB:b                        {: RESULT=ExprUnary.Op.SETOF.make(o, b);   :};
CompareExprB ::= SEQ:o  ShiftExprB:b                        {: RESULT=ExprBinary.Op.ISSEQ_ARROW_LONE.make(o, null, ExprVar.make(o,"seq/Int"), b); parser.alloymodule.addSeq(o); :};
CompareExprB ::=        ShiftExprB:b                        {: RESULT=b;                               :};

ShiftExprA ::=                    UnionDiffExprA:b        {: RESULT=b;                                     :};
ShiftExprA ::= ShiftExprB:a SHL:o Bind:b                  {: RESULT=ExprBinary.Op.SHL.make(o, null, a, b); :};
ShiftExprA ::= ShiftExprB:a SHR:o Bind:b                  {: RESULT=ExprBinary.Op.SHR.make(o, null, a, b); :};
ShiftExprA ::= ShiftExprB:a SHA:o Bind:b                  {: RESULT=ExprBinary.Op.SHA.make(o, null, a, b); :};
ShiftExprB ::=                    UnionDiffExprB:b        {: RESULT=b;                                     :};
ShiftExprB ::= ShiftExprB:a SHL:o UnionDiffExprB:b        {: RESULT=ExprBinary.Op.SHL.make(o, null, a, b); :};
ShiftExprB ::= ShiftExprB:a SHR:o UnionDiffExprB:b        {: RESULT=ExprBinary.Op.SHR.make(o, null, a, b); :};
ShiftExprB ::= ShiftExprB:a SHA:o UnionDiffExprB:b        {: RESULT=ExprBinary.Op.SHA.make(o, null, a, b); :};

UnionDiffExprA ::=                           MulExprA:b    {: RESULT=b;                                       :};
UnionDiffExprA ::= UnionDiffExprB:a PLUS:o   Bind:b        {: RESULT=ExprBinary.Op.PLUS .make(o, null, a, b); :};
UnionDiffExprA ::= UnionDiffExprB:a MINUS:o  Bind:b        {: RESULT=ExprBinary.Op.MINUS.make(o, null, a, b); :};
UnionDiffExprA ::= UnionDiffExprB:a INTADD:o Bind:b        {: RESULT=ExprBinary.Op.IPLUS.make(o, null, a, b); :};
UnionDiffExprA ::= UnionDiffExprB:a INTSUB:o Bind:b        {: RESULT=ExprBinary.Op.IMINUS.make(o, null, a, b); :};
UnionDiffExprB ::=                           MulExprB:b    {: RESULT=b;                                       :};
UnionDiffExprB ::= UnionDiffExprB:a PLUS:o   MulExprB:b    {: RESULT=ExprBinary.Op.PLUS .make(o, null, a, b); :};
UnionDiffExprB ::= UnionDiffExprB:a MINUS:o  MulExprB:b    {: RESULT=ExprBinary.Op.MINUS.make(o, null, a, b); :};
UnionDiffExprB ::= UnionDiffExprB:a INTADD:o MulExprB:b    {: RESULT=ExprBinary.Op.IPLUS.make(o, null, a, b); :};
UnionDiffExprB ::= UnionDiffExprB:a INTSUB:o MulExprB:b    {: RESULT=ExprBinary.Op.IMINUS.make(o, null, a, b); :};

MulExprA ::=                         NumUnopExprA:b        {: RESULT=b;                                            :};
MulExprA ::= MulExprB:a INTMUL:o     Bind:b                {: RESULT=ExprBinary.Op.MUL       .make(o, null, a, b); :};
MulExprA ::= MulExprB:a INTDIV:o     Bind:b                {: RESULT=ExprBinary.Op.DIV       .make(o, null, a, b); :};
MulExprA ::= MulExprB:a INTREM:o     Bind:b                {: RESULT=ExprBinary.Op.REM       .make(o, null, a, b); :};
MulExprB ::=                         NumUnopExprB:b        {: RESULT=b;                                            :};
MulExprB ::= MulExprB:a INTMUL:o     NumUnopExprB:b        {: RESULT=ExprBinary.Op.MUL       .make(o, null, a, b); :};
MulExprB ::= MulExprB:a INTDIV:o     NumUnopExprB:b        {: RESULT=ExprBinary.Op.DIV       .make(o, null, a, b); :};
MulExprB ::= MulExprB:a INTREM:o     NumUnopExprB:b        {: RESULT=ExprBinary.Op.REM       .make(o, null, a, b); :};

NumUnopExprA ::=          OverrideExprA:b                        {: RESULT=b;                                   :};
NumUnopExprA ::= HASH:o   Bind:b                                 {: RESULT=ExprUnary.Op.CARDINALITY.make(o, b); :};
NumUnopExprA ::= SUM:o    Bind:b                                 {: RESULT=ExprUnary.Op.CAST2SIGINT.make(o, ExprUnary.Op.CAST2INT.make(o, b)); :};
//[AM]: INT->SIGINT
NumUnopExprA ::= INT:o    Bind:b                                 {: RESULT=ExprUnary.Op.CAST2SIGINT.make(o, ExprUnary.Op.CAST2INT.make(o, b)); :};
NumUnopExprA ::= HASH:o   NumUnopExprA:b                         {: RESULT=ExprUnary.Op.CARDINALITY.make(o, b); :};
NumUnopExprA ::= SUM:o    NumUnopExprA:b                         {: RESULT=ExprUnary.Op.CAST2SIGINT.make(o, ExprUnary.Op.CAST2INT.make(o, b)); :};
//[AM]: INT->SIGINT
NumUnopExprA ::= INT:o    NumUnopExprA:b                         {: RESULT=ExprUnary.Op.CAST2SIGINT.make(o, ExprUnary.Op.CAST2INT.make(o, b)); :};
NumUnopExprB ::=          OverrideExprB:b                        {: RESULT=b;                                   :};
NumUnopExprB ::= HASH:o   NumUnopExprB:b                         {: RESULT=ExprUnary.Op.CARDINALITY.make(o, b); :};
NumUnopExprB ::= SUM:o    NumUnopExprB:b                         {: RESULT=ExprUnary.Op.CAST2SIGINT.make(o, ExprUnary.Op.CAST2INT.make(o, b)); :};
//[AM]: INT->SIGINT
NumUnopExprB ::= INT:o    NumUnopExprB:b                         {: RESULT=ExprUnary.Op.CAST2SIGINT.make(o, ExprUnary.Op.CAST2INT.make(o, b)); :};

OverrideExprA ::=                            IntersectExprA:b     {: RESULT=b;                                               :};
OverrideExprA ::= OverrideExprB:a PLUSPLUS:o Bind:b               {: RESULT=ExprBinary.Op.PLUSPLUS.make(o, null, a, b);      :};
OverrideExprB ::=                            IntersectExprB:b     {: RESULT=b;                                               :};
OverrideExprB ::= OverrideExprB:a PLUSPLUS:o IntersectExprB:b     {: RESULT=ExprBinary.Op.PLUSPLUS.make(o, null, a, b);      :};

IntersectExprA ::=                              RelationExprA:b   {: RESULT=b;                                               :};
IntersectExprA ::= IntersectExprB:a AMPERSAND:o Bind:b            {: RESULT=ExprBinary.Op.INTERSECT.make(o, null, a, b);     :};
IntersectExprB ::=                              RelationExprB:b   {: RESULT=b;                                               :};
IntersectExprB ::= IntersectExprB:a AMPERSAND:o RelationExprB:b   {: RESULT=ExprBinary.Op.INTERSECT.make(o, null, a, b);     :};

RelOp ::= ARROW:o           {: RESULT=new Pair<Pos,ExprBinary.Op>(o, ExprBinary.Op.ARROW          ); :};
RelOp ::= ANY_ARROW_SOME:o  {: RESULT=new Pair<Pos,ExprBinary.Op>(o, ExprBinary.Op.ANY_ARROW_SOME ); :};
RelOp ::= ANY_ARROW_ONE:o   {: RESULT=new Pair<Pos,ExprBinary.Op>(o, ExprBinary.Op.ANY_ARROW_ONE  ); :};
RelOp ::= ANY_ARROW_LONE:o  {: RESULT=new Pair<Pos,ExprBinary.Op>(o, ExprBinary.Op.ANY_ARROW_LONE ); :};
RelOp ::= SOME_ARROW_ANY:o  {: RESULT=new Pair<Pos,ExprBinary.Op>(o, ExprBinary.Op.SOME_ARROW_ANY ); :};
RelOp ::= SOME_ARROW_SOME:o {: RESULT=new Pair<Pos,ExprBinary.Op>(o, ExprBinary.Op.SOME_ARROW_SOME); :};
RelOp ::= SOME_ARROW_ONE:o  {: RESULT=new Pair<Pos,ExprBinary.Op>(o, ExprBinary.Op.SOME_ARROW_ONE ); :};
RelOp ::= SOME_ARROW_LONE:o {: RESULT=new Pair<Pos,ExprBinary.Op>(o, ExprBinary.Op.SOME_ARROW_LONE); :};
RelOp ::= ONE_ARROW_ANY:o   {: RESULT=new Pair<Pos,ExprBinary.Op>(o, ExprBinary.Op.ONE_ARROW_ANY  ); :};
RelOp ::= ONE_ARROW_SOME:o  {: RESULT=new Pair<Pos,ExprBinary.Op>(o, ExprBinary.Op.ONE_ARROW_SOME ); :};
RelOp ::= ONE_ARROW_ONE:o   {: RESULT=new Pair<Pos,ExprBinary.Op>(o, ExprBinary.Op.ONE_ARROW_ONE  ); :};
RelOp ::= ONE_ARROW_LONE:o  {: RESULT=new Pair<Pos,ExprBinary.Op>(o, ExprBinary.Op.ONE_ARROW_LONE ); :};
RelOp ::= LONE_ARROW_ANY:o  {: RESULT=new Pair<Pos,ExprBinary.Op>(o, ExprBinary.Op.LONE_ARROW_ANY ); :};
RelOp ::= LONE_ARROW_SOME:o {: RESULT=new Pair<Pos,ExprBinary.Op>(o, ExprBinary.Op.LONE_ARROW_SOME); :};
RelOp ::= LONE_ARROW_ONE:o  {: RESULT=new Pair<Pos,ExprBinary.Op>(o, ExprBinary.Op.LONE_ARROW_ONE ); :};
RelOp ::= LONE_ARROW_LONE:o {: RESULT=new Pair<Pos,ExprBinary.Op>(o, ExprBinary.Op.LONE_ARROW_LONE); :};

RelationExprA ::= DomainExprA:a                         {: RESULT=a;                          :};
RelationExprA ::= DomainExprB:a RelOp:o Bind:b          {: RESULT=o.b.make(o.a, null, a, b);  :};
RelationExprB ::= DomainExprB:a                         {: RESULT=a;                          :};
RelationExprB ::= DomainExprB:a RelOp:o RelationExprB:b {: RESULT=o.b.make(o.a, null, a, b);  :};

DomainExprA ::=                        RangeExprA:b  {: RESULT=b;                                        :};
DomainExprA ::= DomainExprB:a DOMAIN:o Bind:b        {: RESULT=ExprBinary.Op.DOMAIN.make(o, null, a, b); :};
DomainExprB ::=                        RangeExprB:b  {: RESULT=b;                                        :};
DomainExprB ::= DomainExprB:a DOMAIN:o RangeExprB:b  {: RESULT=ExprBinary.Op.DOMAIN.make(o, null, a, b); :};

RangeExprA ::=                      BracketExprA:b   {: RESULT=b;                                       :};
RangeExprA ::= RangeExprB:a RANGE:o Bind:b           {: RESULT=ExprBinary.Op.RANGE.make(o, null, a, b); :};
RangeExprB ::=                      BracketExprB:b   {: RESULT=b;                                       :};
RangeExprB ::= RangeExprB:a RANGE:o BracketExprB:b   {: RESULT=ExprBinary.Op.RANGE.make(o, null, a, b); :};

BracketExprA ::= DotExprA:b                                 {: RESULT=b;                                                                                                             :};
BracketExprB ::= DotExprB:b                                 {: RESULT=b;                                                                                                             :};
BracketExprB ::= BracketExprB:a LBRACKET Exprs:b RBRACKET:c {: Expr aa=a;                                  for(Expr bb:b) aa=t(aa.span().merge(bb.span()), c, bb, aa, c); RESULT=aa; :};
BracketExprB ::= DISJ:a         LBRACKET Exprs:b RBRACKET:c {: Expr aa=ExprVar.make(a, "disj");            for(Expr bb:b) aa=t(aa.span().merge(bb.span()), c, bb, aa, c); RESULT=aa; :};
BracketExprB ::= TOTALORDER:a   LBRACKET Exprs:b RBRACKET:c {: Expr aa=ExprVar.make(a, "pred/totalOrder"); for(Expr bb:b) aa=t(aa.span().merge(bb.span()), c, bb, aa, c); RESULT=aa; :};
//[AM]: INT->SIGINT
BracketExprB ::= INT:a       LBRACKET Exprs:b RBRACKET:c {: Expr aa=ExprVar.make(a, "int");             for(Expr bb:b) aa=t(aa.span().merge(bb.span()), c, bb, aa, c); RESULT=ExprUnary.Op.CAST2SIGINT.make(a, aa); :};
BracketExprB ::= SUM:a       LBRACKET Exprs:b RBRACKET:c {: Expr aa=ExprVar.make(a, "int");             for(Expr bb:b) aa=t(aa.span().merge(bb.span()), c, bb, aa, c); RESULT=ExprUnary.Op.CAST2SIGINT.make(a, aa); :};

DotExprA ::=                      UnopExprA:b  {: RESULT=b;                                                       :};
DotExprA ::= BracketExprB:a DOT:o Bind:b       {: RESULT=t(o, null, a, b,                                  null); :};
DotExprB ::=                      UnopExprB:b  {: RESULT=b;                                                       :};
DotExprB ::= BracketExprB:a DOT:o UnopExprB:b  {: RESULT=t(o, null, a, b,                                  null); :};
DotExprB ::= BracketExprB:a DOT:o DISJ:b       {: RESULT=t(o, null, a, ExprVar.make(b, "disj"),            null); :};
DotExprB ::= BracketExprB:a DOT:o TOTALORDER:b {: RESULT=t(o, null, a, ExprVar.make(b, "pred/totalOrder"), null); :};
//[AM]: INT->SIGINT
DotExprB ::= BracketExprB:a DOT:o INT       {: RESULT=ExprUnary.Op.CAST2SIGINT.make(o, ExprUnary.Op.CAST2INT.make(o, a)); :};
DotExprB ::= BracketExprB:a DOT:o SUM       {: RESULT=ExprUnary.Op.CAST2SIGINT.make(o, ExprUnary.Op.CAST2INT.make(o, a)); :};

UnopExprA ::= TILDE:o  Bind:b       {: RESULT=ExprUnary.Op.TRANSPOSE.make(o,b); :};
UnopExprA ::= STAR:o   Bind:b       {: RESULT=ExprUnary.Op.RCLOSURE .make(o,b); :};
UnopExprA ::= CARET:o  Bind:b       {: RESULT=ExprUnary.Op.CLOSURE  .make(o,b); :};
UnopExprA ::= TILDE:o  UnopExprA:b  {: RESULT=ExprUnary.Op.TRANSPOSE.make(o,b); :};
UnopExprA ::= STAR:o   UnopExprA:b  {: RESULT=ExprUnary.Op.RCLOSURE .make(o,b); :};
UnopExprA ::= CARET:o  UnopExprA:b  {: RESULT=ExprUnary.Op.CLOSURE  .make(o,b); :};
UnopExprB ::=          BaseExpr:b   {: RESULT=b;                                :};
UnopExprB ::= TILDE:o  UnopExprB:b  {: RESULT=ExprUnary.Op.TRANSPOSE.make(o,b); :};
UnopExprB ::= STAR:o   UnopExprB:b  {: RESULT=ExprUnary.Op.RCLOSURE .make(o,b); :};
UnopExprB ::= CARET:o  UnopExprB:b  {: RESULT=ExprUnary.Op.CLOSURE  .make(o,b); :};
UnopExprA ::= Bind:b PRIME:o        {: RESULT=ExprUnary.Op.PRIME    .make(o,b); :}; // [HASLab] temporal expressions
UnopExprA ::= UnopExprA:b PRIME:o   {: RESULT=ExprUnary.Op.PRIME    .make(o,b); :}; // [HASLab] temporal expressions
UnopExprB ::= UnopExprB:b PRIME:o   {: RESULT=ExprUnary.Op.PRIME    .make(o,b); :}; // [HASLab] temporal expressions

BaseExpr ::= NUMBER:x                               {: RESULT = x;                                                        :};
BaseExpr ::= STR:x                                  {: RESULT = x;                                                        :};
BaseExpr ::= IDEN:o                                 {: RESULT = ExprVar.make(o, "iden");                                  :};
BaseExpr ::= THIS:o                                 {: RESULT = ExprVar.make(o, "this");                                  :};
BaseExpr ::= INTMIN:o                               {: RESULT = ExprConstant.Op.MIN.make(o, 0);                           :};
BaseExpr ::= INTMAX:o                               {: RESULT = ExprConstant.Op.MAX.make(o, 0);                           :};
BaseExpr ::= INTNEXT:o                              {: RESULT = ExprConstant.Op.NEXT.make(o, 0);                          :};
BaseExpr ::= LPAREN Expr:x RPAREN                   {: RESULT = x;                                                        :};
BaseExpr ::= SigRef:x                               {: RESULT = x;                                                        :};
BaseExpr ::= AT:o Name:x                            {: nod(x); RESULT = ExprVar.make(o.merge(x.pos), "@"+x.label);        :};
BaseExpr ::= Super:x                                {: RESULT = x;                                                        :};
BaseExpr ::= LBRACE:o Declz:a SuperOrBar:b RBRACE:c {: RESULT = ExprQt.Op.COMPREHENSION.make(o, c, a, b);                 :};
BaseExpr ::= LBRACE:o Declz:a              RBRACE:c {: RESULT = ExprQt.Op.COMPREHENSION.make(o, c, a, ExprConstant.TRUE); :};

//=============================================================================<|MERGE_RESOLUTION|>--- conflicted
+++ resolved
@@ -372,15 +372,9 @@
       	  }
         }
         if (n!=null)
-<<<<<<< HEAD
-          parser.alloymodule.addCommand(follow, p, n, o, overall, bitwidth, maxseq, expects, s, x);
-        else
-          parser.alloymodule.addCommand(follow, p, e, o, overall, bitwidth, maxseq, expects, s, x);
-=======
           parser.alloymodule.addCommand(follow, p, n, o, overall, bitwidth, maxseq, mintime, maxtime, expects, s, x); // [HASLab]
         else
           parser.alloymodule.addCommand(follow, p, e, o, overall, bitwidth, maxseq, mintime, maxtime, expects, s, x); // [HASLab]
->>>>>>> ea8dca1e
     }
     private Expr t(Pos pos, Pos oldClosing, Expr left, Expr right, Pos close) throws Err {
       if (right instanceof ExprVar) {
@@ -711,30 +705,17 @@
 Typescope  ::= TypeNumber:e UNIV:f    {: if (1==1) throw new ErrorSyntax(e.pos.merge(f), "You cannot set a scope on univ."); :};
 
 Typescope  ::= TypeNumber:a STRING:b  {: RESULT = new CommandScope(a.pos.merge(b), b, new PrimSig("String", AttrType.WHERE.make(a.pos.merge(b))), a.isExact, a.startingScope, a.endingScope, a.increment); :};
-<<<<<<< HEAD
-=======
 
 // [HASLab] scope on Time
 Typescope  ::= TypeNumber:a TIME:b    {:
     Pos p = a.pos.merge(b);
 	RESULT = new CommandScope(p, Pos.UNKNOWN, new PrimSig("steps", AttrType.WHERE.make(p)), a.isExact, a.startingScope, a.endingScope, a.increment); 
 :};
->>>>>>> ea8dca1e
 
 //[AM] Typescope  ::= TypeNumber:e SIGINT:f  {: if (1==1) throw new ErrorSyntax(e.pos.merge(f), "You can no longer set a scope on Int; the number of Int atoms is always exactly equal to 2^(integer bitwidth).\n"); :};
 
 Typescope  ::= TypeNumber:e NONE:f    {: if (1==1) throw new ErrorSyntax(e.pos.merge(f), "You cannot set a scope on none."); :};
 
-<<<<<<< HEAD
-TypeNumber ::= EXACTLY:e NUMBER:a                                  {:                                                                                RESULT = new CommandScope(    e.merge(a.pos), Pos.UNKNOWN, Sig.NONE, true,  a.num, a.num,             1    ); :};
-TypeNumber ::= EXACTLY:e NUMBER:a DOT DOT NUMBER:b                 {: if (!Version.experimental) throw new ErrorSyntax(a.pos, "Syntax error here."); RESULT = new CommandScope(    e.merge(b.pos), Pos.UNKNOWN, Sig.NONE, true,  a.num, b.num,             1    ); :};
-TypeNumber ::= EXACTLY:e NUMBER:a DOT DOT NUMBER:b COLON NUMBER:i  {: if (!Version.experimental) throw new ErrorSyntax(a.pos, "Syntax error here."); RESULT = new CommandScope(    e.merge(i.pos), Pos.UNKNOWN, Sig.NONE, true,  a.num, b.num,             i.num); :};
-TypeNumber ::= EXACTLY:e NUMBER:a                  COLON NUMBER:i  {: if (!Version.experimental) throw new ErrorSyntax(a.pos, "Syntax error here."); RESULT = new CommandScope(    e.merge(i.pos), Pos.UNKNOWN, Sig.NONE, true,  a.num, Integer.MAX_VALUE, i.num); :};
-TypeNumber ::=           NUMBER:a                                  {:                                                                                RESULT = new CommandScope(a.pos             , Pos.UNKNOWN, Sig.NONE, false, a.num, a.num,             1    ); :};
-TypeNumber ::=           NUMBER:a DOT DOT NUMBER:b                 {: if (!Version.experimental) throw new ErrorSyntax(a.pos, "Syntax error here."); RESULT = new CommandScope(a.pos.merge(b.pos), Pos.UNKNOWN, Sig.NONE, false, a.num, b.num,             1    ); :};
-TypeNumber ::=           NUMBER:a DOT DOT NUMBER:b COLON NUMBER:i  {: if (!Version.experimental) throw new ErrorSyntax(a.pos, "Syntax error here."); RESULT = new CommandScope(a.pos.merge(i.pos), Pos.UNKNOWN, Sig.NONE, false, a.num, b.num,             i.num); :};
-TypeNumber ::=           NUMBER:a                  COLON NUMBER:i  {: if (!Version.experimental) throw new ErrorSyntax(a.pos, "Syntax error here."); RESULT = new CommandScope(a.pos.merge(i.pos), Pos.UNKNOWN, Sig.NONE, false, a.num, Integer.MAX_VALUE, i.num); :};
-=======
 TypeNumber ::= EXACTLY:e NUMBER:a                                  {:                                                                                RESULT = new CommandScope(    e.merge(a.pos), Pos.UNKNOWN, Sig.NONE, true,           a.num, a.num,             1    ); :};
 TypeNumber ::= EXACTLY:e NUMBER:a DOT DOT NUMBER:b                 {: if (!Version.experimental) throw new ErrorSyntax(a.pos, "Syntax error here."); RESULT = new CommandScope(    e.merge(b.pos), Pos.UNKNOWN, Sig.NONE, true,           a.num, b.num,             1    ); :};
 TypeNumber ::= EXACTLY:e NUMBER:a DOT DOT                          {: if (!Version.experimental) throw new ErrorSyntax(a.pos, "Syntax error here."); RESULT = new CommandScope(    e             , Pos.UNKNOWN, Sig.NONE, true,           a.num, Integer.MAX_VALUE, 1    ); :}; // [HASLab] open ended scopes
@@ -745,7 +726,6 @@
 TypeNumber ::=           NUMBER:a DOT DOT                          {: if (!Version.experimental) throw new ErrorSyntax(a.pos, "Syntax error here."); RESULT = new CommandScope(a.pos             , Pos.UNKNOWN, Sig.NONE, false,          a.num, Integer.MAX_VALUE, 1    ); :}; // [HASLab] open ended scopes 
 TypeNumber ::=           NUMBER:a DOT DOT NUMBER:b COLON NUMBER:i  {: if (!Version.experimental) throw new ErrorSyntax(a.pos, "Syntax error here."); RESULT = new CommandScope(a.pos.merge(i.pos), Pos.UNKNOWN, Sig.NONE, a.num == b.num, a.num, b.num,             i.num); :}; // [HASLab] distinguish "for n" from "from n..n"
 TypeNumber ::=           NUMBER:a                  COLON NUMBER:i  {: if (!Version.experimental) throw new ErrorSyntax(a.pos, "Syntax error here."); RESULT = new CommandScope(a.pos.merge(i.pos), Pos.UNKNOWN, Sig.NONE, false,          a.num, Integer.MAX_VALUE, i.num); :};
->>>>>>> ea8dca1e
 
 Macro ::= Vis:p LET:o              Name:n LPAREN   Names:d RPAREN   MacroBody:v {: nod(n); parser.alloymodule.addMacro(o.merge(v.span()), p, n.pos, n.label, d     , v); :};
 Macro ::= Vis:p LET:o              Name:n LPAREN           RPAREN   MacroBody:v {: nod(n); parser.alloymodule.addMacro(o.merge(v.span()), p, n.pos, n.label, null  , v); :};
