--- conflicted
+++ resolved
@@ -355,22 +355,14 @@
         for(int i=s.size()-1; i>=0; i--) {
           Sig j=s.get(i).sig;  int k=s.get(i).startingScope;
           p=p.merge(j.pos);
-<<<<<<< HEAD
           if (j.label.equals("univ")) { overall=k; s.remove(i); continue; }
           if (j.label.equals("int"))  { if (bitwidth>=0) throw new ErrorSyntax(j.pos, "The bitwidth cannot be specified more than once."); bitwidth=k; s.remove(i); continue; }
           if (j.label.equals("seq"))  { if (maxseq>=0) throw new ErrorSyntax(j.pos, "The maximum sequence length cannot be specified more than once."); maxseq=k; s.remove(i); continue; }
-          if (j.label.equals("Time")) { // [HASLab] process time scopes
+          if (j.label.equals("steps")) { // [HASLab] process time scopes
               if (s.get(i).endingScope == Integer.MAX_VALUE && s.get(i).startingScope != 1) throw new ErrorSyntax(j.pos, "Unbounded time scope must start at 1.");
         	  if (s.get(i).increment != 1) throw new ErrorSyntax(j.pos, "Unbounded time must increment by 1."); 
-        	  if (maxtime>=0) throw new ErrorSyntax(j.pos, "The time cannot be specified more than once."); 
-=======
-          if (j.label.equals("univ"))  { overall=k; s.remove(i); continue; }
-          if (j.label.equals("int"))   { if (bitwidth>=0) throw new ErrorSyntax(j.pos, "The bitwidth cannot be specified more than once."); bitwidth=k; s.remove(i); continue; }
-          if (j.label.equals("seq"))   { if (maxseq>=0) throw new ErrorSyntax(j.pos, "The maximum sequence length cannot be specified more than once."); maxseq=k; s.remove(i); continue; }
-          if (j.label.equals("steps")) { // [HASLab] process time scopes
           	  if (k<1) throw new ErrorSyntax(j.pos, "Trace solutions must contain at least one step.");
         	  if (maxtime>=0) throw new ErrorSyntax(j.pos, "Steps scope cannot be specified more than once."); 
->>>>>>> 9ba8bd1a
         	  maxtime=k; 
         	  if (s.get(i).isExact) mintime = k; 
         	  else if (s.get(i).endingScope == s.get(i).startingScope) mintime = 1;
