--- conflicted
+++ resolved
@@ -20,11 +20,7 @@
  * (This default implementation ignores all calls; you should subclass it to do
  * the appropriate screen output)
  *
-<<<<<<< HEAD
- * @modified Nuno Macedo // [HASLab] electrum-temporal
-=======
  * @modified Nuno Macedo // [HASLab] electrum-temporal, electrum-decomposed
->>>>>>> c5e91492
  */
 
 public class A4Reporter {
