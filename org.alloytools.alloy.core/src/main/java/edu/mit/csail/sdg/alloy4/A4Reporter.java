--- conflicted
+++ resolved
@@ -21,14 +21,11 @@
  * (This default implementation ignores all calls; you should subclass it to do
  * the appropriate screen output)
  *
-<<<<<<< HEAD
- * @modified Nuno Macedo // [HASLab] electrum-temporal, electrum-decomposed
-=======
  * @modified Nuno Macedo // [electrum-temporal] the solving process now reports
  *           in which step of the temporal analysis is (reported info should
  *           regard that step only); translation also reports temporal
- *           parameters (max/min trace length)
->>>>>>> 2acbdd40
+ *           parameters (max/min trace length); [electrum-decomposed]
+ *           translation also considers decompose strategy employed
  */
 
 public class A4Reporter {
@@ -123,16 +120,9 @@
      * @param symmetry - the amount of symmetry breaking chosen by the user (0...)
      * @param strat - selected decompose solving strategy
      */
-<<<<<<< HEAD
-    // [HASLab] trace + decompose params
     public void translate(String solver, int bitwidth, int maxseq, int mintrace, int maxtrace, int skolemDepth, int symmetry, String strat) {
         if (parent != null)
-            parent.translate(solver, bitwidth, maxseq, mintrace, maxtrace, skolemDepth, symmetry, strat); // [HASLab]
-=======
-    public void translate(String solver, int bitwidth, int maxseq, int mintrace, int maxtrace, int skolemDepth, int symmetry) {
-        if (parent != null)
-            parent.translate(solver, bitwidth, maxseq, mintrace, maxtrace, skolemDepth, symmetry);
->>>>>>> 2acbdd40
+            parent.translate(solver, bitwidth, maxseq, mintrace, maxtrace, skolemDepth, symmetry, strat);
     }
 
     /**
