--- conflicted
+++ resolved
@@ -21,11 +21,7 @@
  * (This default implementation ignores all calls; you should subclass it to do
  * the appropriate screen output)
  *
-<<<<<<< HEAD
- * @modified Nuno Macedo // [HASLab] electrum-decomposed
-=======
- * @modified: Nuno Macedo // [HASLab] electrum-temporal
->>>>>>> 8d20b9a6
+ * @modified Nuno Macedo // [HASLab] electrum-temporal
  */
 
 public class A4Reporter {
@@ -132,9 +128,9 @@
      * @param clauses - the total number of clauses
      */
     // [HASLab]
-    public void solve(int configs, int step, int primaryVars, int totalVars, int clauses) {
-        if (parent != null)
-            parent.solve(configs, step, primaryVars, totalVars, clauses); // [HASLab]
+    public void solve(int step, int primaryVars, int totalVars, int clauses) {
+        if (parent != null)
+            parent.solve(step, primaryVars, totalVars, clauses); // [HASLab]
     }
 
     /**
@@ -210,13 +206,4 @@
             parent.write(expr);
     }
 
-    /**
-     * Called to report the number of configs found when running in decomposed mode.
-     */
-    // [HASLab]
-    public void configs(int configs) {
-        if (parent != null)
-            parent.configs(configs);
-    }
-
 }