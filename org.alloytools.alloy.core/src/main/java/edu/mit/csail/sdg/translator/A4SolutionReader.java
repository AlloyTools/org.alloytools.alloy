--- conflicted
+++ resolved
@@ -56,22 +56,14 @@
  * This helper class contains helper routines for reading an A4Solution object
  * from an XML file.
  *
-<<<<<<< HEAD
- * @modified: Nuno Macedo, Eduardo Pessoa // [HASLab] electrum-temporal
-=======
  * @modified [electrum] incrementally builds a solution by iteratively reading
  *           states from the XML; must start by collecting all used atoms, since
  *           univ varies from state to state
->>>>>>> 5a684db6
  */
 
 public final class A4SolutionReader {
 
     /** The resulting A4Solution object. */
-<<<<<<< HEAD
-    // [HASLab] removed final, trace solutions
-=======
->>>>>>> 5a684db6
     private A4Solution                sol;
 
     /** The provided choices of existing Sig and Field. */
@@ -96,10 +88,6 @@
     private final Map<Expr,TupleSet>  expr2ts = new LinkedHashMap<Expr,TupleSet>();
 
     /** The Kodkod tupleset factory. */
-<<<<<<< HEAD
-    // [HASLab] removed final, trace solutions
-=======
->>>>>>> 5a684db6
     private TupleFactory              factory;
 
     /**
@@ -167,11 +155,7 @@
     /** Parse sig/set. */
     private Sig parseSig(String id, int depth) throws IOException, Err {
         Sig ans = id2sig.get(id);
-<<<<<<< HEAD
-        // [HASLab] identify that has not been processed in this step (ans may be != null from previous steps)
-=======
         // [electrum] identify that has not been processed in this step (ans may be != null from previous steps)
->>>>>>> 5a684db6
         if (ans != null && expr2ts.get(ans) != null)
             return ans;
         XMLNode node = nmap.get(id);
@@ -188,11 +172,7 @@
         Attr isMeta = yes(node, "meta") ? Attr.META : null;
         Attr isEnum = yes(node, "enum") ? Attr.ENUM : null;
         Attr isExact = yes(node, "exact") ? Attr.EXACT : null;
-<<<<<<< HEAD
-        Attr isVar = yes(node, "var") ? Attr.VARIABLE : null; // [HASLab]
-=======
         Attr isVar = yes(node, "var") ? Attr.VARIABLE : null;
->>>>>>> 5a684db6
         if (yes(node, "builtin")) {
             if (label.equals(UNIV.label)) {
                 id2sig.put(id, UNIV);
@@ -240,11 +220,7 @@
                     break;
                 }
             if (ans == null) {
-<<<<<<< HEAD
-                ans = new PrimSig(null, label, Pos.UNKNOWN, (PrimSig) parent, isAbstract, isLone, isOne, isSome, isPrivate, isMeta, isEnum, isVar); // [HASLab]
-=======
-                ans = new PrimSig(label, (PrimSig) parent, isAbstract, isLone, isOne, isSome, isPrivate, isMeta, isEnum, isVar);
->>>>>>> 5a684db6
+                ans = new PrimSig(null, label, Pos.UNKNOWN, (PrimSig) parent, isAbstract, isLone, isOne, isSome, isPrivate, isMeta, isEnum, isVar);
                 allsigs.add(ans);
             }
         } else {
@@ -255,11 +231,7 @@
                     break;
                 }
             if (ans == null) {
-<<<<<<< HEAD
-                ans = new SubsetSig(null, label, null, parents, isExact, isLone, isOne, isSome, isPrivate, isMeta, isVar); // [HASLab]
-=======
-                ans = new SubsetSig(label, parents, isExact, isLone, isOne, isSome, isPrivate, isMeta, isVar);
->>>>>>> 5a684db6
+                ans = new SubsetSig(null, label, null, parents, isExact, isLone, isOne, isSome, isPrivate, isMeta, isVar);
                 allsigs.add(ans);
             }
         }
@@ -309,11 +281,7 @@
         String label = label(node);
         Pos isPrivate = yes(node, "private") ? Pos.UNKNOWN : null;
         Pos isMeta = yes(node, "meta") ? Pos.UNKNOWN : null;
-<<<<<<< HEAD
-        Pos isVar = yes(node, "var") ? Pos.UNKNOWN : null; // [HASLab]
-=======
         Pos isVar = yes(node, "var") ? Pos.UNKNOWN : null;
->>>>>>> 5a684db6
         Expr type = null;
         for (XMLNode sub : node)
             if (sub.is("types")) {
@@ -337,18 +305,11 @@
                 choices.remove(f);
                 break;
             }
-<<<<<<< HEAD
         if (field == null){
             ExprHasName labelExpr = ExprVar.make(null, label);
             field = parent.addTrickyField(Pos.UNKNOWN, isPrivate, null, null, isMeta, isVar, Arrays.asList(labelExpr)
             , UNIV.join(type))[0];
         }
-=======
-        if (field == null)
-            field = parent.addTrickyField(Pos.UNKNOWN, isPrivate, null, null, isMeta, isVar, new String[] {
-                                                                                                           label
-            }, UNIV.join(type))[0];
->>>>>>> 5a684db6
         TupleSet ts = parseTuples(node, arity);
         expr2ts.put(field, ts);
         return field;
@@ -374,11 +335,7 @@
         int arity;
         if (type == null || (arity = type.type().arity()) < 1)
             throw new IOException("Skolem " + label + " is maltyped.");
-<<<<<<< HEAD
-        // [HASLab] try to use previously created expr for skolem, not mapped anywhere
-=======
         // [electrum] try to use previously created expr for skolem, not registered anywhere
->>>>>>> 5a684db6
         ExprVar var = null;
         for (Expr exp : expr2ts.keySet())
             if (exp instanceof ExprVar && ((ExprVar) exp).label.equals(label))
@@ -391,11 +348,7 @@
     }
 
     /** Parse everything. */
-<<<<<<< HEAD
-    // [HASLab] heavily modified to support sequences of <instance> nodes
-=======
     // [electrum] heavily modified to support sequences of <instance> nodes, A4Solutions are built incrementally
->>>>>>> 5a684db6
     private A4SolutionReader(Iterable<Sig> sigs, XMLNode xml) throws IOException, Err {
         // find <instance>..</instance>
         if (!xml.is("alloy"))
@@ -419,17 +372,10 @@
         final int maxtrace;
         final int mintrace;
         try {
-<<<<<<< HEAD
-            mintrace = Integer.parseInt(inst.getAttribute("mintrace"));        // [HASLab]
-            maxtrace = Integer.parseInt(inst.getAttribute("maxtrace"));        // [HASLab]
-            tracelength = Integer.parseInt(inst.getAttribute("tracelength"));  // [HASLab]
-            backloop = Integer.parseInt(inst.getAttribute("backloop"));        // [HASLab]
-=======
             mintrace = Integer.parseInt(inst.getAttribute("mintrace"));
             maxtrace = Integer.parseInt(inst.getAttribute("maxtrace"));
             tracelength = Integer.parseInt(inst.getAttribute("tracelength"));
             backloop = Integer.parseInt(inst.getAttribute("backloop"));
->>>>>>> 5a684db6
         } catch (Exception ex) {
             throw new ErrorSyntax("Missing trace attributes.");
         }
@@ -439,11 +385,7 @@
                 atoms.add(Integer.toString(i));
             }
 
-<<<<<<< HEAD
-        // [HASLab] get all atoms of the universe, must traverse all steps
-=======
         // [electrum] get all atoms of the universe, must traverse all states
->>>>>>> 5a684db6
         for (XMLNode sub : xml)
             if (sub.is("instance")) {
                 inst = sub;
@@ -465,11 +407,7 @@
             if (sub.is("instance")) {
                 inst = sub;
 
-<<<<<<< HEAD
-                // [HASLab] if not first step, retrieve already created sigs
-=======
                 // [electrum] if not first step, retrieve already created sigs
->>>>>>> 5a684db6
                 prev = sol;
                 if (prev != null)
                     sigs = prev.getAllReachableSigs();
@@ -490,75 +428,6 @@
                         if (nmap.put(id, x) != null)
                             throw new IOException("ID " + id + " is repeated.");
                     }
-<<<<<<< HEAD
-                }
-
-                // create the A4Solution object
-                A4Options opt = new A4Options();
-                opt.originalFilename = inst.getAttribute("filename");
-                // [HASLab] do not use actual max trace, would flag as unbounded and the used solver is unknown
-                sol = new A4Solution(inst.getAttribute("command"), bitwidth, mintrace < 1 ? mintrace : tracelength, maxtrace < 1 ? maxtrace : tracelength, maxseq, strings, atoms, null, opt, 1); // [HASLab]
-                factory = sol.getFactory();
-                // parse all the sigs, fields, and skolems
-                for (Map.Entry<String,XMLNode> e : nmap.entrySet())
-                    if (e.getValue().is("sig"))
-                        parseSig(e.getKey(), 0);
-                for (Map.Entry<String,XMLNode> e : nmap.entrySet())
-                    if (e.getValue().is("field"))
-                        parseField(e.getKey());
-                for (Map.Entry<String,XMLNode> e : nmap.entrySet())
-                    if (e.getValue().is("skolem"))
-                        parseSkolem(e.getKey());
-                for (Sig s : allsigs)
-                    if (!s.builtin) {
-                        TupleSet ts = expr2ts.remove(s);
-                        if (ts == null)
-                            ts = factory.noneOf(1); // If the sig was NOT mentioned in the XML file...
-                        Relation r;
-                        // [HASLab] if first set create the relation
-                        if (prev == null)
-                            r = sol.addRel(s.label, ts, ts, s.isVariable != null);
-                        // [HASLab] otherwise use previously created
-                        else {
-                            r = (Relation) prev.a2k(s);
-                            sol.addPreRel(s.label, ts, ts, r);
-                        }
-                        sol.addSig(s, r);
-                        for (Field f : s.getFields()) {
-                            ts = expr2ts.remove(f);
-                            if (ts == null)
-                                ts = factory.noneOf(f.type().arity()); // If the field was NOT mentioned in the XML file...
-                            // [HASLab] if first set create the relation
-                            if (prev == null)
-                                r = sol.addRel(s.label + "." + f.label, ts, ts, f.isVariable != null);
-                            // [HASLab] otherwise use previously created
-                            else {
-                                r = (Relation) prev.a2k(f);
-                                sol.addPreRel(s.label + "." + f.label, ts, ts, r);
-                            }
-                            sol.addField(f, r);
-                        }
-                    }
-                for (Map.Entry<Expr,TupleSet> e : expr2ts.entrySet()) {
-                    ExprVar v = (ExprVar) (e.getKey());
-                    TupleSet ts = e.getValue();
-                    Relation r = null;
-                    if (prev == null)
-                        r = sol.addRel(v.label, ts, ts, true);
-                    else {
-                        // [HASLab] try to use previously created relation for skolem, not mapped anywhere
-                        for (Expr exp : prev.a2k().keySet())
-                            if (exp instanceof ExprVar && ((Relation) prev.a2k(exp)).name().equals(v.label)) {
-                                r = (Relation) prev.a2k(exp);
-                                break;
-                            }
-                        sol.addPreRel(v.label, ts, ts, r);
-                    }
-                    sol.kr2type(r, v.type());
-                }
-                // Done!
-                sol.solve(null, prev, backloop); // [HASLab] merge current solution with previous, if any
-=======
                 }
 
                 // create the A4Solution object
@@ -626,7 +495,6 @@
                 }
                 // Done!
                 sol.solve(null, prev, backloop); // [electrum] merge current solution with previous, if any
->>>>>>> 5a684db6
             }
     }
 
