--- conflicted
+++ resolved
@@ -220,11 +220,7 @@
                     break;
                 }
             if (ans == null) {
-<<<<<<< HEAD
-                ans = new PrimSig(null, label, Pos.UNKNOWN, (PrimSig) parent, isAbstract, isLone, isOne, isSome, isPrivate, isMeta, isEnum);
-=======
                 ans = new PrimSig(null, label, Pos.UNKNOWN, (PrimSig) parent, isAbstract, isLone, isOne, isSome, isPrivate, isMeta, isEnum, isVar); // [HASLab]
->>>>>>> ea8dca1e
                 allsigs.add(ans);
             }
         } else {
@@ -235,11 +231,7 @@
                     break;
                 }
             if (ans == null) {
-<<<<<<< HEAD
-                ans = new SubsetSig(null, label, null, parents, isExact, isLone, isOne, isSome, isPrivate, isMeta);
-=======
                 ans = new SubsetSig(null, label, null, parents, isExact, isLone, isOne, isSome, isPrivate, isMeta, isVar); // [HASLab]
->>>>>>> ea8dca1e
                 allsigs.add(ans);
             }
         }
@@ -315,11 +307,7 @@
             }
         if (field == null){
             ExprHasName labelExpr = ExprVar.make(null, label);
-<<<<<<< HEAD
-            field = parent.addTrickyField(Pos.UNKNOWN, isPrivate, null, null, isMeta, Arrays.asList(labelExpr)
-=======
             field = parent.addTrickyField(Pos.UNKNOWN, isPrivate, null, null, isMeta, isVar, Arrays.asList(labelExpr)
->>>>>>> ea8dca1e
             , UNIV.join(type))[0];
         }
         TupleSet ts = parseTuples(node, arity);
