--- conflicted
+++ resolved
@@ -87,7 +87,12 @@
                 sig.isVariable == null;
     }
 
-<<<<<<< HEAD
+    private Boolean isOneSig(Sig sig) {
+        return sig.isOne != null & sig.isAbstract == null & sig.isEnum == null &
+                sig.isLone == null & sig.isMeta == null & sig.isPrivate == null & sig.isSome == null & sig.isSubset == null &
+                sig.isVariable == null;
+    }
+
     // return all states that aren't substates (to prevent them from appearing multiple times)
     public List<State> getStates() {
     	List<State> states = new ArrayList<State>();
@@ -98,15 +103,6 @@
     	}
     	return states;
     }
-=======
-    private Boolean isOneSig(Sig sig) {
-        return sig.isOne != null & sig.isAbstract == null & sig.isEnum == null &
-                sig.isLone == null & sig.isMeta == null & sig.isPrivate == null & sig.isSome == null & sig.isSubset == null &
-                sig.isVariable == null;
-    }
-
-    public List<State> getStates(){return concStateMap.values().stream().collect(Collectors.toList());}
->>>>>>> 16cc34f4
 
     public class State{
         private String stateName;                       // state name
