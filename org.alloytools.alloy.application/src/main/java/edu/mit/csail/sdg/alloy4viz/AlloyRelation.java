--- conflicted
+++ resolved
@@ -28,11 +28,7 @@
  * <p>
  * <b>Thread Safety:</b> Can be called only by the AWT event thread.
  *
-<<<<<<< HEAD
- * @modified: Nuno Macedo // [HASLab] electrum-temporal
-=======
  * @modified [electrum] changed to register whether a relation is mutable
->>>>>>> 5a684db6
  */
 
 public final class AlloyRelation extends AlloyElement {
@@ -41,21 +37,13 @@
      * This caches an instance of the "extends" AlloyRelation, so we don't have to
      * keep re-constructing it.
      */
-<<<<<<< HEAD
-    public static final AlloyRelation  EXTENDS = new AlloyRelation("extends", false, false, false, Util.asList(AlloyType.UNIV, AlloyType.UNIV)); // [HASLab]
-=======
     public static final AlloyRelation  EXTENDS = new AlloyRelation("extends", false, false, false, Util.asList(AlloyType.UNIV, AlloyType.UNIV));
->>>>>>> 5a684db6
 
     /**
      * This caches an instance of the "in" AlloyRelation, so we don't have to keep
      * re-constructing it.
      */
-<<<<<<< HEAD
-    public static final AlloyRelation  IN      = new AlloyRelation("in", false, false, false, Util.asList(AlloyType.SET, AlloyType.UNIV));       // [HASLab]
-=======
     public static final AlloyRelation  IN      = new AlloyRelation("in", false, false, false, Util.asList(AlloyType.SET, AlloyType.UNIV));
->>>>>>> 5a684db6
 
     /** The unmodifiable list of types. */
     private final ConstList<AlloyType> types;
@@ -76,20 +64,12 @@
      * Records whether this relation is known to be "var"; NOTE: this value is NOT
      * USED during equals() comparison.
      */
-<<<<<<< HEAD
-    // [HASLab]
-=======
->>>>>>> 5a684db6
     public final boolean               isVar;
 
     /**
      * Constructs a new AlloyRelation with that name and that list of types;
      * types.size() must be 2 or above.
      */
-<<<<<<< HEAD
-    // [HASLab] variable info
-=======
->>>>>>> 5a684db6
     public AlloyRelation(String name, boolean isPrivate, boolean isMeta, boolean isVar, List<AlloyType> types) {
         super(name);
         if (types == null || types.size() < 2)
@@ -97,11 +77,7 @@
         this.types = ConstList.make(types);
         this.isPrivate = isPrivate;
         this.isMeta = isMeta;
-<<<<<<< HEAD
-        this.isVar = isVar; // [HASLab]
-=======
         this.isVar = isVar;
->>>>>>> 5a684db6
     }
 
     /**
