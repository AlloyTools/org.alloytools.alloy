--- conflicted
+++ resolved
@@ -80,11 +80,8 @@
 import edu.mit.csail.sdg.translator.A4Options.SatSolver;
 
 /**
-<<<<<<< HEAD
- * @modified: Nuno Macedo // [HASLab] electrum-base, electrum-unbounded
-=======
- * @modified Nuno Macedo // [electrum-base] only log when debugging
->>>>>>> 2acbdd40
+ * @modified Nuno Macedo // [electrum-base] only log when debugging;
+ *           [electrum-unbounded] load electrod binary executables
  */
 @SuppressWarnings({
                    "serial"
@@ -290,7 +287,7 @@
             satChoices.remove(SatSolver.GlucoseJNI);
         if (!loadLibrary("cryptominisat"))
             satChoices.remove(SatSolver.CryptoMiniSatJNI);
-        // [HASLab] load unbounded model checking backend
+        // [electrum] load unbounded model checking backend
         if (!staticLibrary("electrod")) {
             satChoices.remove(SatSolver.ElectrodX);
             satChoices.remove(SatSolver.ElectrodS);
@@ -333,7 +330,6 @@
         return output.substring(i).startsWith("s SATISFIABLE");
     }
 
-    // [HASLab]
     private static boolean staticLibrary(String name) {
         // check if in java library path
         final String[] dirs = System.getProperty("java.library.path").split(System.getProperty("path.separator"));
@@ -435,7 +431,7 @@
 
     protected Component initSolverPane() {
         JPanel p = OurUtil.makeGrid(2, gbc().make(), mkCombo(Solver), mkSlider(SkolemDepth), mkCombo(Unrolls), mkCombo(CoreGranularity), mkSlider(CoreMinimization));
-        int r = 6; // [HASLab]
+        int r = 6;
         addToGrid(p, mkCheckBox(NoOverflow), gbc().pos(0, r++).gridwidth(2));
         addToGrid(p, mkCheckBox(ImplicitThis), gbc().pos(0, r++).gridwidth(2));
         addToGrid(p, mkCheckBox(InferPartialInstance), gbc().pos(0, r++).gridwidth(2));
