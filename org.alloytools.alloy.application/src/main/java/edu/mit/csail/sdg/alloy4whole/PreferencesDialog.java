package edu.mit.csail.sdg.alloy4whole;

import static edu.mit.csail.sdg.alloy4.A4Preferences.AntiAlias;
import static edu.mit.csail.sdg.alloy4.A4Preferences.AutoVisualize;
import static edu.mit.csail.sdg.alloy4.A4Preferences.CoreGranularity;
import static edu.mit.csail.sdg.alloy4.A4Preferences.CoreMinimization;
<<<<<<< HEAD
import static edu.mit.csail.sdg.alloy4.A4Preferences.DecomposedPref;
=======
import static edu.mit.csail.sdg.alloy4.A4Preferences.DecomposePref;
>>>>>>> 5a684db6
import static edu.mit.csail.sdg.alloy4.A4Preferences.FontName;
import static edu.mit.csail.sdg.alloy4.A4Preferences.FontSize;
import static edu.mit.csail.sdg.alloy4.A4Preferences.ImplicitThis;
import static edu.mit.csail.sdg.alloy4.A4Preferences.InferPartialInstance;
import static edu.mit.csail.sdg.alloy4.A4Preferences.LAF;
import static edu.mit.csail.sdg.alloy4.A4Preferences.NoOverflow;
import static edu.mit.csail.sdg.alloy4.A4Preferences.RecordKodkod;
import static edu.mit.csail.sdg.alloy4.A4Preferences.SkolemDepth;
import static edu.mit.csail.sdg.alloy4.A4Preferences.Solver;
import static edu.mit.csail.sdg.alloy4.A4Preferences.SubMemory;
import static edu.mit.csail.sdg.alloy4.A4Preferences.SubStack;
import static edu.mit.csail.sdg.alloy4.A4Preferences.SyntaxDisabled;
import static edu.mit.csail.sdg.alloy4.A4Preferences.TabSize;
import static edu.mit.csail.sdg.alloy4.A4Preferences.Unrolls;
import static edu.mit.csail.sdg.alloy4.A4Preferences.VerbosityPref;
import static edu.mit.csail.sdg.alloy4.A4Preferences.WarningNonfatal;
import static edu.mit.csail.sdg.alloy4.A4Preferences.Welcome;

import java.awt.Component;
import java.awt.Font;
import java.awt.GridBagConstraints;
import java.awt.GridBagLayout;
import java.awt.Insets;
import java.awt.event.ActionEvent;
import java.awt.event.KeyAdapter;
import java.awt.event.KeyEvent;
import java.awt.event.MouseAdapter;
import java.awt.event.MouseEvent;
import java.io.File;
import java.nio.file.Files;
import java.nio.file.Path;
import java.nio.file.Paths;
import java.util.HashMap;
import java.util.Hashtable;
import java.util.List;
import java.util.Map;
import java.util.regex.Pattern;

import javax.swing.AbstractAction;
import javax.swing.AbstractListModel;
import javax.swing.AbstractSpinnerModel;
import javax.swing.Action;
import javax.swing.BoundedRangeModel;
import javax.swing.ComboBoxModel;
import javax.swing.Icon;
import javax.swing.InputVerifier;
import javax.swing.JCheckBox;
import javax.swing.JComboBox;
import javax.swing.JComponent;
import javax.swing.JFrame;
import javax.swing.JLabel;
import javax.swing.JList;
import javax.swing.JPanel;
import javax.swing.JSlider;
import javax.swing.JSpinner;
import javax.swing.JTabbedPane;
import javax.swing.JTextField;
import javax.swing.SpinnerModel;
import javax.swing.SwingUtilities;
import javax.swing.event.ChangeEvent;
import javax.swing.event.ChangeListener;
import javax.swing.event.DocumentEvent;
import javax.swing.event.DocumentListener;
import javax.swing.plaf.basic.BasicComboBoxRenderer;

import edu.mit.csail.sdg.alloy4.A4Preferences.BooleanPref;
import edu.mit.csail.sdg.alloy4.A4Preferences.ChoicePref;
import edu.mit.csail.sdg.alloy4.A4Preferences.IntPref;
import edu.mit.csail.sdg.alloy4.A4Preferences.Pref;
import edu.mit.csail.sdg.alloy4.OurBorder;
import edu.mit.csail.sdg.alloy4.OurUtil;
import edu.mit.csail.sdg.alloy4.OurUtil.GridBagConstraintsBuilder;
import edu.mit.csail.sdg.alloy4.Subprocess;
import edu.mit.csail.sdg.translator.A4Options.SatSolver;

/**
<<<<<<< HEAD
 * @modified: Nuno Macedo // [HASLab] electrum-base, electrum-unbounded,
 *            electrum-decomposed
=======
 * @modified [electrum] only log when debugging; load electrod binary
 *           executables; added decompose strategy option
>>>>>>> 5a684db6
 */
@SuppressWarnings({
                   "serial"
} )
public class PreferencesDialog extends JFrame {

    private static final long serialVersionUID = 5577892964740788892L;
    private JTabbedPane       tab;
    // private JPanel editorPane;
    // private JPanel solverPane;
    // private JPanel miscPane;

    final static boolean isDebug = "yes".equals(System.getProperty("debug"));

    private static class MyIntSpinnerModel extends AbstractSpinnerModel {

        private final IntPref pref;

        public MyIntSpinnerModel(final IntPref pref) {
            this.pref = pref;
            this.pref.addChangeListener(new ChangeListener() {

                @Override
                public void stateChanged(ChangeEvent e) {
                    fireStateChanged();
                }
            });
        }

        @Override
        public Object getValue() {
            return pref.get();
        }

        @Override
        public void setValue(Object value) {
            pref.set((Integer) value);
        }

        @Override
        public Object getNextValue() {
            return Math.min(pref.max, pref.get() + 1);
        }

        @Override
        public Object getPreviousValue() {
            return Math.max(pref.min, pref.get() - 1);
        }
    }

    @SuppressWarnings("unchecked" )
    private static class CBModel<T> extends AbstractListModel implements ComboBoxModel {

        private final ChoicePref<T> pref;

        public CBModel(final ChoicePref<T> pref) {
            this.pref = pref;
            this.pref.addChangeListener(new ChangeListener() {

                @Override
                public void stateChanged(ChangeEvent e) {
                    fireContentsChanged(pref, -1, -1);
                }
            });
        }

        @Override
        public int getSize() {
            return pref.validChoices().size();
        }

        @Override
        public Object getElementAt(int index) {
            return pref.validChoices().get(index);
        }

        @Override
        public void setSelectedItem(Object anItem) {
            pref.set((T) anItem);
        }

        @Override
        public Object getSelectedItem() {
            return pref.get();
        }
    }

    private static class BRModel<T> implements BoundedRangeModel {

        private final ChoicePref<T> pref;

        public BRModel(ChoicePref<T> pref) {
            this.pref = pref;
        }

        @Override
        public int getMinimum() {
            return 0;
        }

        @Override
        public int getMaximum() {
            return pref.validChoices().size() - 1;
        }

        @Override
        public int getValue() {
            return pref.getSelectedIndex();
        }

        @Override
        public int getExtent() {
            return 0;
        }

        @Override
        public void setValueIsAdjusting(boolean b) {}

        @Override
        public boolean getValueIsAdjusting() {
            return false;
        }

        @Override
        public void setRangeProperties(int value, int extent, int min, int max, boolean adjusting) {
            throw new UnsupportedOperationException();
        }

        @Override
        public void addChangeListener(ChangeListener x) {
            pref.addChangeListener(x);
        }

        @Override
        public void removeChangeListener(ChangeListener x) {
            pref.removeChangeListener(x);
        }

        @Override
        public void setValue(int n) {
            if (n >= getMinimum() && n <= getMaximum())
                pref.setSelectedIndex(n);
        }

        @Override
        public void setExtent(int n) {
            throw new UnsupportedOperationException();
        }

        @Override
        public void setMinimum(int n) {
            throw new UnsupportedOperationException();
        }

        @Override
        public void setMaximum(int n) {
            throw new UnsupportedOperationException();
        }
    }

    private abstract class CBRenderer extends BasicComboBoxRenderer {

        @Override
        public Component getListCellRendererComponent(JList list, Object value, int index, boolean isSelected, boolean cellHasFocus) {
            return super.getListCellRendererComponent(list, render(value), index, isSelected, cellHasFocus);
        }

        protected abstract Object render(Object value);
    }

    private final Map<Pref< ? >,JComponent> pref2comp = new HashMap<Pref< ? >,JComponent>();
    private final String                    binary;
    private final SwingLogPanel             log;

    public PreferencesDialog(SwingLogPanel log, String binary) {
        this.log = log;
        this.binary = binary;
        if (log != null && binary != null) {
            Solver.setChoices(testSolvers(), SatSolver.SAT4J);
        }
        initUI();
    }

    protected Iterable<SatSolver> testSolvers() {
        List<SatSolver> satChoices = SatSolver.values().makeCopy();
        satChoices.remove(SatSolver.BerkMinPIPE);
        String fs = System.getProperty("file.separator");
        String test2 = Subprocess.exec(20000, new String[] {
                                                            binary + fs + "spear", "--model", "--dimacs", binary + fs + "tmp.cnf"
        });
        if (!isSat(test2))
            satChoices.remove(SatSolver.SpearPIPE);
        if (!loadLibrary("minisat")) {
            log.logBold("Warning: JNI-based SAT solver does not work on this platform.\n");
            log.log("This is okay, since you can still use SAT4J as the solver.\n" + "For more information, please visit http://alloy.mit.edu/alloy4/\n");
            log.logDivider();
            log.flush();
            satChoices.remove(SatSolver.MiniSatJNI);
        }
        if (!loadLibrary("minisatprover"))
            satChoices.remove(SatSolver.MiniSatProverJNI);
        if (!loadLibrary("lingeling"))
            satChoices.remove(SatSolver.LingelingJNI);
        if (!loadLibrary("glucose"))
            satChoices.remove(SatSolver.GlucoseJNI);
        if (!loadLibrary("cryptominisat"))
            satChoices.remove(SatSolver.CryptoMiniSatJNI);
<<<<<<< HEAD
        // [HASLab] load unbounded model checking backend
=======
        // [electrum] load unbounded model checking backend
>>>>>>> 5a684db6
        if (!staticLibrary("electrod")) {
            satChoices.remove(SatSolver.ElectrodX);
            satChoices.remove(SatSolver.ElectrodS);
        }
        if (!staticLibrary("NuSMV"))
            satChoices.remove(SatSolver.ElectrodS);
        if (!staticLibrary("nuXmv"))
            satChoices.remove(SatSolver.ElectrodX);
        SatSolver now = Solver.get();
        if (!satChoices.contains(now)) {
            now = SatSolver.LingelingJNI;
            if (!satChoices.contains(now))
                now = SatSolver.SAT4J;
            Solver.set(now);
        }
        if (now == SatSolver.SAT4J && satChoices.size() > 3 && satChoices.contains(SatSolver.CNF) && satChoices.contains(SatSolver.KK)) {
            log.logBold("Warning: Alloy4 defaults to SAT4J since it is pure Java and very reliable.\n");
            log.log("For faster performance, go to Options menu and try another solver like MiniSat.\n");
            log.log("If these native solvers fail on your computer, remember to change back to SAT4J.\n");
            log.logDivider();
            log.flush();
        }
        return satChoices;
    }

    /**
     * Returns true iff the output says "s SATISFIABLE" (while ignoring comment
     * lines and value lines)
     */
    private static boolean isSat(String output) {
        int i = 0, n = output.length();
        // skip COMMENT lines and VALUE lines
        while (i < n && (output.charAt(i) == 'c' || output.charAt(i) == 'v')) {
            while (i < n && (output.charAt(i) != '\r' && output.charAt(i) != '\n'))
                i++;
            while (i < n && (output.charAt(i) == '\r' || output.charAt(i) == '\n'))
                i++;
            continue;
        }
        return output.substring(i).startsWith("s SATISFIABLE");
    }

<<<<<<< HEAD
    // [HASLab]
=======
>>>>>>> 5a684db6
    private static boolean staticLibrary(String name) {
        // check if in java library path
        final String[] dirs = System.getProperty("java.library.path").split(System.getProperty("path.separator"));
        for (int i = dirs.length - 1; i >= 0; i--) {
            final File file = new File(dirs[i] + File.separator + name);
            if (file.canExecute()) {
<<<<<<< HEAD
                if ("yes".equals(System.getProperty("debug")))
=======
                if (isDebug)
>>>>>>> 5a684db6
                    System.out.println("Loaded: " + name + " at " + file);
                return true;
            }
        }
        // check if in system path
        for (String str : (System.getenv("PATH")).split(Pattern.quote(File.pathSeparator))) {
            Path pth = Paths.get(str);
            if (Files.exists(pth.resolve(name))) {
<<<<<<< HEAD
                if ("yes".equals(System.getProperty("debug")))
=======
                if (isDebug)
>>>>>>> 5a684db6
                    System.out.println("Loaded: " + name + " at " + pth);
                return true;
            }
        }

<<<<<<< HEAD
        if ("yes".equals(System.getProperty("debug")))
=======
        if (isDebug)
>>>>>>> 5a684db6
            System.out.println("Failed to load: " + name);
        return false;
    }


    private static boolean loadLibrary(String library) {
        boolean loaded = _loadLibrary(library);
        String libName = System.mapLibraryName(library);
<<<<<<< HEAD
        if ("yes".equals(System.getProperty("debug"))) // [HASLab]
=======
        if (isDebug)
>>>>>>> 5a684db6
            if (loaded)
                System.out.println("Loaded: " + libName);
            else
                System.out.println("Failed to load: " + libName);
        return loaded;
    }

    private static boolean _loadLibrary(String library) {
        try {
            System.loadLibrary(library);
            return true;
        } catch (UnsatisfiedLinkError ex) {}
        try {
            System.loadLibrary(library + "x1");
            return true;
        } catch (UnsatisfiedLinkError ex) {}
        try {
            System.loadLibrary(library + "x2");
            return true;
        } catch (UnsatisfiedLinkError ex) {}
        try {
            System.loadLibrary(library + "x3");
            return true;
        } catch (UnsatisfiedLinkError ex) {}
        try {
            System.loadLibrary(library + "x4");
            return true;
        } catch (UnsatisfiedLinkError ex) {}
        try {
            System.loadLibrary(library + "x5");
            return true;
        } catch (UnsatisfiedLinkError ex) {
            return false;
        }
    }

    protected final void initUI() {
        this.tab = new JTabbedPane();

        tab.addTab("Editor", initEditorPane());
        tab.addTab("Solver", initSolverPane());
        tab.addTab("Miscellaneous", initMiscPane());

        add(tab);
        setTitle("Alloy Preferences");
        pack();
        setSize(getSize().width + 5, getSize().height + 5);
        setResizable(false);
        setLocationRelativeTo(null);
        setAlwaysOnTop(true);
    }

    protected Component initEditorPane() {
        JPanel p = OurUtil.makeGrid(2, gbc().make(), mkCombo(FontName), mkCombo(FontSize), mkCombo(TabSize));
        addToGrid(p, mkCheckBox(SyntaxDisabled), gbc().pos(0, 3).gridwidth(2));
        addToGrid(p, mkCheckBox(AntiAlias), gbc().pos(0, 4).gridwidth(2));

        // JPanel p = new JPanel(new GridBagLayout());
        // addToGrid(p, mkCheckBox(SyntaxDisabled), gbc().pos(0,
        // 0).gridwidth(2));
        // addToGrid(p, mkCheckBox(AntiAlias), gbc().pos(0, 1).gridwidth(2));
        // addRowToGrid(p, gbc().pos(0, 2), mkComboArr(FontName));
        // addRowToGrid(p, gbc().pos(0, 3), mkComboArr(FontSize));
        // addRowToGrid(p, gbc().pos(0, 4), mkComboArr(TabSize));

        return makeTabPane(p);
    }

    protected Component initSolverPane() {
<<<<<<< HEAD
        JPanel p = OurUtil.makeGrid(2, gbc().make(), mkCombo(Solver), mkSlider(SkolemDepth), mkCombo(Unrolls), mkCombo(CoreGranularity), mkSlider(CoreMinimization), mkSlider(DecomposedPref)); // [HASLab]);
        int r = 6; // [HASLab]
=======
        JPanel p = OurUtil.makeGrid(2, gbc().make(), mkCombo(Solver), mkSlider(SkolemDepth), mkCombo(Unrolls), mkCombo(CoreGranularity), mkSlider(CoreMinimization), mkSlider(DecomposePref));
        int r = 6;
>>>>>>> 5a684db6
        addToGrid(p, mkCheckBox(NoOverflow), gbc().pos(0, r++).gridwidth(2));
        addToGrid(p, mkCheckBox(ImplicitThis), gbc().pos(0, r++).gridwidth(2));
        addToGrid(p, mkCheckBox(InferPartialInstance), gbc().pos(0, r++).gridwidth(2));
        addToGrid(p, mkCheckBox(RecordKodkod), gbc().pos(0, r++).gridwidth(2));

        Solver.addChangeListener(new ChangeListener() {

            @Override
            public void stateChanged(ChangeEvent e) {
                boolean enableCore = Solver.get() == SatSolver.MiniSatProverJNI;
                pref2comp.get(CoreGranularity).setEnabled(enableCore);
                pref2comp.get(CoreMinimization).setEnabled(enableCore);
            }
        });

        return makeTabPane(p);
    }

    protected Component initMiscPane() {
        JPanel p = OurUtil.makeGrid(2, gbc().make(), mkCombo(SubMemory), mkCombo(SubStack), mkCombo(VerbosityPref), mkCombo(LAF));
        int r = 4;
        addToGrid(p, mkCheckBox(Welcome), gbc().pos(0, r++).gridwidth(2));
        addToGrid(p, mkCheckBox(WarningNonfatal), gbc().pos(0, r++).gridwidth(2));
        addToGrid(p, mkCheckBox(AutoVisualize), gbc().pos(0, r++).gridwidth(2));
        return makeTabPane(p);
    }

    protected JCheckBox mkCheckBox(final BooleanPref pref) {
        final JCheckBox cb = make(new JCheckBox(pref.getTitleAction()));
        pref2comp.put(pref, cb);
        ChangeListener ctrl = new ChangeListener() {

            @Override
            public void stateChanged(ChangeEvent e) {
                cb.setSelected(pref.get());
            }
        };
        pref.addChangeListener(ctrl);
        ctrl.stateChanged(null);
        return cb;
    }

    protected <T> JPanel mkSlider(final ChoicePref<T> pref) {
        final JSlider sl = make(new JSlider(mkBoundedRangeModel(pref)));
        pref2comp.put(pref, sl);
        sl.setMajorTickSpacing(1);
        sl.setMinorTickSpacing(1);
        sl.setPaintTicks(true);
        sl.setPaintLabels(true);
        sl.setSnapToTicks(true);
        sl.setLabelTable(mkDict(pref));
        pref.addChangeListener(new ChangeListener() {

            @Override
            public void stateChanged(ChangeEvent e) {
                sl.setLabelTable(mkDict(pref));
            }
        });
        sl.addMouseListener(new MouseAdapter() {

            @Override
            public void mouseReleased(MouseEvent e) {
                SwingUtilities.invokeLater(new Runnable() {

                    @Override
                    public void run() {
                        sl.updateUI();
                    }
                });
            }
        });
        return OurUtil.makeH(pref.title + ": ", sl);
    }

    private <T> Hashtable<Integer,JLabel> mkDict(final ChoicePref<T> pref) {
        Hashtable<Integer,JLabel> dict = new Hashtable<Integer,JLabel>();
        int sel = pref.getSelectedIndex();
        for (int i = 0; i < pref.validChoices().size(); i++) {
            JLabel label = makeLabel(pref.renderValueShort(pref.validChoices().get(i)));
            if (i == sel) {
                Font font = label.getFont();
                label = OurUtil.make(label, new Font(font.getName(), Font.BOLD, font.getSize()));
            }
            dict.put(i, label);
        }
        return dict;
    }

    protected JPanel mkSpinner(final IntPref pref) {
        JSpinner jsp = new JSpinner(mkSpinnerModelFor(pref));
        return OurUtil.makeH(pref.title + ": ", jsp);
    }

    protected JPanel mkEditor(final IntPref pref) {
        final JTextField jtf = new JTextField(pref.get().toString());
        jtf.setInputVerifier(new InputVerifier() {

            @Override
            public boolean verify(JComponent input) {
                try {
                    JTextField src = (JTextField) input;
                    Integer.parseInt(src.getText());
                    return true;
                } catch (NumberFormatException e) {
                    return false;
                }
            }
        });
        jtf.addKeyListener(new KeyAdapter() {

            @Override
            public void keyTyped(KeyEvent e) {
                char c = e.getKeyChar();
                if (c < '0' || c > '9') {
                    e.consume(); // ignore event
                }
            }
        });
        jtf.getDocument().addDocumentListener(new DocumentListener() {

            @Override
            public void removeUpdate(DocumentEvent e) {
                updatePref();
            }

            @Override
            public void insertUpdate(DocumentEvent e) {
                updatePref();
            }

            @Override
            public void changedUpdate(DocumentEvent e) {
                updatePref();
            }

            private void updatePref() {
                String val = jtf.getText();
                try {
                    pref.set(Integer.parseInt(val));
                } catch (NumberFormatException ex) {}
            }
        });
        return OurUtil.makeH(pref.title + ": ", jtf);
    }

    @SuppressWarnings({
                       "unchecked"
    } )
    protected <T> JPanel mkCombo(final ChoicePref<T> pref) {
        JComboBox cb = make(new JComboBox(mkComboBoxModelFor(pref)));
        pref2comp.put(pref, cb);
        cb.setRenderer(new CBRenderer() {

            @Override
            protected Object render(Object value) {
                return pref.renderValueShort((T) value);
            }
        });
        return OurUtil.makeH(pref.title + ": ", cb);
    }

    protected <T> Component[] mkComboArr(final ChoicePref<T> pref) {
        return mkCombo(pref).getComponents();
    }

    private SpinnerModel mkSpinnerModelFor(IntPref pref) {
        return new MyIntSpinnerModel(pref);
    }

    private <T> ComboBoxModel mkComboBoxModelFor(ChoicePref<T> pref) {
        return new CBModel<T>(pref);
    }

    private <T> BoundedRangeModel mkBoundedRangeModel(ChoicePref<T> pref) {
        return new BRModel<T>(pref);
    }

    private <T extends JComponent> T make(T comp) {
        return OurUtil.make(comp);
    }

    private JLabel makeLabel(Object obj) {
        return OurUtil.make(new JLabel(obj.toString()));
    }

    private Component makeTabPane(JPanel pane) {
        JPanel p = new JPanel(new GridBagLayout());
        // pane.setBorder(new OurBorder(true, true, true, true));
        p.add(pane, gbc().pos(0, 0).fill(GridBagConstraints.BOTH).insets(new Insets(5, 5, 5, 5)).anchor(GridBagConstraints.NORTH).make());
        p.add(new JLabel(), gbc().pos(0, 1).weighty(1).fill(GridBagConstraints.BOTH).make());
        JPanel ans = OurUtil.make(p, new OurBorder(true, true, true, true));
        return ans;
    }

    // private void addRowToGrid(JPanel p, GridBagConstraintsBuilder builder,
    // Component[] comps) {
    // GridBagConstraints cstr = builder.make();
    // for (int i = 0; i < comps.length; i++) {
    // GridBagConstraints x = (GridBagConstraints) cstr.clone();
    // x.gridx = i;
    // p.add(comps[i], x);
    // }
    // }

    private void addToGrid(JPanel p, Component c, GridBagConstraintsBuilder cstr) {
        p.add(c, cstr.make());
    }

    private GridBagConstraintsBuilder gbc() {
        GridBagConstraintsBuilder ans = new GridBagConstraintsBuilder();
        ans.anchor(GridBagConstraints.WEST).insets(new Insets(3, 3, 3, 3)).ipads(3, 3).fill(GridBagConstraints.BOTH);
        return ans;
    }

    public void addChangeListener(ChangeListener l, Pref< ? >... prefs) {
        for (Pref< ? > pref : prefs) {
            pref.addChangeListener(l);
        }
    }

    public static Action decorateWithLogging(final SwingLogPanel log, final Pref< ? > pref, final Action action) {
        if (log == null)
            return action;
        return new AbstractAction((String) action.getValue(Action.NAME), (Icon) action.getValue(Action.SMALL_ICON)) {

            private static final long serialVersionUID = -2790668001235140089L;

            @Override
            public void actionPerformed(ActionEvent e) {
                Object oldVal = pref.get();
                action.actionPerformed(e);
                Object newVal = pref.get();
                if (!newVal.equals(oldVal))
                    logPrefChanged(log, pref);
            }
        };
    }

    public static void logPrefChanged(SwingLogPanel log, Pref< ? > pref) {
        if (log == null)
            return;
        log.log("Option ");
        log.logBold(pref.title);
        log.log(" changed to ");
        log.logBold(pref.get() + "\n");
        log.flush();
    }

    public static void logOnChange(final SwingLogPanel log, final Pref< ? >... prefs) {
        if (log == null)
            return;
        for (final Pref< ? > pref : prefs) {
            pref.addChangeListener(new ChangeListener() {

                @Override
                public void stateChanged(ChangeEvent e) {
                    logPrefChanged(log, pref);
                }
            });
        }
    }

    public static void main(String[] args) {
        SwingUtilities.invokeLater(new Runnable() {

            @Override
            public void run() {
                PreferencesDialog sd = new PreferencesDialog(null, null);
                sd.setDefaultCloseOperation(EXIT_ON_CLOSE);
                sd.setVisible(true);
            }
        });
    }

}<|MERGE_RESOLUTION|>--- conflicted
+++ resolved
@@ -4,11 +4,7 @@
 import static edu.mit.csail.sdg.alloy4.A4Preferences.AutoVisualize;
 import static edu.mit.csail.sdg.alloy4.A4Preferences.CoreGranularity;
 import static edu.mit.csail.sdg.alloy4.A4Preferences.CoreMinimization;
-<<<<<<< HEAD
-import static edu.mit.csail.sdg.alloy4.A4Preferences.DecomposedPref;
-=======
 import static edu.mit.csail.sdg.alloy4.A4Preferences.DecomposePref;
->>>>>>> 5a684db6
 import static edu.mit.csail.sdg.alloy4.A4Preferences.FontName;
 import static edu.mit.csail.sdg.alloy4.A4Preferences.FontSize;
 import static edu.mit.csail.sdg.alloy4.A4Preferences.ImplicitThis;
@@ -85,13 +81,8 @@
 import edu.mit.csail.sdg.translator.A4Options.SatSolver;
 
 /**
-<<<<<<< HEAD
- * @modified: Nuno Macedo // [HASLab] electrum-base, electrum-unbounded,
- *            electrum-decomposed
-=======
  * @modified [electrum] only log when debugging; load electrod binary
  *           executables; added decompose strategy option
->>>>>>> 5a684db6
  */
 @SuppressWarnings({
                    "serial"
@@ -299,11 +290,7 @@
             satChoices.remove(SatSolver.GlucoseJNI);
         if (!loadLibrary("cryptominisat"))
             satChoices.remove(SatSolver.CryptoMiniSatJNI);
-<<<<<<< HEAD
-        // [HASLab] load unbounded model checking backend
-=======
         // [electrum] load unbounded model checking backend
->>>>>>> 5a684db6
         if (!staticLibrary("electrod")) {
             satChoices.remove(SatSolver.ElectrodX);
             satChoices.remove(SatSolver.ElectrodS);
@@ -346,21 +333,13 @@
         return output.substring(i).startsWith("s SATISFIABLE");
     }
 
-<<<<<<< HEAD
-    // [HASLab]
-=======
->>>>>>> 5a684db6
     private static boolean staticLibrary(String name) {
         // check if in java library path
         final String[] dirs = System.getProperty("java.library.path").split(System.getProperty("path.separator"));
         for (int i = dirs.length - 1; i >= 0; i--) {
             final File file = new File(dirs[i] + File.separator + name);
             if (file.canExecute()) {
-<<<<<<< HEAD
-                if ("yes".equals(System.getProperty("debug")))
-=======
                 if (isDebug)
->>>>>>> 5a684db6
                     System.out.println("Loaded: " + name + " at " + file);
                 return true;
             }
@@ -369,21 +348,13 @@
         for (String str : (System.getenv("PATH")).split(Pattern.quote(File.pathSeparator))) {
             Path pth = Paths.get(str);
             if (Files.exists(pth.resolve(name))) {
-<<<<<<< HEAD
-                if ("yes".equals(System.getProperty("debug")))
-=======
                 if (isDebug)
->>>>>>> 5a684db6
                     System.out.println("Loaded: " + name + " at " + pth);
                 return true;
             }
         }
 
-<<<<<<< HEAD
-        if ("yes".equals(System.getProperty("debug")))
-=======
         if (isDebug)
->>>>>>> 5a684db6
             System.out.println("Failed to load: " + name);
         return false;
     }
@@ -392,11 +363,7 @@
     private static boolean loadLibrary(String library) {
         boolean loaded = _loadLibrary(library);
         String libName = System.mapLibraryName(library);
-<<<<<<< HEAD
-        if ("yes".equals(System.getProperty("debug"))) // [HASLab]
-=======
         if (isDebug)
->>>>>>> 5a684db6
             if (loaded)
                 System.out.println("Loaded: " + libName);
             else
@@ -466,13 +433,8 @@
     }
 
     protected Component initSolverPane() {
-<<<<<<< HEAD
-        JPanel p = OurUtil.makeGrid(2, gbc().make(), mkCombo(Solver), mkSlider(SkolemDepth), mkCombo(Unrolls), mkCombo(CoreGranularity), mkSlider(CoreMinimization), mkSlider(DecomposedPref)); // [HASLab]);
-        int r = 6; // [HASLab]
-=======
         JPanel p = OurUtil.makeGrid(2, gbc().make(), mkCombo(Solver), mkSlider(SkolemDepth), mkCombo(Unrolls), mkCombo(CoreGranularity), mkSlider(CoreMinimization), mkSlider(DecomposePref));
         int r = 6;
->>>>>>> 5a684db6
         addToGrid(p, mkCheckBox(NoOverflow), gbc().pos(0, r++).gridwidth(2));
         addToGrid(p, mkCheckBox(ImplicitThis), gbc().pos(0, r++).gridwidth(2));
         addToGrid(p, mkCheckBox(InferPartialInstance), gbc().pos(0, r++).gridwidth(2));
