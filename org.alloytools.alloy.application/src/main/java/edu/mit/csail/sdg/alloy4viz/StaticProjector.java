--- conflicted
+++ resolved
@@ -30,11 +30,7 @@
  * <p>
  * <b>Thread Safety:</b> Can be called only by the AWT event thread.
  *
-<<<<<<< HEAD
- * @modified: Nuno Macedo // [HASLab] electrum-temporal
-=======
  * @modified [electrum] propagate whether elements are mutable after projection
->>>>>>> 5a684db6
  */
 
 public final class StaticProjector {
@@ -105,21 +101,13 @@
             // If the relation still contains at least two types, it becomes a
             // new relation
             if (relTypes.size() > 1) {
-<<<<<<< HEAD
-                relations.add(new AlloyRelation(rel.getName(), rel.isPrivate, rel.isMeta, rel.isVar, relTypes)); // [HASLab]
-=======
                 relations.add(new AlloyRelation(rel.getName(), rel.isPrivate, rel.isMeta, rel.isVar, relTypes));
->>>>>>> 5a684db6
                 if (data != null)
                     data.put(rel, indices);
             }
             // If it contains only one type, it becomes a new set.
             else if (relTypes.size() == 1) {
-<<<<<<< HEAD
-                sets.add(new AlloySet(rel.getName(), rel.isPrivate, rel.isMeta, rel.isVar, relTypes.get(0))); // [HASLab]
-=======
                 sets.add(new AlloySet(rel.getName(), rel.isPrivate, rel.isMeta, rel.isVar, relTypes.get(0)));
->>>>>>> 5a684db6
                 if (data != null)
                     data.put(rel, indices);
             }
@@ -183,11 +171,7 @@
                 List<AlloyAtom> newTuple = oldTuple.project(list);
                 List<AlloyType> newObj = r.project(list);
                 if (newObj.size() > 1 && newTuple.size() > 1) {
-<<<<<<< HEAD
-                    AlloyRelation r2 = new AlloyRelation(r.getName(), r.isPrivate, r.isMeta, r.isVar, newObj); // [HASLab]
-=======
                     AlloyRelation r2 = new AlloyRelation(r.getName(), r.isPrivate, r.isMeta, r.isVar, newObj);
->>>>>>> 5a684db6
                     Set<AlloyTuple> answer = rel2tuples.get(r2);
                     if (answer == null)
                         rel2tuples.put(r2, answer = new LinkedHashSet<AlloyTuple>());
@@ -197,11 +181,7 @@
                     Set<AlloySet> answer = atom2sets.get(a);
                     if (answer == null)
                         atom2sets.put(a, answer = new LinkedHashSet<AlloySet>());
-<<<<<<< HEAD
-                    answer.add(new AlloySet(r.getName(), r.isPrivate, r.isMeta, r.isVar, newObj.get(0))); // [HASLab]
-=======
                     answer.add(new AlloySet(r.getName(), r.isPrivate, r.isMeta, r.isVar, newObj.get(0)));
->>>>>>> 5a684db6
                 }
             }
         }
