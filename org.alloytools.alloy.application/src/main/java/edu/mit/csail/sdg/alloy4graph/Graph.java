/* Alloy Analyzer 4 -- Copyright (c) 2006-2009, Felix Chang
 * Electrum -- Copyright (c) 2015-present, Nuno Macedo
 *
 * Permission is hereby granted, free of charge, to any person obtaining a copy of this software and associated documentation files
 * (the "Software"), to deal in the Software without restriction, including without limitation the rights to use, copy, modify,
 * merge, publish, distribute, sublicense, and/or sell copies of the Software, and to permit persons to whom the Software is
 * furnished to do so, subject to the following conditions:
 *
 * The above copyright notice and this permission notice shall be included in all copies or substantial portions of the Software.
 *
 * THE SOFTWARE IS PROVIDED "AS IS", WITHOUT WARRANTY OF ANY KIND, EXPRESS OR IMPLIED, INCLUDING BUT NOT LIMITED TO THE WARRANTIES
 * OF MERCHANTABILITY, FITNESS FOR A PARTICULAR PURPOSE AND NONINFRINGEMENT. IN NO EVENT SHALL THE AUTHORS OR COPYRIGHT HOLDERS BE
 * LIABLE FOR ANY CLAIM, DAMAGES OR OTHER LIABILITY, WHETHER IN AN ACTION OF CONTRACT, TORT OR OTHERWISE, ARISING FROM, OUT OF
 * OR IN CONNECTION WITH THE SOFTWARE OR THE USE OR OTHER DEALINGS IN THE SOFTWARE.
 */

package edu.mit.csail.sdg.alloy4graph;

import static edu.mit.csail.sdg.alloy4graph.Artist.getBounds;

import java.awt.Color;
import java.awt.geom.Line2D;
import java.awt.geom.RoundRectangle2D;
import java.util.ArrayList;
import java.util.Collections;
import java.util.Comparator;
import java.util.IdentityHashMap;
import java.util.LinkedList;
import java.util.List;
import java.util.Map;
import java.util.SortedMap;
import java.util.TreeMap;

import edu.mit.csail.sdg.alloy4.Pair;
import edu.mit.csail.sdg.alloy4.Util;

/**
 * Mutable; represents a graph.
 * <p>
 * <b>Thread Safety:</b> Can be called only by the AWT event thread.
 *
<<<<<<< HEAD
 * @modified Nuno Macedo // [HASLab] electrum-base
=======
 * @modified [electrum] changed so that nodes are sorted lexicographically
 *           within each layer of the graph
>>>>>>> 5a684db6
 */

public final strictfp class Graph {

    // ================================ adjustable options
    // ========================================================================//

    /** Minimum horizontal distance between adjacent nodes. */
    static final int  xJump      = 30;

    /** Minimum vertical distance between adjacent layers. */
    static final int  yJump      = 60;

    /**
     * The horizontal distance between the first self-loop and the node itself.
     */
    static final int  selfLoopA  = 40;

    /**
     * The horizontal padding to put on the left side of a self-loop's edge label.
     */
    static final int  selfLoopGL = 2;

    /**
     * The horizontal padding to put on the right side of a self-loop's edge label.
     */
    static final int  selfLoopGR = 20;

    /**
     * The maximum ascent and descent. We deliberately do NOT make this field
     * "static" because only AWT thread can call Artist.
     */
    private final int ad         = Artist.getMaxAscentAndDescent();

    // =============================== fields
    // ======================================================================================//

    /** The default magnification. */
    final double                  defaultScale;

    /** The left edge. */
    private int                   left             = 0;

    /** The top edge. */
    private int                   top              = 0;

    /** The bottom edge. */
    private int                   bottom           = 0;

    /**
     * The total width of the graph; this value is computed by layout().
     */
    private int                   totalWidth       = 0;

    /**
     * The total height of the graph; this value is computed by layout().
     */
    private int                   totalHeight      = 0;

    /** The height of each layer. */
    int[]                         layerPH          = null;

    /**
     * The list of layers; must stay in sync with GraphNode.graph and
     * GraphNode.layer (empty iff there are no nodes; every node is always in
     * exactly one layer, and appears exactly once in that layer)
     */
    final List<List<GraphNode>>   layerlist        = new ArrayList<List<GraphNode>>();

    /**
     * The list of nodes; must stay in sync with GraphNode.graph and GraphNode.pos
     * (every node is in exactly one graph's nodelist, and appears exactly once in
     * that graph's nodelist)
     */
    final List<GraphNode>         nodelist         = new ArrayList<GraphNode>();

    /**
     * The list of edges; must stay in sync with GraphEdge.a.graph and
     * GraphEdge.b.graph (every edge is in exactly one graph's edgelist, and appears
     * exactly once in that graph's edgelist)
     */
    final List<GraphEdge>         edgelist         = new ArrayList<GraphEdge>();

    /** An unmodifiable view of the list of nodes. */
    public final List<GraphNode>  nodes            = Collections.unmodifiableList(nodelist);

    /** An unmodifiable view of the list of edges. */
    public final List<GraphEdge>  edges            = Collections.unmodifiableList(edgelist);

    /** An unmodifiable empty list. */
    private final List<GraphNode> emptyListOfNodes = Collections.unmodifiableList(new ArrayList<GraphNode>(0));

    // ============================================================================================================================//

    /** Constructs an empty Graph object. */
    public Graph(double defaultScale) {
        this.defaultScale = defaultScale;
    }

    /**
     * Assuming layout() has been called, this returns the left edge.
     */
    public int getLeft() {
        return left;
    }

    /**
     * Assuming layout() has been called, this returns the top edge.
     */
    public int getTop() {
        return top;
    }

    /**
     * Assuming layout() has been called, this returns the total width.
     */
    public int getTotalWidth() {
        return totalWidth;
    }

    /**
     * Assuming layout() has been called, this returns the total height.
     */
    public int getTotalHeight() {
        return totalHeight;
    }

    /**
     * Returns an unmodifiable view of the list of nodes in the given layer
     * (0..#layer-1); return an empty list if no such layer.
     */
    List<GraphNode> layer(int i) {
        if (i >= 0 && i < layerlist.size())
            return Collections.unmodifiableList(layerlist.get(i));
        return emptyListOfNodes;
    }

    /** Return the number of layers; can be 0. */
    int layers() {
        return layerlist.size();
    }

    /** Swap the given two nodes in the giver layer. */
    void swapNodes(int layer, int node1, int node2) {
        List<GraphNode> list = layerlist.get(layer);
        GraphNode n1 = list.get(node1), n2 = list.get(node2);
        list.set(node1, n2);
        list.set(node2, n1);
    }

    /**
     * Sort the list of nodes according to the order in the given list.
     */
    void sortNodes(Iterable<GraphNode> newOrder) {
        // The nodes that are common to this.nodelist and newOrder are moved to
        // the front of the list, in the given order.
        // The nodes that are in this.nodelist but not in newOrder are moved to
        // the back in an unspecified order.
        // The nodes that are in newOrder but not in this.nodelist are ignored.
        int i = 0, n = nodelist.size();
        again: for (GraphNode x : newOrder)
            for (int j = i; j < n; j++)
                if (nodelist.get(j) == x) {
                    if (i != j) {
                        GraphNode tmp = nodelist.get(i);
                        nodelist.set(i, x);
                        nodelist.set(j, tmp);
                    }
                    i++;
                    continue again;
                }
        i = 0;
        for (GraphNode x : nodelist) {
            x.pos = i;
            i++;
        }
    }

    /**
     * Sort the list of nodes in a given layer (0..#layer-1) using the given
     * comparator.
     */
    void sortLayer(int layer, Comparator<GraphNode> comparator) {
        Collections.sort(layerlist.get(layer), comparator);
    }

    /**
     * A list of legends; each legend is an Object with the associated text label
     * and color.
     */
    private final SortedMap<Comparable< ? >,Pair<String,Color>> legends = new TreeMap<Comparable< ? >,Pair<String,Color>>();

    /**
     * Add a legend with the given object and the associated text label; if
     * color==null, that means we will still add this legend into the list of
     * legends, but this legend will be hidden.
     */
    public void addLegend(Comparable< ? > object, String label, Color color) {
        legends.put(object, new Pair<String,Color>(label, color));
    }

    // ============================================================================================================================//

    /** Layout step #1: assign a total order on the nodes. */
    private void layout_assignOrder() {
        // This is an implementation of the GR algorithm described by Peter
        // Eades, Xuemin Lin, and William F. Smyth
        // in "A Fast & Effective Heuristic for the Feedback Arc Set Problem"
        // in Information Processing Letters, Volume 47, Number 6, Pages
        // 319-323, 1993
        final int num = nodes.size();
        if ((Integer.MAX_VALUE - 1) / 2 < num)
            throw new OutOfMemoryError();
        // Now, allocate 2n+1 bins labeled -n .. n
        // Note: inside this method, whenever we see #in and #out, we ignore
        // repeated edges.
        // Note: since Java ArrayList always start at 0, we'll index it by
        // adding "n" to it.
        final List<List<GraphNode>> bins = new ArrayList<List<GraphNode>>(2 * num + 1);
        for (int i = 0; i < 2 * num + 1; i++)
            bins.add(new LinkedList<GraphNode>());
        // For each N, figure out its in-neighbors and out-neighbors, then put
        // it in the correct bin
        ArrayList<LinkedList<GraphNode>> grIN = new ArrayList<LinkedList<GraphNode>>(num);
        ArrayList<LinkedList<GraphNode>> grOUT = new ArrayList<LinkedList<GraphNode>>(num);
        int[] grBIN = new int[num];
        for (GraphNode n : nodes) {
            int ni = n.pos();
            LinkedList<GraphNode> in = new LinkedList<GraphNode>(), out = new LinkedList<GraphNode>();
            for (GraphEdge e : n.ins) {
                GraphNode a = e.a();
                if (!in.contains(a))
                    in.add(a);
            }
            for (GraphEdge e : n.outs) {
                GraphNode b = e.b();
                if (!out.contains(b))
                    out.add(b);
            }
            grIN.add(in);
            grOUT.add(out);
            grBIN[ni] = (out.size() == 0) ? 0 : (in.size() == 0 ? (2 * num) : (out.size() - in.size() + num));
            bins.get(grBIN[ni]).add(n);
            // bin[0] = { v | #out=0 }
            // bin[n + d] = { v | d=#out-#in and #out!=0 and #in!=0 } for -n < d
            // < n
            // bin[n + n] = { v | #in=0 and #out>0 }
        }
        // Main loop
        final LinkedList<GraphNode> s1 = new LinkedList<GraphNode>(), s2 = new LinkedList<GraphNode>();
        while (true) {
            GraphNode x = null;
            if (!bins.get(0).isEmpty()) {
                // If a sink exists, take a sink X and prepend X to S2
                x = bins.get(0).remove(bins.get(0).size() - 1);
                s1.add(x);
            } else
                for (int j = 2 * num; j > 0; j--) {
                    // Otherwise, let x be a source if one exists, or a node
                    // with the highest #out-#in. Then append X to S1.
                    List<GraphNode> bin = bins.get(j);
                    int sz = bin.size();
                    if (sz > 0) {
                        x = bin.remove(sz - 1);
                        s2.addFirst(x);
                        break;
                    }
                }
            if (x == null)
                break; // This means we're done; else, delete X from its bin,
                      // and move each of X's neighbor into their new bin
            bins.get(grBIN[x.pos()]).remove(x);
            for (GraphNode n : grIN.get(x.pos()))
                grOUT.get(n.pos()).remove(x);
            for (GraphNode n : grOUT.get(x.pos()))
                grIN.get(n.pos()).remove(x);
<<<<<<< HEAD
            // [HASLab] hack to get nodes sorted lexicographically in each layer
=======
            // [electrum] hack to get nodes sorted lexicographically within each layer
>>>>>>> 5a684db6
            // can't fast join since read-only
            //          Iterable<GraphNode> aux = Util.fastJoin(grIN.get(x.pos()), );
            List<GraphNode> aux = new ArrayList<GraphNode>(grIN.get(x.pos()));
            aux.addAll(grOUT.get(x.pos()));
            aux.sort(new Comparator<GraphNode>() {

                public int compare(GraphNode o1, GraphNode o2) {
                    return -o1.uuid.toString().compareTo(o2.uuid.toString());
                }
            });
            for (GraphNode n : aux) {
                int ni = n.pos(), out = grOUT.get(ni).size(), in = grIN.get(ni).size();
                int b = (out == 0) ? 0 : (in == 0 ? (2 * num) : (out - in + num));
                if (grBIN[ni] != b) {
                    bins.get(grBIN[ni]).remove(n);
                    grBIN[ni] = b;
                    bins.get(b).add(n);
                }
            }

        }
        sortNodes(Util.fastJoin(s1, s2));
    }

    // ============================================================================================================================//

    /** Layout step #2: reverses all backward edges. */
    private void layout_backEdges() {
        for (GraphEdge e : edges)
            if (e.a().pos() < e.b().pos())
                e.set(e.bhead(), e.ahead()).reverse();
    }

    // ============================================================================================================================//

    /**
     * Layout step #3: assign the nodes into one or more layers, then return the
     * number of layers.
     */
    private int layout_decideLayer() {
        // Here, for each node X, I compute its maximum length to a sink; if X
        // is a sink, its length to sink is 0.
        final int n = nodes.size();
        int[] len = new int[n];
        for (GraphNode x : nodes) {
            // Since we ensured that arrows only ever go from a node with bigger
            // pos() to a node with smaller pos(),
            // we can compute the "len" array in O(n) time by visiting each node
            // IN THE SORTED ORDER
            int max = 0;
            for (GraphEdge e : x.outs) {
                GraphNode y = e.b();
                int yLen = len[y.pos()] + 1;
                if (max < yLen)
                    max = yLen;
            }
            len[x.pos()] = max;
        }
        // Now, we simply do the simplest thing: assign each node to the layer
        // corresponding to its max-length-to-sink.
        for (GraphNode x : nodes)
            x.setLayer(len[x.pos()]);
        // Now, apply a simple trick: whenever every one of X's incoming edge is
        // more than one layer above, then move X up
        while (true) {
            boolean changed = false;
            for (GraphNode x : nodes)
                if (x.ins.size() > 0) {
                    int closestLayer = layers() + 1;
                    for (GraphEdge e : x.ins) {
                        int y = e.a().layer();
                        if (closestLayer > y)
                            closestLayer = y;
                    }
                    if (closestLayer - 1 > x.layer()) {
                        x.setLayer(closestLayer - 1);
                        changed = true;
                    }
                }
            if (!changed)
                break;
        }
        // All done!
        return layers();
    }

    // ============================================================================================================================//

    /**
     * Layout step #4: add dummy nodes so that each edge only goes between adjacent
     * layers.
     */
    private void layout_dummyNodesIfNeeded() {
        for (final GraphEdge edge : new ArrayList<GraphEdge>(edges)) {
            GraphEdge e = edge;
            GraphNode a = e.a(), b = e.b();
            while (a.layer() - b.layer() > 1) {
                GraphNode tmp = a;
                a = new GraphNode(a.graph, e.uuid).set((DotShape) null);
                a.setLayer(tmp.layer() - 1);
                // now we have three nodes in the vertical order of "tmp", "a",
                // then "b"
                e.change(a); // let old edge go from "tmp" to "a"
                e = new GraphEdge(a, b, e.uuid, "", e.ahead(), e.bhead(), e.style(), e.color(), e.group); // let
                                                                                                         // new
                                                                                                         // edge
                                                                                                         // go
                                                                                                         // from
                                                                                                         // "a"
                                                                                                         // to
                                                                                                         // "b"
            }
        }
    }

    // ============================================================================================================================//

    /**
     * Layout step #5: decide the order of the nodes within each layer.
     */
    private void layout_reorderPerLayer() {
        // This uses the original Barycenter heuristic
        final IdentityHashMap<GraphNode,Object> map = new IdentityHashMap<GraphNode,Object>();
        final double[] bc = new double[nodes.size() + 1];
        int i = 1;
        for (GraphNode n : layer(0)) {
            bc[n.pos()] = i;
            i++;
        }
        for (int layer = 0; layer < layers() - 1; layer++) {
            for (GraphNode n : layer(layer + 1)) {
                map.clear();
                int count = 0;
                double sum = 0;
                for (GraphEdge e : n.outs) {
                    GraphNode nn = e.b();
                    if (map.put(nn, nn) == null) {
                        count++;
                        sum += bc[nn.pos()];
                    }
                }
                bc[n.pos()] = count == 0 ? 0 : (sum / count);
            }
            sortLayer(layer + 1, new Comparator<GraphNode>() {

                @Override
                public int compare(GraphNode o1, GraphNode o2) {
                    // If the two nodes have the same barycenter, we use their
                    // ordering that was established during layout_assignOrder()
                    if (o1 == o2)
                        return 0;
                    int n = Double.compare(bc[o1.pos()], bc[o2.pos()]);
                    if (n != 0)
                        return n;
                    else if (o1.pos() < o2.pos())
                        return -1;
                    else
                        return 1;
                }
            });
            int j = 1;
            for (GraphNode n : layer(layer + 1)) {
                bc[n.pos()] = j;
                j++;
            }
        }
    }

    // ============================================================================================================================//

    /**
     * Layout step #6: decide the exact X position of each component.
     */
    private void layout_xAssignment(List<GraphNode> nodes) {
        // This implementation uses the iterative approach described in the
        // paper "Layout of Bayesian Networks"
        // by Kim Marriott, Peter Moulder, Lucas Hope, and Charles Twardy
        final int n = nodes.size();
        if (n == 0)
            return;
        final Block[] block = new Block[n + 1];
        block[0] = new Block(); // The sentinel block
        for (int i = 1; i <= n; i++) {
            Block b = new Block(nodes.get(i - 1), i);
            block[i] = b;
            while (block[b.first - 1].posn + block[b.first - 1].width > b.posn) {
                b = new Block(block[b.first - 1], b);
                block[b.last] = b;
                block[b.first] = b;
            }
        }
        int i = 1;
        while (true) {
            Block b = block[i];
            double tmp = b.posn + (nodes.get(b.first - 1).getWidth() + nodes.get(b.first - 1).getReserved() + xJump) / 2D;
            nodes.get(i - 1).setX((int) tmp);
            for (i = i + 1; i <= b.last; i++) {
                GraphNode v1 = nodes.get(i - 1);
                GraphNode v2 = nodes.get(i - 2);
                int xsep = (v1.getWidth() + v1.getReserved() + v2.getWidth() + v2.getReserved()) / 2 + xJump;
                v1.setX(v2.x() + xsep);
            }
            i = b.last + 1;
            if (i > n)
                break;
        }
    }

    /**
     * This computes the des() value as described in the paper.
     * <p>
     * The desired location of V = ("sum e:in(V) | wt(e) * phi(start of e)" + "sum
     * e:out(V) | wt(e) * phi(end of e)") / wt(v)
     */
    private static double des(GraphNode n) {
        int wt = wt(n);
        if (wt == 0)
            return 0; // This means it has no "in" edges and no "out" edges
        double ans = 0;
        for (GraphEdge e : n.ins)
            ans += ((double) e.weight()) * e.a().x();
        for (GraphEdge e : n.outs)
            ans += ((double) e.weight()) * e.b().x();
        return ans / wt;
    }

    /**
     * This computes the wt() value as described in the paper.
     * <p>
     * The weight of a node is the sum of the weights of its in-edges and out-edges.
     */
    private static int wt(GraphNode n) {
        int ans = 0;
        for (GraphEdge e : n.ins)
            ans += e.weight();
        for (GraphEdge e : n.outs)
            ans += e.weight();
        return ans;
    }

    /**
     * This corresponds to the Block structure described in the paper.
     */
    private static final class Block {

        /** These fields are described in the paper. */
        private final int    first, last, weight;
        /** These fields are described in the paper. */
        private final double width, posn, wposn;

        /** This constructs a regular block. */
        public Block(GraphNode v, int i) {
            first = i;
            last = i;
            width = v.getWidth() + v.getReserved() + xJump;
            posn = des(v) - (width / 2);
            weight = wt(v);
            wposn = weight * posn;
        }

        /** This merges the two existing blocks into a new block. */
        public Block(Block a, Block b) {
            first = a.first;
            last = b.last;
            width = a.width + b.width;
            wposn = a.wposn + b.wposn - a.width * b.weight;
            weight = a.weight + b.weight;
            posn = wposn / weight;
        }

        /** This constructs a sentinel block. */
        public Block() {
            posn = Double.NEGATIVE_INFINITY;
            first = 0;
            last = 0;
            weight = 0;
            width = 0;
            wposn = 0;
        }
    }

    // ============================================================================================================================//

    /**
     * For each edge coming out of this layer of nodes, add bends to it if it
     * currently overlaps some nodes inappropriately.
     */
    private void checkUpperCollision(List<GraphNode> top) {
        final int room = 2; // This is how much we need to stay clear of a
                           // node's boundary
        for (int i = 0; i < top.size(); i++) {
            GraphNode a = top.get(i);
            double left = a.x() - a.getWidth() / 2, right = a.x() - a.getWidth() / 2;
            for (GraphEdge e : a.outs) {
                GraphNode b = e.b();
                if (b.x() >= right)
                    for (int j = i + 1; j < top.size(); j++) { // This edge goes
                                                              // from top-left
                                                              // to
                                                              // bottom-right
                        GraphNode c = top.get(j);
                        if (c.shape() == null)
                            continue; // You can intersect thru a dummy node
                        double ctop = c.y() - c.getHeight() / 2, cleft = c.x() - c.getWidth() / 2,
                                        cbottom = c.y() + c.getHeight() / 2;
                        e.path().bendDown(cleft, ctop - room, cbottom + room, 3);
                    }
                else if (b.x() <= left)
                    for (int j = i - 1; j >= 0; j--) { // This edge goes from
                                                      // top-right to
                                                      // bottom-left
                        GraphNode c = top.get(j);
                        if (c.shape() == null)
                            continue; // You can intersect thru a dummy node
                        double ctop = c.y() - c.getHeight() / 2, cright = c.x() + c.getWidth() / 2,
                                        cbottom = c.y() + c.getHeight() / 2;
                        e.path().bendDown(cright, ctop - room, cbottom + room, 3);
                    }
            }
        }
    }

    // ============================================================================================================================//

    /**
     * For each edge going into this layer of nodes, add bends to it if it currently
     * overlaps some nodes inappropriately.
     */
    private void checkLowerCollision(List<GraphNode> bottom) {
        final int room = 2; // This is how much we need to stay clear of a
                           // node's boundary
        for (int i = 0; i < bottom.size(); i++) {
            GraphNode b = bottom.get(i);
            double left = b.x() - b.getWidth() / 2, right = b.x() - b.getWidth() / 2;
            for (GraphEdge e : b.ins) {
                GraphNode a = e.a();
                if (a.x() <= left)
                    for (int j = i - 1; j >= 0; j--) { // This edge goes from
                                                      // top-left to
                                                      // bottom-right
                        GraphNode c = bottom.get(j);
                        if (c.shape() == null)
                            continue; // You can intersect thru a dummy node
                        double ctop = c.y() - c.getHeight() / 2, cright = c.x() + c.getWidth() / 2,
                                        cbottom = c.y() + c.getHeight() / 2;
                        e.path().bendUp(cright, ctop - room, cbottom + room, 3);
                    }
                else if (a.x() >= right)
                    for (int j = i + 1; j < bottom.size(); j++) { // This edge
                                                                 // goes from
                                                                 // top-right
                                                                 // to
                                                                 // bottom-left
                        GraphNode c = bottom.get(j);
                        if (c.shape() == null)
                            continue; // You can intersect thru a dummy node
                        double ctop = c.y() - c.getHeight() / 2, cleft = c.x() - c.getWidth() / 2,
                                        cbottom = c.y() + c.getHeight() / 2;
                        e.path().bendUp(cleft, ctop - room, cbottom + room, 3);
                    }
            }
        }
    }

    // ============================================================================================================================//

    /**
     * Returns true if a direct line between a and b will not intersect any other
     * node.
     */
    private boolean free(GraphNode a, GraphNode b) {
        if (a.layer() > b.layer()) {
            GraphNode tmp = a;
            a = b;
            b = tmp;
        }
        Line2D.Double line = new Line2D.Double(a.x(), a.y(), b.x(), b.y());
        for (GraphNode n : nodes)
            if (n != a && n != b && a.layer() < n.layer() && n.layer() < b.layer() && n.shape() != null) {
                if (line.intersects(n.getBoundingBox(10, 10)))
                    return false;
            }
        return true;
    }

    // ============================================================================================================================//

    /** (Re-)perform the layout. */
    public void layout() {

        // The rest of the code below assumes at least one node, so we return
        // right away if nodes.size()==0
        if (nodes.size() == 0)
            return;

        // Calculate each node's width and height
        for (GraphNode n : nodes)
            n.calcBounds();

        // Layout the nodes
        layout_assignOrder();
        layout_backEdges();
        final int layers = layout_decideLayer();
        layout_dummyNodesIfNeeded();
        layout_reorderPerLayer();

        // For each layer, this array stores the height of its tallest node
        layerPH = new int[layers];

        // figure out the Y position of each layer, and also give each component
        // an initial X position
        for (int layer = layers - 1; layer >= 0; layer--) {
            int x = 5; // So that we're not touching the left-edge of the window
            int h = 0;
            for (GraphNode n : layer(layer)) {
                int nHeight = n.getHeight(), nWidth = n.getWidth();
                n.setX(x + nWidth / 2);
                if (h < nHeight)
                    h = nHeight;
                x = x + nWidth + n.getReserved() + 20;
            }
            layerPH[layer] = h;
        }

        // If there are more than one layer, then iteratively refine the X
        // position of each component 3 times; 4 is a good number
        if (layers > 1) {
            // It's important to NOT DO THIS when layers<=1, because without
            // edges the nodes will overlap each other into the center
            for (int i = 0; i < 3; i++)
                for (int layer = 0; layer < layers; layer++)
                    layout_xAssignment(layer(layer));
        }

        // Calculate each node's y; we start at y==5 so that we're not touching
        // the top-edge of the window
        int py = 5;
        for (int layer = layers - 1; layer >= 0; layer--) {
            final int ph = layerPH[layer];
            for (GraphNode n : layer(layer))
                n.setY(py + ph / 2);
            py = py + ph + yJump;
        }

        relayout_edges(true);

        // Since we're doing layout for the first time, we need to explicitly
        // set top and bottom, since
        // otherwise "recalcBound" will merely "extend top and bottom" as
        // needed.
        recalcBound(true);
    }

    // ============================================================================================================================//

    /** Re-establish top/left/width/height. */
    void recalcBound(boolean fresh) {
        if (nodes.size() == 0) {
            top = 0;
            bottom = 10;
            totalHeight = 10;
            left = 0;
            totalWidth = 10;
            return;
        }
        if (fresh) {
            top = nodes.get(0).y() - nodes.get(0).getHeight() / 2 - 5;
            bottom = nodes.get(0).y() + nodes.get(0).getHeight() / 2 + 5;
        }
        // Find the leftmost and rightmost pixel
        int minX = nodes.get(0).x() - nodes.get(0).getWidth() / 2 - 5;
        int maxX = nodes.get(0).x() + nodes.get(0).getWidth() / 2 + nodes.get(0).getReserved() + 5;
        for (GraphNode n : nodes) {
            int min = n.x() - n.getWidth() / 2 - 5;
            if (minX > min)
                minX = min;
            int max = n.x() + n.getWidth() / 2 + n.getReserved() + 5;
            if (maxX < max)
                maxX = max;
        }
        for (GraphEdge e : edges)
            if (e.getLabelW() > 0 && e.getLabelH() > 0) {
                int x1 = e.getLabelX(), x2 = x1 + e.getLabelW() - 1;
                if (minX > x1)
                    minX = x1;
                if (maxX < x2)
                    maxX = x2;
            }
        left = minX - 20;
        totalWidth = maxX - minX + 20;
        // Find the topmost and bottommost pixel
        for (int layer = layers() - 1; layer >= 0; layer--) {
            for (GraphNode n : layer(layer)) {
                int ytop = n.y() - n.getHeight() / 2 - 5;
                if (top > ytop)
                    top = ytop;
                int ybottom = n.y() + n.getHeight() / 2 + 5;
                if (bottom < ybottom)
                    bottom = ybottom;
            }
        }
        totalHeight = bottom - top;
        int widestLegend = 0, legendHeight = 30;
        for (Pair<String,Color> e : legends.values()) {
            if (e.b == null)
                continue; // that means this legend is not visible
            int widthOfLegend = (int) getBounds(true, e.a).getWidth();
            if (widestLegend < widthOfLegend)
                widestLegend = widthOfLegend;
            legendHeight += ad;
        }
        if (widestLegend > 0) {
            left -= (widestLegend + 10);
            totalWidth += (widestLegend * 2 + 10);
            if (totalHeight < legendHeight) {
                bottom = bottom + (legendHeight - totalHeight);
                totalHeight = legendHeight;
            }
        }
    }

    // ============================================================================================================================//

    /**
     * Assuming everything was laid out already, but at least one node just moved,
     * this re-layouts ALL edges.
     */
    void relayout_edges(boolean straighten) {
        // Move pairs of virtual nodes to straighten the lines if possible
        if (straighten)
            for (int i = 0; i < 5; i++)
                for (GraphNode n : nodes)
                    if (n.shape() == null) {
                        GraphEdge e1 = n.ins.get(0), e2 = n.outs.get(0);
                        if (!free(e1.a(), e2.b()))
                            continue;
                        double slope = (e2.b().x() - e1.a().x()) / ((double) (e2.b().y() - e1.a().y()));
                        double xx = (n.y() - e1.a().y()) * slope + e1.a().x();
                        n.setX((int) xx);
                    }
        // Move the virtual nodes between endpoints to straighten the lines if
        // possible
        if (straighten)
            for (GraphEdge e : edges)
                if (e.a().shape() != null && e.b().shape() == null) {
                    GraphNode a = e.a(), b;
                    for (GraphEdge ee = e;;) {
                        b = ee.b();
                        if (b.shape() != null)
                            break;
                        ee = b.outs.get(0);
                    }
                    if (!free(a, b))
                        continue;
                    double slope = (b.x() - a.x()) / ((double) (b.y() - a.y()));
                    for (GraphEdge ee = e;;) {
                        b = ee.b();
                        if (b.shape() != null)
                            break;
                        double xx = (b.y() - a.y()) * slope + a.x();
                        b.setX((int) xx);
                        ee = b.outs.get(0);
                    }
                }
        // Now restore the invariant that nodes in each layer is ordered by x
        if (straighten)
            for (int i = 0; i < layers(); i++) {
                sortLayer(i, new Comparator<GraphNode>() {

                    @Override
                    public int compare(GraphNode o1, GraphNode o2) {
                        if (o1.x() < o2.x())
                            return -1;
                        else if (o1.x() > o2.x())
                            return 1;
                        return 0;
                    }
                });
                // Ensure that nodes are not bunched up together horizontally.
                List<GraphNode> layer = new ArrayList<GraphNode>(layer(i));
                for (int j = layer.size() / 2; j >= 0 && j < layer.size() - 1; j++) {
                    GraphNode a = layer.get(j), b = layer.get(j + 1);
                    int ax = a.shape() == null ? a.x() : (a.x() + a.getWidth() / 2 + a.getReserved());
                    int bx = b.shape() == null ? b.x() : (b.x() - b.getWidth() / 2);
                    if (bx <= ax || bx - ax < 5)
                        b.setX(ax + 5 + b.getWidth() / 2);
                }
                for (int j = layer.size() / 2; j > 0 && j < layer.size(); j--) {
                    GraphNode a = layer.get(j - 1), b = layer.get(j);
                    int ax = a.shape() == null ? a.x() : (a.x() + a.getWidth() / 2 + a.getReserved());
                    int bx = b.shape() == null ? b.x() : (b.x() - b.getWidth() / 2);
                    if (bx <= ax || bx - ax < 5)
                        a.setX(bx - 5 - a.getWidth() / 2 - a.getReserved());
                }
            }
        // Now layout the edges, initially as straight lines
        for (GraphEdge e : edges)
            e.resetPath();
        // Now, scan layer-by-layer to find edges that intersect nodes
        // improperly, and bend them accordingly
        for (int layer = layers() - 1; layer > 0; layer--) {
            List<GraphNode> top = layer(layer), bottom = layer(layer - 1);
            checkUpperCollision(top);
            checkLowerCollision(bottom);
            checkUpperCollision(top);
        }
        // Now, for each edge, adjust its arrowhead and label.
        AvailableSpace sp = new AvailableSpace();
        for (GraphNode n : nodes)
            if (n.shape() != null)
                sp.add(n.x() - n.getWidth() / 2, n.y() - n.getHeight() / 2, n.getWidth() + n.getReserved(), n.getHeight());
        for (GraphEdge e : edges) {
            e.layout_arrowHead();
            e.repositionLabel(sp);
        }
    }

    // ============================================================================================================================//

    /**
     * Assuming everything was laid out already, but nodes in layer[i] just moved
     * horizontally, this re-layouts edges to+from layer i.
     */
    void relayout_edges(int i) {
        if (nodes.size() == 0)
            return; // The rest of the code assumes there is at least one node
        for (GraphNode n : layer(i))
            for (GraphEdge e : n.selfs) {
                e.resetPath();
                e.layout_arrowHead();
            }
        if (i > 0) {
            List<GraphNode> top = layer(i), bottom = layer(i - 1);
            for (GraphNode n : top)
                for (GraphEdge e : n.outs)
                    e.resetPath();
            checkUpperCollision(top);
            checkLowerCollision(bottom);
            checkUpperCollision(top);
        }
        if (i < layers() - 1) {
            List<GraphNode> top = layer(i + 1), bottom = layer(i);
            for (GraphNode n : top)
                for (GraphEdge e : n.outs)
                    e.resetPath();
            checkUpperCollision(top);
            checkLowerCollision(bottom);
            checkUpperCollision(top);
        }
        // Now, for each edge, adjust its arrowhead and label.
        AvailableSpace sp = new AvailableSpace();
        for (GraphNode n : nodes)
            if (n.shape() != null)
                sp.add(n.x() - n.getWidth() / 2, n.y() - n.getHeight() / 2, n.getWidth() + n.getReserved(), n.getHeight());
        for (GraphEdge e : edges) {
            e.layout_arrowHead();
            e.repositionLabel(sp);
        }
    }

    // ============================================================================================================================//

    /** Locates the node or edge at the given (X,Y) location. */
    public Object find(double scale, int mouseX, int mouseY) {
        int h = getTop() + 10 - ad;
        double x = mouseX / scale + getLeft(), y = mouseY / scale + getTop();
        for (Map.Entry<Comparable< ? >,Pair<String,Color>> e : legends.entrySet()) {
            if (e.getValue().b == null)
                continue;
            h = h + ad;
            if (y < h || y >= h + ad)
                continue;
            int w = (int) getBounds(true, e.getValue().a).getWidth();
            if (x >= getLeft() + 10 && x <= getLeft() + 10 + w)
                return e.getKey();
        }
        for (GraphNode n : nodes) {
            if (n.shape() == null && Math.abs(n.x() - x) < 10 && Math.abs(n.y() - y) < 10)
                return n;
            if (n.contains(x, y))
                return n;
        }
        for (GraphEdge e : edges) {
            if (e.a() != e.b()) {
                double dx;
                dx = e.path().getXatY(y, 0, 1, Double.NaN);
                if (!Double.isNaN(dx) && StrictMath.abs(x - dx) < 12 / scale)
                    return e;
            } else {
                double dx;
                dx = e.path().getXatY(y, 0.25, 0.75, Double.NaN);
                if (!Double.isNaN(dx) && StrictMath.abs(x - dx) < 12 / scale)
                    return e;
                dx = e.path().getXatY(y, 0, 0.25, Double.NaN);
                if (!Double.isNaN(dx) && StrictMath.abs(x - dx) < 12 / scale)
                    return e;
                dx = e.path().getXatY(y, 0.75, 1, Double.NaN);
                if (!Double.isNaN(dx) && StrictMath.abs(x - dx) < 12 / scale)
                    return e;
            }
        }
        return null;
    }

    // ============================================================================================================================//

    /**
     * Assuming layout has been performed, this draws the graph with the given
     * magnification scale.
     */
    void draw(Artist gr, double scale, Object highlight, boolean showLegends) {
        if (nodes.size() == 0)
            return; // The rest of this procedure assumes there is at least one
                   // node
        Object group = null;
        GraphNode highFirstNode = null, highLastNode = null;
        GraphEdge highFirstEdge = null, highLastEdge = null;
        if (highlight instanceof GraphEdge) {
            highFirstEdge = (GraphEdge) highlight;
            highLastEdge = highFirstEdge;
            group = highFirstEdge.group;
            while (highFirstEdge.a().shape() == null)
                highFirstEdge = highFirstEdge.a().ins.get(0);
            while (highLastEdge.b().shape() == null)
                highLastEdge = highLastEdge.b().outs.get(0);
            highFirstNode = highFirstEdge.a();
            highLastNode = highLastEdge.b();
        } else if (!(highlight instanceof GraphNode) && highlight != null) {
            group = highlight;
        }
        // Since drawing an edge will automatically draw all segments if they're
        // connected via dummy nodes,
        // we must make sure we only draw out edges from non-dummy-nodes
        int maxAscent = Artist.getMaxAscent();
        for (GraphNode n : nodes)
            if (n.shape() != null) {
                for (GraphEdge e : n.outs)
                    if (e.group != group)
                        e.draw(gr, scale, highFirstEdge, group);
                for (GraphEdge e : n.selfs)
                    if (e.group != group)
                        e.draw(gr, scale, highFirstEdge, group);
            }
        if (group != null) {
            for (GraphNode n : nodes)
                if (n.shape() != null) {
                    for (GraphEdge e : n.outs)
                        if (e.group == group && e != highFirstEdge)
                            e.draw(gr, scale, highFirstEdge, group);
                    for (GraphEdge e : n.selfs)
                        if (e.group == group && e != highFirstEdge)
                            e.draw(gr, scale, highFirstEdge, group);
                }
            if (highFirstEdge != null)
                highFirstEdge.draw(gr, scale, highFirstEdge, group);
        }
        for (GraphNode n : nodes)
            if (highFirstNode != n && highLastNode != n)
                n.draw(gr, scale, n == highlight);
        if (highFirstNode != null)
            highFirstNode.draw(gr, scale, true);
        if (highLastNode != null && highLastNode != highFirstNode)
            highLastNode.draw(gr, scale, true);
        if (highFirstEdge != null)
            highFirstEdge.drawLabel(gr, highFirstEdge.color(), new Color(255, 255, 255, 160));
        // show legends?
        if (!showLegends || legends.size() == 0)
            return;
        boolean groupFound = false;
        int y = 0, maxWidth = 0;
        for (Map.Entry<Comparable< ? >,Pair<String,Color>> e : legends.entrySet()) {
            if (e.getValue().b == null)
                continue;
            if (group != null && e.getKey() == group)
                groupFound = true;
            int w = (int) getBounds(true, e.getValue().a).getWidth();
            if (maxWidth < w)
                maxWidth = w;
            y = y + ad;
        }
        if (y == 0)
            return; // This means no legends need to be drawn
        gr.setColor(Color.GRAY);
        gr.draw(new RoundRectangle2D.Double(5, 5, maxWidth + 10, y + 10, 5, 5), false);
        y = 10;
        for (Map.Entry<Comparable< ? >,Pair<String,Color>> e : legends.entrySet()) {
            Color color = e.getValue().b;
            if (color == null)
                continue;
            gr.setFont((groupFound && e.getKey() == group) || !groupFound);
            gr.setColor((!groupFound || e.getKey() == group) ? color : Color.GRAY);
            gr.drawString(e.getValue().a, 8, y + maxAscent);
            y = y + ad;
        }
    }

    // ============================================================================================================================//

    /**
     * Helper method that encodes a String for printing into a DOT file.
     */
    static String esc(String name) {
        if (name.indexOf('\"') < 0)
            return name;
        StringBuilder out = new StringBuilder();
        for (int i = 0; i < name.length(); i++) {
            char c = name.charAt(i);
            if (c == '\"')
                out.append('\\');
            out.append(c);
        }
        return out.toString();
    }

    // ============================================================================================================================//

    /** Returns a DOT representation of this graph. */
    @Override
    public String toString() {
        StringBuilder sb = new StringBuilder();
        sb.append("digraph \"graph\" {\n" + "graph [fontsize=12]\n" + "node [fontsize=12]\n" + "edge [fontsize=12]\n" + "rankdir=TB;\n");
        for (GraphEdge e : edges)
            sb.append(e);
        for (GraphNode n : nodes)
            sb.append(n);
        sb.append("}\n");
        return sb.toString();
    }
}<|MERGE_RESOLUTION|>--- conflicted
+++ resolved
@@ -39,12 +39,8 @@
  * <p>
  * <b>Thread Safety:</b> Can be called only by the AWT event thread.
  *
-<<<<<<< HEAD
- * @modified Nuno Macedo // [HASLab] electrum-base
-=======
  * @modified [electrum] changed so that nodes are sorted lexicographically
  *           within each layer of the graph
->>>>>>> 5a684db6
  */
 
 public final strictfp class Graph {
@@ -321,11 +317,7 @@
                 grOUT.get(n.pos()).remove(x);
             for (GraphNode n : grOUT.get(x.pos()))
                 grIN.get(n.pos()).remove(x);
-<<<<<<< HEAD
-            // [HASLab] hack to get nodes sorted lexicographically in each layer
-=======
             // [electrum] hack to get nodes sorted lexicographically within each layer
->>>>>>> 5a684db6
             // can't fast join since read-only
             //          Iterable<GraphNode> aux = Util.fastJoin(grIN.get(x.pos()), );
             List<GraphNode> aux = new ArrayList<GraphNode>(grIN.get(x.pos()));
