--- conflicted
+++ resolved
@@ -60,11 +60,7 @@
  * <p>
  * <b>Thread Safety:</b> Can be called only by the AWT event thread.
  *
-<<<<<<< HEAD
- * @modified Nuno Macedo // [HASLab] electrum-temporal, electrum-vizualizer
-=======
- * @modified: Nuno Macedo // [HASLab] electrum-temporal
->>>>>>> 501a0f80
+ * @modified: Nuno Macedo // [HASLab] electrum-temporal, electrum-vizualizer
  */
 
 public final class VizGraphPanel extends JPanel {
