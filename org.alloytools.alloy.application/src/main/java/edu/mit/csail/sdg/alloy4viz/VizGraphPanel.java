/* Alloy Analyzer 4 -- Copyright (c) 2006-2009, Felix Chang
 * Electrum -- Copyright (c) 2015-present, Nuno Macedo
 *
 * Permission is hereby granted, free of charge, to any person obtaining a copy of this software and associated documentation files
 * (the "Software"), to deal in the Software without restriction, including without limitation the rights to use, copy, modify,
 * merge, publish, distribute, sublicense, and/or sell copies of the Software, and to permit persons to whom the Software is
 * furnished to do so, subject to the following conditions:
 *
 * The above copyright notice and this permission notice shall be included in all copies or substantial portions of the Software.
 *
 * THE SOFTWARE IS PROVIDED "AS IS", WITHOUT WARRANTY OF ANY KIND, EXPRESS OR IMPLIED, INCLUDING BUT NOT LIMITED TO THE WARRANTIES
 * OF MERCHANTABILITY, FITNESS FOR A PARTICULAR PURPOSE AND NONINFRINGEMENT. IN NO EVENT SHALL THE AUTHORS OR COPYRIGHT HOLDERS BE
 * LIABLE FOR ANY CLAIM, DAMAGES OR OTHER LIABILITY, WHETHER IN AN ACTION OF CONTRACT, TORT OR OTHERWISE, ARISING FROM, OUT OF
 * OR IN CONNECTION WITH THE SOFTWARE OR THE USE OR OTHER DEALINGS IN THE SOFTWARE.
 */

package edu.mit.csail.sdg.alloy4viz;

import java.awt.Color;
import java.awt.Dimension;
import java.awt.Font;
import java.awt.Graphics;
import java.awt.GridLayout;
import java.awt.event.ActionEvent;
import java.awt.event.ActionListener;
import java.awt.event.AdjustmentEvent;
import java.awt.event.AdjustmentListener;
import java.awt.event.MouseAdapter;
import java.awt.event.MouseEvent;
import java.util.ArrayList;
import java.util.Collections;
import java.util.LinkedHashMap;
import java.util.List;
import java.util.Map;
import java.util.Map.Entry;
import java.util.TreeMap;

import javax.swing.BorderFactory;
import javax.swing.Box;
import javax.swing.BoxLayout;
import javax.swing.JButton;
import javax.swing.JComboBox;
import javax.swing.JPanel;
import javax.swing.JScrollPane;
import javax.swing.JSplitPane;
import javax.swing.JTextArea;
import javax.swing.SwingConstants;
import javax.swing.border.Border;
import javax.swing.border.EmptyBorder;

import edu.mit.csail.sdg.alloy4.ConstList;
import edu.mit.csail.sdg.alloy4.OurBorder;
import edu.mit.csail.sdg.alloy4.OurCombobox;
import edu.mit.csail.sdg.alloy4.OurUtil;
import edu.mit.csail.sdg.alloy4.Util;
import edu.mit.csail.sdg.alloy4graph.GraphViewer;

/**
 * GUI panel that houses the actual graph, as well as any projection comboboxes.
 * <p>
 * <b>Thread Safety:</b> Can be called only by the AWT event thread.
 *
 * @modified: Nuno Macedo // [HASLab] electrum-temporal, electrum-vizualizer
 */

public final class VizGraphPanel extends JPanel {

    /** This ensures the class can be serialized reliably. */
    private static final long              serialVersionUID    = 0;

    /** This is the current customization settings of each graph panel. */
    // [HASLab]
    private final List<VizState>           vizState;

    /**
     * Whether the user wants to see the DOT source code or not.
     */
    private boolean                        seeDot              = false;

    /**
     * The current GraphViewer (or null if we are not looking at a GraphViewer).
     */
    private GraphViewer                    viewer              = null;

    /**
     * The scrollpanes containing the upperhalf of the panel (showing the graphs).
     */
    // [HASLab]
    private final List<JScrollPane>        diagramScrollPanels = new ArrayList<JScrollPane>();

    /** The upperhalf of the panel (showing the graphs). */
    // [HASLab]
    private final List<JPanel>             graphPanels         = new ArrayList<JPanel>();

    /**
     * The lowerhalf of the panel (showing the comboboxes for choosing the projected
     * atoms).
     */
    private final JPanel                   navPanel;

    /**
     * The splitpane separating the graphPanel and the navPanel.
     */
    private final JSplitPane               split;

    /**
     * The current projection choice; null if no projection is in effect.
     */
    private AlloyProjection                currentProjection   = null;

    /**
     * This is the list of TypePanel(s) we've already constructed.
     */
    private final Map<AlloyType,TypePanel> type2panel          = new TreeMap<AlloyType,TypePanel>();

    /**
     * Inner class that displays a combo box of possible projection atom choices.
     */
    final class TypePanel extends JPanel {

        /** This ensures the class can be serialized reliably. */
        private static final long     serialVersionUID = 0;
        /** The type being projected. */
        private final AlloyType       type;
        /**
         * The list of atoms; can be an empty list if there are no atoms in this type to
         * be projected.
         */
        private final List<AlloyAtom> atoms;
        /**
         * The list of atom names; atomnames.empty() iff atoms.isEmpty()
         */
        private final String[]        atomnames;
        /**
         * The combo box showing the possible atoms to choose from.
         */
        private final JComboBox       atomCombo;

        /**
         * True if this TypePanel object does not need to be rebuilt.
         */
        private boolean upToDate(AlloyType type, List<AlloyAtom> atoms) {
            if (!this.type.equals(type))
                return false;
            atoms = new ArrayList<AlloyAtom>(atoms);
            Collections.sort(atoms);
            if (!this.atoms.equals(atoms))
                return false;
            for (int i = 0; i < this.atoms.size(); i++) {
                String n = this.atoms.get(i).getVizName(vizState.get(0), true); // [HASLab] TODO: what if the projected sig is variable?
                if (!atomnames[i].equals(n))
                    return false;
            }
            return true;
        }

        /**
         * Constructs a new TypePanel.
         *
         * @param type - the type being projected
         * @param atoms - the list of possible projection atom choices
         */
        private TypePanel(AlloyType type, List<AlloyAtom> atoms, AlloyAtom initialValue) {
            super();
            final JButton left, right;
            int initialIndex = 0;
            this.type = type;
            atoms = new ArrayList<AlloyAtom>(atoms);
            Collections.sort(atoms);
            this.atoms = ConstList.make(atoms);
            setLayout(new BoxLayout(this, BoxLayout.X_AXIS));
            setBorder(null);
            this.atomnames = new String[this.atoms.size()];
            for (int i = 0; i < this.atoms.size(); i++) {
                atomnames[i] = this.atoms.get(i).getVizName(vizState.get(0), true); // [HASLab] TODO: what if the projected sig is variable?
                if (this.atoms.get(i).equals(initialValue))
                    initialIndex = i;
            }
            add(left = new JButton("<<"));
            add(Box.createRigidArea(new Dimension(2, 2)));
            add(atomCombo = new OurCombobox(atomnames.length < 1 ? new String[] {
                                                                                 " "
            } : atomnames));
            add(Box.createRigidArea(new Dimension(2, 2)));
            add(right = new JButton(">>"));
            left.setVerticalAlignment(SwingConstants.CENTER);
            right.setVerticalAlignment(SwingConstants.CENTER);
            Dimension dim = atomCombo.getPreferredSize();
            int idealWidth = Util.onMac() ? 120 : 80;
            if (dim.width < idealWidth) {
                dim.width = idealWidth + 20;
                atomCombo.setMinimumSize(dim);
                atomCombo.setPreferredSize(dim);
            }
            left.setEnabled(initialIndex > 0);
            right.setEnabled(initialIndex < atomnames.length - 1);
            atomCombo.setSelectedIndex(initialIndex);
            if (Util.onMac())
                atomCombo.setBorder(BorderFactory.createEmptyBorder(4, 1, 0, 1));
            left.addActionListener(new ActionListener() {

                @Override
                public final void actionPerformed(ActionEvent e) {
                    int curIndex = atomCombo.getSelectedIndex();
                    if (curIndex > 0)
                        atomCombo.setSelectedIndex(curIndex - 1);
                }
            });
            right.addActionListener(new ActionListener() {

                @Override
                public final void actionPerformed(ActionEvent e) {
                    int curIndex = atomCombo.getSelectedIndex();
                    if (curIndex < atomCombo.getItemCount() - 1)
                        atomCombo.setSelectedIndex(curIndex + 1);
                }
            });
            atomCombo.addActionListener(new ActionListener() {

                @Override
                public final void actionPerformed(ActionEvent e) {
                    left.setEnabled(atomCombo.getSelectedIndex() > 0);
                    right.setEnabled(atomCombo.getSelectedIndex() < atomnames.length - 1);
                    remakeAll();
                    VizGraphPanel.this.getParent().invalidate();
                    VizGraphPanel.this.getParent().repaint();
                }
            });
        }

        /**
         * Returns the entire list of atoms; could be an empty set.
         */
        public List<AlloyAtom> getAlloyAtoms() {
            return atoms;
        }

        /**
         * Returns the currently-selected atom; returns null if the list is empty.
         */
        public AlloyAtom getAlloyAtom() {
            int i = atomCombo.getSelectedIndex();
            if (i >= 0 && i < atoms.size())
                return atoms.get(i);
            else
                return null;
        }

        /** Returns the AlloyType associated with this TypePanel. */
        public AlloyType getAlloyType() {
            return type;
        }
    }

    /**
     * Create a splitpane showing the graphs on top, as well as projection
     * comboboxes on the bottom.
     *
     * @param vizState - the current visualization settings
     * @param seeDot - true if we want to see the DOT source code, false if we want
     *            it rendered as a graph
     */
    // [HASLab]
    public VizGraphPanel(List<VizState> vizState, boolean seeDot) {
        Border b = new EmptyBorder(0, 0, 0, 0);
        OurUtil.make(this, Color.BLACK, Color.WHITE, b);
        this.seeDot = seeDot;
        this.vizState = vizState;
        setLayout(new GridLayout());
        setMaximumSize(new Dimension(Short.MAX_VALUE, Short.MAX_VALUE));
        navPanel = new JPanel();
        JScrollPane navscroll = OurUtil.scrollpane(navPanel);

        JPanel diagramsScrollPanels = new JPanel(); // [HASLab] container for all diagram scroll panels
        diagramsScrollPanels.setLayout(new BoxLayout(diagramsScrollPanels, BoxLayout.LINE_AXIS)); // [HASLab]
        for (int i = 0; i < vizState.size(); i++) { // [HASLab]
            JScrollPane diagramScrollPanel = createGraphPanel(i);
            diagramsScrollPanels.add(diagramScrollPanel);
            diagramScrollPanel.setPreferredSize(new Dimension(0, 0));
        }

        split = OurUtil.splitpane(JSplitPane.VERTICAL_SPLIT, diagramsScrollPanels, navscroll, 0); // [HASLab]
        split.setResizeWeight(1.0);
        split.setDividerSize(0);
        split.setPreferredSize(new Dimension(Integer.MAX_VALUE, Integer.MAX_VALUE)); // [HASLab] preferred maximal
        add(split);
        remakeAll();
    }

    /**
     * Creates a particular diagram scroll panel.
     *
     * @param i
     * @return
     */
    // [HASLab] refactored from VizGraphPanel constructor
    private JScrollPane createGraphPanel(int i) {
        Border b = new EmptyBorder(0, 0, 0, 0); // [HASLab]

        JPanel graphPanel = OurUtil.make(new JPanel(), Color.BLACK, Color.WHITE, b);
        graphPanels.add(graphPanel); // [HASLab]
        graphPanel.addMouseListener(new MouseAdapter() {

            @Override
            public void mousePressed(MouseEvent ev) {
                // We let Ctrl+LeftClick bring up the popup menu, just like RightClick,
                // since many Mac mouses do not have a right button.
                if (viewer == null)
                    return;
                else if (ev.getButton() == MouseEvent.BUTTON3) {} else if (ev.getButton() == MouseEvent.BUTTON1 && ev.isControlDown()) {} else
                    return;
                viewer.alloyPopup(graphPanel, ev.getX(), ev.getY());
            }
        });

        JScrollPane diagramScrollPanel = OurUtil.scrollpane(graphPanel, new OurBorder(true, true, true, false));
        diagramScrollPanel.getVerticalScrollBar().addAdjustmentListener(new AdjustmentListener() {

            public void adjustmentValueChanged(AdjustmentEvent e) {
                diagramScrollPanel.invalidate();
                diagramScrollPanel.repaint();
                diagramScrollPanel.validate();
            }
        });
        diagramScrollPanel.getHorizontalScrollBar().addAdjustmentListener(new AdjustmentListener() {

            public void adjustmentValueChanged(AdjustmentEvent e) {
                diagramScrollPanel.invalidate();
                diagramScrollPanel.repaint();
                diagramScrollPanel.validate();
            }
        });
        diagramScrollPanels.add(diagramScrollPanel); // [HASLab]
        return diagramScrollPanel;
    }

    /** Regenerate the comboboxes and the graph. */
    public void remakeAll() {
        Map<AlloyType,AlloyAtom> map = new LinkedHashMap<AlloyType,AlloyAtom>();
        navPanel.removeAll();
<<<<<<< HEAD
        for (int i = 0; i < vizState.size(); i++) {
            for (AlloyType type : vizState.get(i).getProjectedTypes()) {
                List<AlloyAtom> atoms = vizState.get(i).getOriginalInstance().type2atoms(type);
                TypePanel tp = type2panel.get(type);
                if (tp != null && tp.getAlloyAtom() != null && !atoms.contains(tp.getAlloyAtom()))
                    tp = null;
                if (tp != null && tp.getAlloyAtom() == null && atoms.size() > 0)
                    tp = null;
                if (tp != null && !tp.upToDate(type, atoms))
                    tp = null;
                if (tp == null)
                    type2panel.put(type, tp = new TypePanel(type, atoms, null));
                navPanel.add(tp);
                map.put(tp.getAlloyType(), tp.getAlloyAtom());
            }
            currentProjection = new AlloyProjection(map);
            JPanel graph = vizState.get(i).getGraph(currentProjection);
            if (seeDot && (graph instanceof GraphViewer)) {
                viewer = null;
                JTextArea txt = OurUtil.textarea(graph.toString(), 10, 10, false, true, getFont());
                diagramScrollPanels.get(i).setViewportView(txt);
            } else {
                if (graph instanceof GraphViewer)
                    viewer = (GraphViewer) graph;
                else
                    viewer = null;
                graphPanels.get(i).removeAll();
                graphPanels.get(i).add(graph);
=======
        for (int i = 0; i < vizState.size(); i++) { // [HASLab]
            if (vizState.get(i) != null) { // [HASLab]
                for (AlloyType type : vizState.get(i).getProjectedTypes()) {
                    List<AlloyAtom> atoms = vizState.get(i).getOriginalInstance().type2atoms(type);
                    TypePanel tp = type2panel.get(type);
                    if (tp != null && tp.getAlloyAtom() != null && !atoms.contains(tp.getAlloyAtom()))
                        tp = null;
                    if (tp != null && tp.getAlloyAtom() == null && atoms.size() > 0)
                        tp = null;
                    if (tp != null && !tp.upToDate(type, atoms))
                        tp = null;
                    if (tp == null)
                        type2panel.put(type, tp = new TypePanel(type, atoms, null));
                    navPanel.add(tp);
                    map.put(tp.getAlloyType(), tp.getAlloyAtom());
                }
                currentProjection = new AlloyProjection(map);
                JPanel graph = vizState.get(i).getGraph(currentProjection);
                if (seeDot && (graph instanceof GraphViewer)) {
                    viewer = null;
                    JTextArea txt = OurUtil.textarea(graph.toString(), 10, 10, false, true, getFont());
                    diagramScrollPanels.get(i).setViewportView(txt);
                } else {
                    if (graph instanceof GraphViewer)
                        viewer = (GraphViewer) graph;
                    else
                        viewer = null;
                    graphPanels.get(i).removeAll();
                    graphPanels.get(i).add(graph);
                    graphPanels.get(i).setBackground(Color.WHITE); // [HASLab]
                    diagramScrollPanels.get(i).setViewportView(graphPanels.get(i));
                    diagramScrollPanels.get(i).invalidate();
                    diagramScrollPanels.get(i).repaint();
                    diagramScrollPanels.get(i).validate();
                }
                vizState.get(i).applyDefaultVar(); // [HASLab] dashed variable elements
            } else { // [HASLab]
                viewer = null;
                graphPanels.get(i).removeAll();
                graphPanels.get(i).setBackground(new Color(210, 210, 210));
>>>>>>> 243a80fd
                diagramScrollPanels.get(i).setViewportView(graphPanels.get(i));
                diagramScrollPanels.get(i).invalidate();
                diagramScrollPanels.get(i).repaint();
                diagramScrollPanels.get(i).validate();
            }
<<<<<<< HEAD
            vizState.get(i).applyDefaultVar(); // [HASLab] dashed variable elements
=======
>>>>>>> 243a80fd
        }
    }

    /** Changes the font. */
    @Override
    public void setFont(Font font) {
        super.setFont(font);
        if (diagramScrollPanels != null) // [HASLab] called before initialization
            for (JScrollPane diagramScrollPanel : diagramScrollPanels) // [HASLab]
                diagramScrollPanel.getViewport().getView().setFont(font);
    }

    /** Changes whether we are seeing the DOT source or not. */
    public void seeDot(boolean yesOrNo) {
        if (seeDot == yesOrNo)
            return;
        seeDot = yesOrNo;
        remakeAll();
    }

    public String toDot() {
        return vizState.get(0).getGraph(currentProjection).toString(); // [HASLab] converts the first shown state
    }

    /**
     * Retrieves the actual GraphViewer object that contains the graph (or null if
     * the graph hasn't loaded yet)
     */
    public GraphViewer alloyGetViewer() {
        return viewer;
    }

    /**
     * We override the paint method to auto-resize the divider.
     */
    @Override
    public void paint(Graphics g) {
        super.paint(g);
        split.setDividerLocation(split.getSize().height - split.getInsets().bottom - split.getDividerSize() - split.getRightComponent().getPreferredSize().height);
    }

    public void resetProjectionAtomCombos() {
        for (Entry<AlloyType,TypePanel> e : type2panel.entrySet()) {
            if (e.getValue().atomCombo != null)
                e.getValue().atomCombo.setSelectedIndex(0);
        }
    }

    // [HASLab]
    public int numPanes() {
        return vizState.size();
    }
}<|MERGE_RESOLUTION|>--- conflicted
+++ resolved
@@ -338,36 +338,6 @@
     public void remakeAll() {
         Map<AlloyType,AlloyAtom> map = new LinkedHashMap<AlloyType,AlloyAtom>();
         navPanel.removeAll();
-<<<<<<< HEAD
-        for (int i = 0; i < vizState.size(); i++) {
-            for (AlloyType type : vizState.get(i).getProjectedTypes()) {
-                List<AlloyAtom> atoms = vizState.get(i).getOriginalInstance().type2atoms(type);
-                TypePanel tp = type2panel.get(type);
-                if (tp != null && tp.getAlloyAtom() != null && !atoms.contains(tp.getAlloyAtom()))
-                    tp = null;
-                if (tp != null && tp.getAlloyAtom() == null && atoms.size() > 0)
-                    tp = null;
-                if (tp != null && !tp.upToDate(type, atoms))
-                    tp = null;
-                if (tp == null)
-                    type2panel.put(type, tp = new TypePanel(type, atoms, null));
-                navPanel.add(tp);
-                map.put(tp.getAlloyType(), tp.getAlloyAtom());
-            }
-            currentProjection = new AlloyProjection(map);
-            JPanel graph = vizState.get(i).getGraph(currentProjection);
-            if (seeDot && (graph instanceof GraphViewer)) {
-                viewer = null;
-                JTextArea txt = OurUtil.textarea(graph.toString(), 10, 10, false, true, getFont());
-                diagramScrollPanels.get(i).setViewportView(txt);
-            } else {
-                if (graph instanceof GraphViewer)
-                    viewer = (GraphViewer) graph;
-                else
-                    viewer = null;
-                graphPanels.get(i).removeAll();
-                graphPanels.get(i).add(graph);
-=======
         for (int i = 0; i < vizState.size(); i++) { // [HASLab]
             if (vizState.get(i) != null) { // [HASLab]
                 for (AlloyType type : vizState.get(i).getProjectedTypes()) {
@@ -408,16 +378,11 @@
                 viewer = null;
                 graphPanels.get(i).removeAll();
                 graphPanels.get(i).setBackground(new Color(210, 210, 210));
->>>>>>> 243a80fd
                 diagramScrollPanels.get(i).setViewportView(graphPanels.get(i));
                 diagramScrollPanels.get(i).invalidate();
                 diagramScrollPanels.get(i).repaint();
                 diagramScrollPanels.get(i).validate();
             }
-<<<<<<< HEAD
-            vizState.get(i).applyDefaultVar(); // [HASLab] dashed variable elements
-=======
->>>>>>> 243a80fd
         }
     }
 
