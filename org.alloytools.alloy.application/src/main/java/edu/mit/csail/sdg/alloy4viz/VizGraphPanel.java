/* Alloy Analyzer 4 -- Copyright (c) 2006-2009, Felix Chang
 * Electrum -- Copyright (c) 2015-present, Nuno Macedo
 *
 * Permission is hereby granted, free of charge, to any person obtaining a copy of this software and associated documentation files
 * (the "Software"), to deal in the Software without restriction, including without limitation the rights to use, copy, modify,
 * merge, publish, distribute, sublicense, and/or sell copies of the Software, and to permit persons to whom the Software is
 * furnished to do so, subject to the following conditions:
 *
 * The above copyright notice and this permission notice shall be included in all copies or substantial portions of the Software.
 *
 * THE SOFTWARE IS PROVIDED "AS IS", WITHOUT WARRANTY OF ANY KIND, EXPRESS OR IMPLIED, INCLUDING BUT NOT LIMITED TO THE WARRANTIES
 * OF MERCHANTABILITY, FITNESS FOR A PARTICULAR PURPOSE AND NONINFRINGEMENT. IN NO EVENT SHALL THE AUTHORS OR COPYRIGHT HOLDERS BE
 * LIABLE FOR ANY CLAIM, DAMAGES OR OTHER LIABILITY, WHETHER IN AN ACTION OF CONTRACT, TORT OR OTHERWISE, ARISING FROM, OUT OF
 * OR IN CONNECTION WITH THE SOFTWARE OR THE USE OR OTHER DEALINGS IN THE SOFTWARE.
 */

package edu.mit.csail.sdg.alloy4viz;

import java.awt.Color;
import java.awt.Dimension;
import java.awt.Font;
import java.awt.Graphics;
import java.awt.GridLayout;
import java.awt.event.ActionEvent;
import java.awt.event.ActionListener;
import java.awt.event.AdjustmentEvent;
import java.awt.event.AdjustmentListener;
import java.awt.event.MouseAdapter;
import java.awt.event.MouseEvent;
import java.util.ArrayList;
import java.util.Collections;
import java.util.LinkedHashMap;
import java.util.List;
import java.util.Map;
import java.util.Map.Entry;
import java.util.TreeMap;

import javax.swing.BorderFactory;
import javax.swing.Box;
import javax.swing.BoxLayout;
import javax.swing.JButton;
import javax.swing.JComboBox;
import javax.swing.JFrame;
import javax.swing.JPanel;
import javax.swing.JScrollPane;
import javax.swing.JSplitPane;
import javax.swing.JTextArea;
import javax.swing.SwingConstants;
import javax.swing.border.Border;
import javax.swing.border.EmptyBorder;

import edu.mit.csail.sdg.alloy4.ConstList;
import edu.mit.csail.sdg.alloy4.OurBorder;
import edu.mit.csail.sdg.alloy4.OurCombobox;
import edu.mit.csail.sdg.alloy4.OurUtil;
import edu.mit.csail.sdg.alloy4.Util;
import edu.mit.csail.sdg.alloy4graph.GraphViewer;

/**
 * GUI panel that houses the actual graph, as well as any projection comboboxes.
 * <p>
 * <b>Thread Safety:</b> Can be called only by the AWT event thread.
 *
<<<<<<< HEAD
 * @modified: Nuno Macedo // [HASLab] electrum-temporal, electrum-vizualizer
=======
 * @modified [electrum] apply default style for mutable elements; a graph panel
 *           now holds a list of graphs (and associated components), each with
 *           its own viz state; assumes that cannot project over mutable
 *           variables;
>>>>>>> 5a684db6
 */

public final class VizGraphPanel extends JPanel {

    /** This ensures the class can be serialized reliably. */
    private static final long              serialVersionUID    = 0;

    /** This is the current customization settings of each graph panel. */
<<<<<<< HEAD
    // [HASLab]
=======
>>>>>>> 5a684db6
    private final List<VizState>           vizState;

    /**
     * Whether the user wants to see the DOT source code or not.
     */
    private boolean                        seeDot              = false;

    /**
     * The current GraphViewer (or null if we are not looking at a GraphViewer).
     */
<<<<<<< HEAD
    // [HASLab]
=======
>>>>>>> 5a684db6
    private List<GraphViewer>              viewer              = null;

    /**
     * The scrollpanes containing the upperhalf of the panel (showing the graphs).
     */
<<<<<<< HEAD
    // [HASLab]
    private final List<JScrollPane>        diagramScrollPanels = new ArrayList<JScrollPane>();

    /** The upperhalf of the panel (showing the graphs). */
    // [HASLab]
=======
    private final List<JScrollPane>        diagramScrollPanels = new ArrayList<JScrollPane>();

    /** The upperhalf of the panel (showing the graphs). */
>>>>>>> 5a684db6
    private final List<JPanel>             graphPanels         = new ArrayList<JPanel>();

    /**
     * The lowerhalf of the panel (showing the comboboxes for choosing the projected
     * atoms).
     */
    private final JPanel                   navPanel;

    /**
     * The splitpane separating the graphPanel and the navPanel.
     */
    private final JSplitPane               split;

    /**
     * The current projection choice; null if no projection is in effect.
     */
    private AlloyProjection                currentProjection   = null;

    /**
     * This is the list of TypePanel(s) we've already constructed.
     */
    private final Map<AlloyType,TypePanel> type2panel          = new TreeMap<AlloyType,TypePanel>();

    /**
     * Inner class that displays a combo box of possible projection atom choices.
     */
    final class TypePanel extends JPanel {

        /** This ensures the class can be serialized reliably. */
        private static final long     serialVersionUID = 0;
        /** The type being projected. */
        private final AlloyType       type;
        /**
         * The list of atoms; can be an empty list if there are no atoms in this type to
         * be projected.
         */
        private final List<AlloyAtom> atoms;
        /**
         * The list of atom names; atomnames.empty() iff atoms.isEmpty()
         */
        private final String[]        atomnames;
        /**
         * The combo box showing the possible atoms to choose from.
         */
        private final JComboBox       atomCombo;

        /**
         * True if this TypePanel object does not need to be rebuilt.
         */
        private boolean upToDate(AlloyType type, List<AlloyAtom> atoms) {
            if (!this.type.equals(type))
                return false;
            atoms = new ArrayList<AlloyAtom>(atoms);
            Collections.sort(atoms);
            if (!this.atoms.equals(atoms))
                return false;
            for (int i = 0; i < this.atoms.size(); i++) {
<<<<<<< HEAD
                String n = this.atoms.get(i).getVizName(vizState.get(0), true); // [HASLab] TODO: what if the projected sig is variable?
=======
                String n = this.atoms.get(i).getVizName(vizState.get(0), true);
>>>>>>> 5a684db6
                if (!atomnames[i].equals(n))
                    return false;
            }
            return true;
        }

        /**
         * Constructs a new TypePanel.
         *
         * @param type - the type being projected
         * @param atoms - the list of possible projection atom choices
         */
        private TypePanel(JFrame parent, AlloyType type, List<AlloyAtom> atoms, AlloyAtom initialValue) {
            super();
            final JButton left, right;
            int initialIndex = 0;
            this.type = type;
            atoms = new ArrayList<AlloyAtom>(atoms);
            Collections.sort(atoms);
            this.atoms = ConstList.make(atoms);
            setLayout(new BoxLayout(this, BoxLayout.X_AXIS));
            setBorder(null);
            this.atomnames = new String[this.atoms.size()];
            for (int i = 0; i < this.atoms.size(); i++) {
<<<<<<< HEAD
                atomnames[i] = this.atoms.get(i).getVizName(vizState.get(0), true); // [HASLab] TODO: what if the projected sig is variable?
=======
                atomnames[i] = this.atoms.get(i).getVizName(vizState.get(0), true);
>>>>>>> 5a684db6
                if (this.atoms.get(i).equals(initialValue))
                    initialIndex = i;
            }
            add(left = new JButton("<<"));
            add(Box.createRigidArea(new Dimension(2, 2)));
            add(atomCombo = new OurCombobox(atomnames.length < 1 ? new String[] {
                                                                                 " "
            } : atomnames));
            add(Box.createRigidArea(new Dimension(2, 2)));
            add(right = new JButton(">>"));
            left.setVerticalAlignment(SwingConstants.CENTER);
            right.setVerticalAlignment(SwingConstants.CENTER);
            Dimension dim = atomCombo.getPreferredSize();
            int idealWidth = Util.onMac() ? 120 : 80;
            if (dim.width < idealWidth) {
                dim.width = idealWidth + 20;
                atomCombo.setMinimumSize(dim);
                atomCombo.setPreferredSize(dim);
            }
            left.setEnabled(initialIndex > 0);
            right.setEnabled(initialIndex < atomnames.length - 1);
            atomCombo.setSelectedIndex(initialIndex);
            if (Util.onMac())
                atomCombo.setBorder(BorderFactory.createEmptyBorder(4, 1, 0, 1));
            left.addActionListener(new ActionListener() {

                @Override
                public final void actionPerformed(ActionEvent e) {
                    int curIndex = atomCombo.getSelectedIndex();
                    if (curIndex > 0)
                        atomCombo.setSelectedIndex(curIndex - 1);
                }
            });
            right.addActionListener(new ActionListener() {

                @Override
                public final void actionPerformed(ActionEvent e) {
                    int curIndex = atomCombo.getSelectedIndex();
                    if (curIndex < atomCombo.getItemCount() - 1)
                        atomCombo.setSelectedIndex(curIndex + 1);
                }
            });
            atomCombo.addActionListener(new ActionListener() {

                @Override
                public final void actionPerformed(ActionEvent e) {
                    left.setEnabled(atomCombo.getSelectedIndex() > 0);
                    right.setEnabled(atomCombo.getSelectedIndex() < atomnames.length - 1);
                    remakeAll(parent);
                    VizGraphPanel.this.getParent().invalidate();
                    VizGraphPanel.this.getParent().repaint();
                }
            });
        }

        /**
         * Returns the entire list of atoms; could be an empty set.
         */
        public List<AlloyAtom> getAlloyAtoms() {
            return atoms;
        }

        /**
         * Returns the currently-selected atom; returns null if the list is empty.
         */
        public AlloyAtom getAlloyAtom() {
            int i = atomCombo.getSelectedIndex();
            if (i >= 0 && i < atoms.size())
                return atoms.get(i);
            else
                return null;
        }

        /** Returns the AlloyType associated with this TypePanel. */
        public AlloyType getAlloyType() {
            return type;
        }
    }

    /**
     * Create a splitpane showing the graphs on top, as well as projection
     * comboboxes on the bottom.
     *
     * @param vizState - the current visualization settings
     * @param seeDot - true if we want to see the DOT source code, false if we want
     *            it rendered as a graph
     */
<<<<<<< HEAD
    // [HASLab] list of states
=======
>>>>>>> 5a684db6
    public VizGraphPanel(JFrame parent, List<VizState> vizState, boolean seeDot) {
        Border b = new EmptyBorder(0, 0, 0, 0);
        OurUtil.make(this, Color.BLACK, Color.WHITE, b);
        this.seeDot = seeDot;
        this.vizState = vizState;
        setLayout(new GridLayout());
        setMaximumSize(new Dimension(Short.MAX_VALUE, Short.MAX_VALUE));
        navPanel = new JPanel();
        JScrollPane navscroll = OurUtil.scrollpane(navPanel);

<<<<<<< HEAD
        JPanel diagramsScrollPanels = new JPanel(); // [HASLab] container for all diagram scroll panels
        diagramsScrollPanels.setLayout(new BoxLayout(diagramsScrollPanels, BoxLayout.LINE_AXIS)); // [HASLab]
        for (int i = 0; i < vizState.size(); i++) { // [HASLab]
            JScrollPane diagramScrollPanel = createGraphPanel(i);
=======
        // [electrum] container for all (diagram scroll) graph panels
        JPanel diagramsScrollPanels = new JPanel();
        diagramsScrollPanels.setLayout(new BoxLayout(diagramsScrollPanels, BoxLayout.LINE_AXIS));
        for (int i = 0; i < vizState.size(); i++) {
            JScrollPane diagramScrollPanel = createGraphPanel(i);
            diagramScrollPanels.add(diagramScrollPanel);
>>>>>>> 5a684db6
            diagramsScrollPanels.add(diagramScrollPanel);
            diagramScrollPanel.setPreferredSize(new Dimension(0, 0));
        }

<<<<<<< HEAD
        split = OurUtil.splitpane(JSplitPane.VERTICAL_SPLIT, diagramsScrollPanels, navscroll, 0); // [HASLab]
=======
        split = OurUtil.splitpane(JSplitPane.VERTICAL_SPLIT, diagramsScrollPanels, navscroll, 0);
>>>>>>> 5a684db6
        split.setResizeWeight(1.0);
        split.setDividerSize(0);
        add(split);
        remakeAll(parent);
    }

    /**
     * Creates a particular diagram scroll panel.
     *
<<<<<<< HEAD
     * @param i
     * @return
     */
    // [HASLab] refactored from VizGraphPanel constructor
    private JScrollPane createGraphPanel(int i) {
        Border b = new EmptyBorder(0, 0, 0, 0); // [HASLab]

        JPanel graphPanel = OurUtil.make(new JPanel(), Color.BLACK, Color.WHITE, b);
        graphPanels.add(graphPanel); // [HASLab]
=======
     * @param i the i-th panel in the visualizer
     * @return the i-th diagram graph panel
     */
    // [electrum] refactored from VizGraphPanel constructor so that multiple can be created
    private JScrollPane createGraphPanel(int i) {
        Border b = new EmptyBorder(0, 0, 0, 0);

        JPanel graphPanel = OurUtil.make(new JPanel(), Color.BLACK, Color.WHITE, b);
        graphPanels.add(graphPanel);
>>>>>>> 5a684db6
        graphPanel.addMouseListener(new MouseAdapter() {

            @Override
            public void mousePressed(MouseEvent ev) {
                // We let Ctrl+LeftClick bring up the popup menu, just like RightClick,
                // since many Mac mouses do not have a right button.
                if (viewer.size() <= i)
                    return;
<<<<<<< HEAD
                else if (ev.getButton() == MouseEvent.BUTTON3) {} else if (ev.getButton() == MouseEvent.BUTTON1 && ev.isControlDown()) {} else
                    return;
                if (graphPanel.contains(ev.getX(), ev.getY()))
=======
                else if (ev.getButton() == MouseEvent.BUTTON3) {
                } else if (ev.getButton() == MouseEvent.BUTTON1 && ev.isControlDown()) {} else
                    return;
                if (graphPanel.contains(ev.getX(), ev.getY())) // [electrum] distinguish clicked panel
>>>>>>> 5a684db6
                    viewer.get(i).alloyPopup(graphPanel, ev.getX(), ev.getY());
            }
        });

        JScrollPane diagramScrollPanel = OurUtil.scrollpane(graphPanel, new OurBorder(true, true, true, false));
        diagramScrollPanel.getVerticalScrollBar().addAdjustmentListener(new AdjustmentListener() {

            public void adjustmentValueChanged(AdjustmentEvent e) {
                diagramScrollPanel.invalidate();
                diagramScrollPanel.repaint();
                diagramScrollPanel.validate();
            }
        });
        diagramScrollPanel.getHorizontalScrollBar().addAdjustmentListener(new AdjustmentListener() {

            public void adjustmentValueChanged(AdjustmentEvent e) {
                diagramScrollPanel.invalidate();
                diagramScrollPanel.repaint();
                diagramScrollPanel.validate();
            }
        });
<<<<<<< HEAD
        diagramScrollPanels.add(diagramScrollPanel); // [HASLab]
=======
>>>>>>> 5a684db6
        return diagramScrollPanel;
    }

    /** Regenerate the comboboxes and the graph. */
    public void remakeAll(JFrame parent) {
        Map<AlloyType,AlloyAtom> map = new LinkedHashMap<AlloyType,AlloyAtom>();
        navPanel.removeAll();
<<<<<<< HEAD
        for (AlloyType type : vizState.get(vizState.size() - 1).getProjectedTypes()) { // [HASLab]
=======
        // [electrum] this info is the same in all viz states
        for (AlloyType type : vizState.get(vizState.size() - 1).getProjectedTypes()) {
>>>>>>> 5a684db6
            List<AlloyAtom> atoms = vizState.get(vizState.size() - 1).getOriginalInstance().type2atoms(type);
            TypePanel tp = type2panel.get(type);
            if (tp != null && tp.getAlloyAtom() != null && !atoms.contains(tp.getAlloyAtom()))
                tp = null;
            if (tp != null && tp.getAlloyAtom() == null && atoms.size() > 0)
                tp = null;
            if (tp != null && !tp.upToDate(type, atoms))
                tp = null;
            if (tp == null)
                type2panel.put(type, tp = new TypePanel(parent, type, atoms, null));
            navPanel.add(tp);
            map.put(tp.getAlloyType(), tp.getAlloyAtom());
        }
        currentProjection = new AlloyProjection(map);
        List<GraphViewer> prevsv = viewer;
<<<<<<< HEAD
        viewer = new ArrayList<>(vizState.size()); // [HASLab]
        for (int i = 0; i < vizState.size(); i++) { // [HASLab]
=======
        // [electrum] update all graph panels
        viewer = new ArrayList<>(vizState.size());
        for (int i = 0; i < vizState.size(); i++) {
>>>>>>> 5a684db6
            JPanel graph = vizState.get(i).getGraph(parent, currentProjection);
            if (seeDot && (graph instanceof GraphViewer)) {
                viewer = null;
                JTextArea txt = OurUtil.textarea(graph.toString(), 10, 10, false, true, getFont());
                diagramScrollPanels.get(i).setViewportView(txt);
            } else {
                if (graph instanceof GraphViewer) {
<<<<<<< HEAD
                    viewer.add((GraphViewer) graph); // [HASLab]
=======
                    viewer.add((GraphViewer) graph);
>>>>>>> 5a684db6
                    if (prevsv != null && i <= prevsv.size())
                        viewer.get(i).setScale(prevsv.get(i).getScale());
                } else
                    viewer = null;
                graphPanels.get(i).removeAll();
                graphPanels.get(i).add(graph);
<<<<<<< HEAD
                graphPanels.get(i).setBackground(Color.WHITE); // [HASLab]
=======
                graphPanels.get(i).setBackground(Color.WHITE);
>>>>>>> 5a684db6
                diagramScrollPanels.get(i).setViewportView(graphPanels.get(i));
                diagramScrollPanels.get(i).invalidate();
                diagramScrollPanels.get(i).repaint();
                diagramScrollPanels.get(i).validate();
            }
        }
    }

    /** Changes the font. */
    @Override
    public void setFont(Font font) {
        super.setFont(font);
<<<<<<< HEAD
        if (diagramScrollPanels != null) // [HASLab] called before initialization
            for (JScrollPane diagramScrollPanel : diagramScrollPanels) // [HASLab]
=======
        if (diagramScrollPanels != null) // [electrum] called before initialization
            for (JScrollPane diagramScrollPanel : diagramScrollPanels)
>>>>>>> 5a684db6
                diagramScrollPanel.getViewport().getView().setFont(font);
    }

    /** Changes whether we are seeing the DOT source or not. */
    public void seeDot(JFrame parent, boolean yesOrNo) {
        if (seeDot == yesOrNo)
            return;
        seeDot = yesOrNo;
        remakeAll(parent);
    }

    public String toDot(JFrame parent) {
<<<<<<< HEAD
        return vizState.get(0).getGraph(parent, currentProjection).toString(); // [HASLab] converts the first shown state
=======
        // [electrum] only converts the first shown state
        return vizState.get(0).getGraph(parent, currentProjection).toString();
>>>>>>> 5a684db6
    }

    /**
     * Retrieves the actual GraphViewer object that contains the graph (or null if
     * the graph hasn't loaded yet)
     */
    public GraphViewer alloyGetViewer() {
<<<<<<< HEAD
        return viewer.get(0); // [HASLab]
=======
        return viewer.get(0);
>>>>>>> 5a684db6
    }

    /**
     * We override the paint method to auto-resize the divider.
     */
    @Override
    public void paint(Graphics g) {
        super.paint(g);
        split.setDividerLocation(split.getSize().height - split.getInsets().bottom - split.getDividerSize() - split.getRightComponent().getPreferredSize().height);
    }

    public void resetProjectionAtomCombos() {
        for (Entry<AlloyType,TypePanel> e : type2panel.entrySet()) {
            if (e.getValue().atomCombo != null)
                e.getValue().atomCombo.setSelectedIndex(0);
        }
    }

<<<<<<< HEAD
    // [HASLab]
    public int numPanes() {
=======
    /**
     * The number of graph panels in the viz.
     *
     * @return the number of graph panels
     */
    public int numPanels() {
>>>>>>> 5a684db6
        return vizState.size();
    }
}<|MERGE_RESOLUTION|>--- conflicted
+++ resolved
@@ -61,14 +61,10 @@
  * <p>
  * <b>Thread Safety:</b> Can be called only by the AWT event thread.
  *
-<<<<<<< HEAD
- * @modified: Nuno Macedo // [HASLab] electrum-temporal, electrum-vizualizer
-=======
  * @modified [electrum] apply default style for mutable elements; a graph panel
  *           now holds a list of graphs (and associated components), each with
  *           its own viz state; assumes that cannot project over mutable
  *           variables;
->>>>>>> 5a684db6
  */
 
 public final class VizGraphPanel extends JPanel {
@@ -77,10 +73,6 @@
     private static final long              serialVersionUID    = 0;
 
     /** This is the current customization settings of each graph panel. */
-<<<<<<< HEAD
-    // [HASLab]
-=======
->>>>>>> 5a684db6
     private final List<VizState>           vizState;
 
     /**
@@ -91,26 +83,14 @@
     /**
      * The current GraphViewer (or null if we are not looking at a GraphViewer).
      */
-<<<<<<< HEAD
-    // [HASLab]
-=======
->>>>>>> 5a684db6
     private List<GraphViewer>              viewer              = null;
 
     /**
      * The scrollpanes containing the upperhalf of the panel (showing the graphs).
      */
-<<<<<<< HEAD
-    // [HASLab]
     private final List<JScrollPane>        diagramScrollPanels = new ArrayList<JScrollPane>();
 
     /** The upperhalf of the panel (showing the graphs). */
-    // [HASLab]
-=======
-    private final List<JScrollPane>        diagramScrollPanels = new ArrayList<JScrollPane>();
-
-    /** The upperhalf of the panel (showing the graphs). */
->>>>>>> 5a684db6
     private final List<JPanel>             graphPanels         = new ArrayList<JPanel>();
 
     /**
@@ -168,11 +148,7 @@
             if (!this.atoms.equals(atoms))
                 return false;
             for (int i = 0; i < this.atoms.size(); i++) {
-<<<<<<< HEAD
-                String n = this.atoms.get(i).getVizName(vizState.get(0), true); // [HASLab] TODO: what if the projected sig is variable?
-=======
                 String n = this.atoms.get(i).getVizName(vizState.get(0), true);
->>>>>>> 5a684db6
                 if (!atomnames[i].equals(n))
                     return false;
             }
@@ -197,11 +173,7 @@
             setBorder(null);
             this.atomnames = new String[this.atoms.size()];
             for (int i = 0; i < this.atoms.size(); i++) {
-<<<<<<< HEAD
-                atomnames[i] = this.atoms.get(i).getVizName(vizState.get(0), true); // [HASLab] TODO: what if the projected sig is variable?
-=======
                 atomnames[i] = this.atoms.get(i).getVizName(vizState.get(0), true);
->>>>>>> 5a684db6
                 if (this.atoms.get(i).equals(initialValue))
                     initialIndex = i;
             }
@@ -289,10 +261,6 @@
      * @param seeDot - true if we want to see the DOT source code, false if we want
      *            it rendered as a graph
      */
-<<<<<<< HEAD
-    // [HASLab] list of states
-=======
->>>>>>> 5a684db6
     public VizGraphPanel(JFrame parent, List<VizState> vizState, boolean seeDot) {
         Border b = new EmptyBorder(0, 0, 0, 0);
         OurUtil.make(this, Color.BLACK, Color.WHITE, b);
@@ -303,28 +271,17 @@
         navPanel = new JPanel();
         JScrollPane navscroll = OurUtil.scrollpane(navPanel);
 
-<<<<<<< HEAD
-        JPanel diagramsScrollPanels = new JPanel(); // [HASLab] container for all diagram scroll panels
-        diagramsScrollPanels.setLayout(new BoxLayout(diagramsScrollPanels, BoxLayout.LINE_AXIS)); // [HASLab]
-        for (int i = 0; i < vizState.size(); i++) { // [HASLab]
-            JScrollPane diagramScrollPanel = createGraphPanel(i);
-=======
         // [electrum] container for all (diagram scroll) graph panels
         JPanel diagramsScrollPanels = new JPanel();
         diagramsScrollPanels.setLayout(new BoxLayout(diagramsScrollPanels, BoxLayout.LINE_AXIS));
         for (int i = 0; i < vizState.size(); i++) {
             JScrollPane diagramScrollPanel = createGraphPanel(i);
             diagramScrollPanels.add(diagramScrollPanel);
->>>>>>> 5a684db6
             diagramsScrollPanels.add(diagramScrollPanel);
             diagramScrollPanel.setPreferredSize(new Dimension(0, 0));
         }
 
-<<<<<<< HEAD
-        split = OurUtil.splitpane(JSplitPane.VERTICAL_SPLIT, diagramsScrollPanels, navscroll, 0); // [HASLab]
-=======
         split = OurUtil.splitpane(JSplitPane.VERTICAL_SPLIT, diagramsScrollPanels, navscroll, 0);
->>>>>>> 5a684db6
         split.setResizeWeight(1.0);
         split.setDividerSize(0);
         add(split);
@@ -334,17 +291,6 @@
     /**
      * Creates a particular diagram scroll panel.
      *
-<<<<<<< HEAD
-     * @param i
-     * @return
-     */
-    // [HASLab] refactored from VizGraphPanel constructor
-    private JScrollPane createGraphPanel(int i) {
-        Border b = new EmptyBorder(0, 0, 0, 0); // [HASLab]
-
-        JPanel graphPanel = OurUtil.make(new JPanel(), Color.BLACK, Color.WHITE, b);
-        graphPanels.add(graphPanel); // [HASLab]
-=======
      * @param i the i-th panel in the visualizer
      * @return the i-th diagram graph panel
      */
@@ -354,7 +300,6 @@
 
         JPanel graphPanel = OurUtil.make(new JPanel(), Color.BLACK, Color.WHITE, b);
         graphPanels.add(graphPanel);
->>>>>>> 5a684db6
         graphPanel.addMouseListener(new MouseAdapter() {
 
             @Override
@@ -363,16 +308,10 @@
                 // since many Mac mouses do not have a right button.
                 if (viewer.size() <= i)
                     return;
-<<<<<<< HEAD
-                else if (ev.getButton() == MouseEvent.BUTTON3) {} else if (ev.getButton() == MouseEvent.BUTTON1 && ev.isControlDown()) {} else
-                    return;
-                if (graphPanel.contains(ev.getX(), ev.getY()))
-=======
                 else if (ev.getButton() == MouseEvent.BUTTON3) {
                 } else if (ev.getButton() == MouseEvent.BUTTON1 && ev.isControlDown()) {} else
                     return;
                 if (graphPanel.contains(ev.getX(), ev.getY())) // [electrum] distinguish clicked panel
->>>>>>> 5a684db6
                     viewer.get(i).alloyPopup(graphPanel, ev.getX(), ev.getY());
             }
         });
@@ -394,10 +333,6 @@
                 diagramScrollPanel.validate();
             }
         });
-<<<<<<< HEAD
-        diagramScrollPanels.add(diagramScrollPanel); // [HASLab]
-=======
->>>>>>> 5a684db6
         return diagramScrollPanel;
     }
 
@@ -405,12 +340,8 @@
     public void remakeAll(JFrame parent) {
         Map<AlloyType,AlloyAtom> map = new LinkedHashMap<AlloyType,AlloyAtom>();
         navPanel.removeAll();
-<<<<<<< HEAD
-        for (AlloyType type : vizState.get(vizState.size() - 1).getProjectedTypes()) { // [HASLab]
-=======
         // [electrum] this info is the same in all viz states
         for (AlloyType type : vizState.get(vizState.size() - 1).getProjectedTypes()) {
->>>>>>> 5a684db6
             List<AlloyAtom> atoms = vizState.get(vizState.size() - 1).getOriginalInstance().type2atoms(type);
             TypePanel tp = type2panel.get(type);
             if (tp != null && tp.getAlloyAtom() != null && !atoms.contains(tp.getAlloyAtom()))
@@ -426,14 +357,9 @@
         }
         currentProjection = new AlloyProjection(map);
         List<GraphViewer> prevsv = viewer;
-<<<<<<< HEAD
-        viewer = new ArrayList<>(vizState.size()); // [HASLab]
-        for (int i = 0; i < vizState.size(); i++) { // [HASLab]
-=======
         // [electrum] update all graph panels
         viewer = new ArrayList<>(vizState.size());
         for (int i = 0; i < vizState.size(); i++) {
->>>>>>> 5a684db6
             JPanel graph = vizState.get(i).getGraph(parent, currentProjection);
             if (seeDot && (graph instanceof GraphViewer)) {
                 viewer = null;
@@ -441,22 +367,14 @@
                 diagramScrollPanels.get(i).setViewportView(txt);
             } else {
                 if (graph instanceof GraphViewer) {
-<<<<<<< HEAD
-                    viewer.add((GraphViewer) graph); // [HASLab]
-=======
                     viewer.add((GraphViewer) graph);
->>>>>>> 5a684db6
                     if (prevsv != null && i <= prevsv.size())
                         viewer.get(i).setScale(prevsv.get(i).getScale());
                 } else
                     viewer = null;
                 graphPanels.get(i).removeAll();
                 graphPanels.get(i).add(graph);
-<<<<<<< HEAD
-                graphPanels.get(i).setBackground(Color.WHITE); // [HASLab]
-=======
                 graphPanels.get(i).setBackground(Color.WHITE);
->>>>>>> 5a684db6
                 diagramScrollPanels.get(i).setViewportView(graphPanels.get(i));
                 diagramScrollPanels.get(i).invalidate();
                 diagramScrollPanels.get(i).repaint();
@@ -469,13 +387,8 @@
     @Override
     public void setFont(Font font) {
         super.setFont(font);
-<<<<<<< HEAD
-        if (diagramScrollPanels != null) // [HASLab] called before initialization
-            for (JScrollPane diagramScrollPanel : diagramScrollPanels) // [HASLab]
-=======
         if (diagramScrollPanels != null) // [electrum] called before initialization
             for (JScrollPane diagramScrollPanel : diagramScrollPanels)
->>>>>>> 5a684db6
                 diagramScrollPanel.getViewport().getView().setFont(font);
     }
 
@@ -488,12 +401,8 @@
     }
 
     public String toDot(JFrame parent) {
-<<<<<<< HEAD
-        return vizState.get(0).getGraph(parent, currentProjection).toString(); // [HASLab] converts the first shown state
-=======
         // [electrum] only converts the first shown state
         return vizState.get(0).getGraph(parent, currentProjection).toString();
->>>>>>> 5a684db6
     }
 
     /**
@@ -501,11 +410,7 @@
      * the graph hasn't loaded yet)
      */
     public GraphViewer alloyGetViewer() {
-<<<<<<< HEAD
-        return viewer.get(0); // [HASLab]
-=======
         return viewer.get(0);
->>>>>>> 5a684db6
     }
 
     /**
@@ -524,17 +429,12 @@
         }
     }
 
-<<<<<<< HEAD
-    // [HASLab]
-    public int numPanes() {
-=======
     /**
      * The number of graph panels in the viz.
      *
      * @return the number of graph panels
      */
     public int numPanels() {
->>>>>>> 5a684db6
         return vizState.size();
     }
 }