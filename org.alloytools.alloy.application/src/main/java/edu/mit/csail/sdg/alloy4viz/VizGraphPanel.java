/* Alloy Analyzer 4 -- Copyright (c) 2006-2009, Felix Chang
 * Electrum -- Copyright (c) 2015-present, Nuno Macedo
 *
 * Permission is hereby granted, free of charge, to any person obtaining a copy of this software and associated documentation files
 * (the "Software"), to deal in the Software without restriction, including without limitation the rights to use, copy, modify,
 * merge, publish, distribute, sublicense, and/or sell copies of the Software, and to permit persons to whom the Software is
 * furnished to do so, subject to the following conditions:
 *
 * The above copyright notice and this permission notice shall be included in all copies or substantial portions of the Software.
 *
 * THE SOFTWARE IS PROVIDED "AS IS", WITHOUT WARRANTY OF ANY KIND, EXPRESS OR IMPLIED, INCLUDING BUT NOT LIMITED TO THE WARRANTIES
 * OF MERCHANTABILITY, FITNESS FOR A PARTICULAR PURPOSE AND NONINFRINGEMENT. IN NO EVENT SHALL THE AUTHORS OR COPYRIGHT HOLDERS BE
 * LIABLE FOR ANY CLAIM, DAMAGES OR OTHER LIABILITY, WHETHER IN AN ACTION OF CONTRACT, TORT OR OTHERWISE, ARISING FROM, OUT OF
 * OR IN CONNECTION WITH THE SOFTWARE OR THE USE OR OTHER DEALINGS IN THE SOFTWARE.
 */

package edu.mit.csail.sdg.alloy4viz;

import java.awt.Color;
import java.awt.Dimension;
import java.awt.Font;
import java.awt.Graphics;
import java.awt.GridLayout;
import java.awt.event.ActionEvent;
import java.awt.event.ActionListener;
import java.awt.event.AdjustmentEvent;
import java.awt.event.AdjustmentListener;
import java.awt.event.MouseAdapter;
import java.awt.event.MouseEvent;
import java.util.ArrayList;
import java.util.Collections;
import java.util.LinkedHashMap;
import java.util.List;
import java.util.Map;
import java.util.Map.Entry;
import java.util.TreeMap;

import javax.swing.BorderFactory;
import javax.swing.Box;
import javax.swing.BoxLayout;
import javax.swing.JButton;
import javax.swing.JComboBox;
import javax.swing.JPanel;
import javax.swing.JScrollPane;
import javax.swing.JSplitPane;
import javax.swing.JTextArea;
import javax.swing.SwingConstants;
import javax.swing.border.Border;
import javax.swing.border.EmptyBorder;

import edu.mit.csail.sdg.alloy4.ConstList;
import edu.mit.csail.sdg.alloy4.OurBorder;
import edu.mit.csail.sdg.alloy4.OurCombobox;
import edu.mit.csail.sdg.alloy4.OurUtil;
import edu.mit.csail.sdg.alloy4.Util;
import edu.mit.csail.sdg.alloy4graph.GraphViewer;

/**
 * GUI panel that houses the actual graph, as well as any projection comboboxes.
 * <p>
 * <b>Thread Safety:</b> Can be called only by the AWT event thread.
 *
 * @modified: Nuno Macedo // [HASLab] electrum-temporal, electrum-vizualizer
 */

public final class VizGraphPanel extends JPanel {

    /** This ensures the class can be serialized reliably. */
    private static final long              serialVersionUID    = 0;

    /** This is the current customization settings of each graph panel. */
    // [HASLab]
    private final List<VizState>           vizState;

    /**
     * Whether the user wants to see the DOT source code or not.
     */
    private boolean                        seeDot              = false;

    /**
     * The current GraphViewer (or null if we are not looking at a GraphViewer).
     */
<<<<<<< HEAD
    private GraphViewer                    viewer              = null;
=======
    // [HASLab]
    private List<GraphViewer>              viewer              = null;
>>>>>>> 1c6b6f3e

    /**
     * The scrollpanes containing the upperhalf of the panel (showing the graphs).
     */
    // [HASLab]
    private final List<JScrollPane>        diagramScrollPanels = new ArrayList<JScrollPane>();

    /** The upperhalf of the panel (showing the graphs). */
    // [HASLab]
    private final List<JPanel>             graphPanels         = new ArrayList<JPanel>();

    /**
     * The lowerhalf of the panel (showing the comboboxes for choosing the projected
     * atoms).
     */
    private final JPanel                   navPanel;

    /**
     * The splitpane separating the graphPanel and the navPanel.
     */
    private final JSplitPane               split;

    /**
     * The current projection choice; null if no projection is in effect.
     */
    private AlloyProjection                currentProjection   = null;

    /**
     * This is the list of TypePanel(s) we've already constructed.
     */
    private final Map<AlloyType,TypePanel> type2panel          = new TreeMap<AlloyType,TypePanel>();

    /**
     * Inner class that displays a combo box of possible projection atom choices.
     */
    final class TypePanel extends JPanel {

        /** This ensures the class can be serialized reliably. */
        private static final long     serialVersionUID = 0;
        /** The type being projected. */
        private final AlloyType       type;
        /**
         * The list of atoms; can be an empty list if there are no atoms in this type to
         * be projected.
         */
        private final List<AlloyAtom> atoms;
        /**
         * The list of atom names; atomnames.empty() iff atoms.isEmpty()
         */
        private final String[]        atomnames;
        /**
         * The combo box showing the possible atoms to choose from.
         */
        private final JComboBox       atomCombo;

        /**
         * True if this TypePanel object does not need to be rebuilt.
         */
        private boolean upToDate(AlloyType type, List<AlloyAtom> atoms) {
            if (!this.type.equals(type))
                return false;
            atoms = new ArrayList<AlloyAtom>(atoms);
            Collections.sort(atoms);
            if (!this.atoms.equals(atoms))
                return false;
            for (int i = 0; i < this.atoms.size(); i++) {
                String n = this.atoms.get(i).getVizName(vizState.get(0), true); // [HASLab] TODO: what if the projected sig is variable?
                if (!atomnames[i].equals(n))
                    return false;
            }
            return true;
        }

        /**
         * Constructs a new TypePanel.
         *
         * @param type - the type being projected
         * @param atoms - the list of possible projection atom choices
         */
        private TypePanel(AlloyType type, List<AlloyAtom> atoms, AlloyAtom initialValue) {
            super();
            final JButton left, right;
            int initialIndex = 0;
            this.type = type;
            atoms = new ArrayList<AlloyAtom>(atoms);
            Collections.sort(atoms);
            this.atoms = ConstList.make(atoms);
            setLayout(new BoxLayout(this, BoxLayout.X_AXIS));
            setBorder(null);
            this.atomnames = new String[this.atoms.size()];
            for (int i = 0; i < this.atoms.size(); i++) {
                atomnames[i] = this.atoms.get(i).getVizName(vizState.get(0), true); // [HASLab] TODO: what if the projected sig is variable?
                if (this.atoms.get(i).equals(initialValue))
                    initialIndex = i;
            }
            add(left = new JButton("<<"));
            add(Box.createRigidArea(new Dimension(2, 2)));
            add(atomCombo = new OurCombobox(atomnames.length < 1 ? new String[] {
                                                                                 " "
            } : atomnames));
            add(Box.createRigidArea(new Dimension(2, 2)));
            add(right = new JButton(">>"));
            left.setVerticalAlignment(SwingConstants.CENTER);
            right.setVerticalAlignment(SwingConstants.CENTER);
            Dimension dim = atomCombo.getPreferredSize();
            int idealWidth = Util.onMac() ? 120 : 80;
            if (dim.width < idealWidth) {
                dim.width = idealWidth + 20;
                atomCombo.setMinimumSize(dim);
                atomCombo.setPreferredSize(dim);
            }
            left.setEnabled(initialIndex > 0);
            right.setEnabled(initialIndex < atomnames.length - 1);
            atomCombo.setSelectedIndex(initialIndex);
            if (Util.onMac())
                atomCombo.setBorder(BorderFactory.createEmptyBorder(4, 1, 0, 1));
            left.addActionListener(new ActionListener() {

                @Override
                public final void actionPerformed(ActionEvent e) {
                    int curIndex = atomCombo.getSelectedIndex();
                    if (curIndex > 0)
                        atomCombo.setSelectedIndex(curIndex - 1);
                }
            });
            right.addActionListener(new ActionListener() {

                @Override
                public final void actionPerformed(ActionEvent e) {
                    int curIndex = atomCombo.getSelectedIndex();
                    if (curIndex < atomCombo.getItemCount() - 1)
                        atomCombo.setSelectedIndex(curIndex + 1);
                }
            });
            atomCombo.addActionListener(new ActionListener() {

                @Override
                public final void actionPerformed(ActionEvent e) {
                    left.setEnabled(atomCombo.getSelectedIndex() > 0);
                    right.setEnabled(atomCombo.getSelectedIndex() < atomnames.length - 1);
                    remakeAll();
                    VizGraphPanel.this.getParent().invalidate();
                    VizGraphPanel.this.getParent().repaint();
                }
            });
        }

        /**
         * Returns the entire list of atoms; could be an empty set.
         */
        public List<AlloyAtom> getAlloyAtoms() {
            return atoms;
        }

        /**
         * Returns the currently-selected atom; returns null if the list is empty.
         */
        public AlloyAtom getAlloyAtom() {
            int i = atomCombo.getSelectedIndex();
            if (i >= 0 && i < atoms.size())
                return atoms.get(i);
            else
                return null;
        }

        /** Returns the AlloyType associated with this TypePanel. */
        public AlloyType getAlloyType() {
            return type;
        }
    }

    /**
     * Create a splitpane showing the graphs on top, as well as projection
     * comboboxes on the bottom.
     *
     * @param vizState - the current visualization settings
     * @param seeDot - true if we want to see the DOT source code, false if we want
     *            it rendered as a graph
     */
    // [HASLab]
    public VizGraphPanel(List<VizState> vizState, boolean seeDot) {
        Border b = new EmptyBorder(0, 0, 0, 0);
        OurUtil.make(this, Color.BLACK, Color.WHITE, b);
        this.seeDot = seeDot;
        this.vizState = vizState;
        setLayout(new GridLayout());
        setMaximumSize(new Dimension(Short.MAX_VALUE, Short.MAX_VALUE));
        navPanel = new JPanel();
        JScrollPane navscroll = OurUtil.scrollpane(navPanel);

        JPanel diagramsScrollPanels = new JPanel(); // [HASLab] container for all diagram scroll panels
        diagramsScrollPanels.setLayout(new BoxLayout(diagramsScrollPanels, BoxLayout.LINE_AXIS)); // [HASLab]
        for (int i = 0; i < vizState.size(); i++) { // [HASLab]
            JScrollPane diagramScrollPanel = createGraphPanel(i);
            diagramsScrollPanels.add(diagramScrollPanel);
            diagramScrollPanel.setPreferredSize(new Dimension(0, 0));
        }

        split = OurUtil.splitpane(JSplitPane.VERTICAL_SPLIT, diagramsScrollPanels, navscroll, 0); // [HASLab]
        split.setResizeWeight(1.0);
        split.setDividerSize(0);
        add(split);
        remakeAll();
    }

    /**
     * Creates a particular diagram scroll panel.
     *
     * @param i
     * @return
     */
    // [HASLab] refactored from VizGraphPanel constructor
    private JScrollPane createGraphPanel(int i) {
        Border b = new EmptyBorder(0, 0, 0, 0); // [HASLab]

        JPanel graphPanel = OurUtil.make(new JPanel(), Color.BLACK, Color.WHITE, b);
        graphPanels.add(graphPanel); // [HASLab]
        graphPanel.addMouseListener(new MouseAdapter() {

            @Override
            public void mousePressed(MouseEvent ev) {
                // We let Ctrl+LeftClick bring up the popup menu, just like RightClick,
                // since many Mac mouses do not have a right button.
                if (viewer.size() <= i)
                    return;
                else if (ev.getButton() == MouseEvent.BUTTON3) {} else if (ev.getButton() == MouseEvent.BUTTON1 && ev.isControlDown()) {} else
                    return;
                if (graphPanel.contains(ev.getX(), ev.getY()))
                    viewer.get(i).alloyPopup(graphPanel, ev.getX(), ev.getY());
            }
        });

        JScrollPane diagramScrollPanel = OurUtil.scrollpane(graphPanel, new OurBorder(true, true, true, false));
        diagramScrollPanel.getVerticalScrollBar().addAdjustmentListener(new AdjustmentListener() {

            public void adjustmentValueChanged(AdjustmentEvent e) {
                diagramScrollPanel.invalidate();
                diagramScrollPanel.repaint();
                diagramScrollPanel.validate();
            }
        });
        diagramScrollPanel.getHorizontalScrollBar().addAdjustmentListener(new AdjustmentListener() {

            public void adjustmentValueChanged(AdjustmentEvent e) {
                diagramScrollPanel.invalidate();
                diagramScrollPanel.repaint();
                diagramScrollPanel.validate();
            }
        });
        diagramScrollPanels.add(diagramScrollPanel); // [HASLab]
        return diagramScrollPanel;
    }

    /** Regenerate the comboboxes and the graph. */
    public void remakeAll() {
        Map<AlloyType,AlloyAtom> map = new LinkedHashMap<AlloyType,AlloyAtom>();
        navPanel.removeAll();
        for (AlloyType type : vizState.get(vizState.size() - 1).getProjectedTypes()) { // [HASLab]
            List<AlloyAtom> atoms = vizState.get(vizState.size() - 1).getOriginalInstance().type2atoms(type);
            TypePanel tp = type2panel.get(type);
            if (tp != null && tp.getAlloyAtom() != null && !atoms.contains(tp.getAlloyAtom()))
                tp = null;
            if (tp != null && tp.getAlloyAtom() == null && atoms.size() > 0)
                tp = null;
            if (tp != null && !tp.upToDate(type, atoms))
                tp = null;
            if (tp == null)
                type2panel.put(type, tp = new TypePanel(type, atoms, null));
            navPanel.add(tp);
            map.put(tp.getAlloyType(), tp.getAlloyAtom());
        }
        currentProjection = new AlloyProjection(map);
<<<<<<< HEAD
=======
        List<GraphViewer> prevsv = viewer;
        viewer = new ArrayList<>(vizState.size()); // [HASLab]
>>>>>>> 1c6b6f3e
        for (int i = 0; i < vizState.size(); i++) { // [HASLab]
            JPanel graph = vizState.get(i).getGraph(currentProjection);
            if (seeDot && (graph instanceof GraphViewer)) {
                viewer = null;
                JTextArea txt = OurUtil.textarea(graph.toString(), 10, 10, false, true, getFont());
                diagramScrollPanels.get(i).setViewportView(txt);
            } else {
<<<<<<< HEAD
                if (graph instanceof GraphViewer)
                    viewer = (GraphViewer) graph;
                else
=======
                if (graph instanceof GraphViewer) {
                    viewer.add((GraphViewer) graph); // [HASLab]
                    if (prevsv != null && i <= prevsv.size())
                        viewer.get(i).setScale(prevsv.get(i).getScale());
                } else
>>>>>>> 1c6b6f3e
                    viewer = null;
                graphPanels.get(i).removeAll();
                graphPanels.get(i).add(graph);
                graphPanels.get(i).setBackground(Color.WHITE); // [HASLab]
                diagramScrollPanels.get(i).setViewportView(graphPanels.get(i));
                diagramScrollPanels.get(i).invalidate();
                diagramScrollPanels.get(i).repaint();
                diagramScrollPanels.get(i).validate();
            }
        }
    }

    /** Changes the font. */
    @Override
    public void setFont(Font font) {
        super.setFont(font);
        if (diagramScrollPanels != null) // [HASLab] called before initialization
            for (JScrollPane diagramScrollPanel : diagramScrollPanels) // [HASLab]
                diagramScrollPanel.getViewport().getView().setFont(font);
    }

    /** Changes whether we are seeing the DOT source or not. */
    public void seeDot(boolean yesOrNo) {
        if (seeDot == yesOrNo)
            return;
        seeDot = yesOrNo;
        remakeAll();
    }

    public String toDot() {
        return vizState.get(0).getGraph(currentProjection).toString(); // [HASLab] converts the first shown state
    }

    /**
     * Retrieves the actual GraphViewer object that contains the graph (or null if
     * the graph hasn't loaded yet)
     */
    public GraphViewer alloyGetViewer() {
        return viewer.get(0); // [HASLab]
    }

    /**
     * We override the paint method to auto-resize the divider.
     */
    @Override
    public void paint(Graphics g) {
        super.paint(g);
        split.setDividerLocation(split.getSize().height - split.getInsets().bottom - split.getDividerSize() - split.getRightComponent().getPreferredSize().height);
    }

    public void resetProjectionAtomCombos() {
        for (Entry<AlloyType,TypePanel> e : type2panel.entrySet()) {
            if (e.getValue().atomCombo != null)
                e.getValue().atomCombo.setSelectedIndex(0);
        }
    }

    // [HASLab]
    public int numPanes() {
        return vizState.size();
    }
}<|MERGE_RESOLUTION|>--- conflicted
+++ resolved
@@ -80,12 +80,8 @@
     /**
      * The current GraphViewer (or null if we are not looking at a GraphViewer).
      */
-<<<<<<< HEAD
-    private GraphViewer                    viewer              = null;
-=======
     // [HASLab]
     private List<GraphViewer>              viewer              = null;
->>>>>>> 1c6b6f3e
 
     /**
      * The scrollpanes containing the upperhalf of the panel (showing the graphs).
@@ -358,11 +354,8 @@
             map.put(tp.getAlloyType(), tp.getAlloyAtom());
         }
         currentProjection = new AlloyProjection(map);
-<<<<<<< HEAD
-=======
         List<GraphViewer> prevsv = viewer;
         viewer = new ArrayList<>(vizState.size()); // [HASLab]
->>>>>>> 1c6b6f3e
         for (int i = 0; i < vizState.size(); i++) { // [HASLab]
             JPanel graph = vizState.get(i).getGraph(currentProjection);
             if (seeDot && (graph instanceof GraphViewer)) {
@@ -370,17 +363,11 @@
                 JTextArea txt = OurUtil.textarea(graph.toString(), 10, 10, false, true, getFont());
                 diagramScrollPanels.get(i).setViewportView(txt);
             } else {
-<<<<<<< HEAD
-                if (graph instanceof GraphViewer)
-                    viewer = (GraphViewer) graph;
-                else
-=======
                 if (graph instanceof GraphViewer) {
                     viewer.add((GraphViewer) graph); // [HASLab]
                     if (prevsv != null && i <= prevsv.size())
                         viewer.get(i).setScale(prevsv.get(i).getScale());
                 } else
->>>>>>> 1c6b6f3e
                     viewer = null;
                 graphPanels.get(i).removeAll();
                 graphPanels.get(i).add(graph);
