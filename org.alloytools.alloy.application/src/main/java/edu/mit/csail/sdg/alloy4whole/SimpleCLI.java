/* Alloy Analyzer 4 -- Copyright (c) 2006-2009, Felix Chang
 * Electrum -- Copyright (c) 2015-present, Nuno Macedo
 *
 * Permission is hereby granted, free of charge, to any person obtaining a copy of this software and associated documentation files
 * (the "Software"), to deal in the Software without restriction, including without limitation the rights to use, copy, modify,
 * merge, publish, distribute, sublicense, and/or sell copies of the Software, and to permit persons to whom the Software is
 * furnished to do so, subject to the following conditions:
 *
 * The above copyright notice and this permission notice shall be included in all copies or substantial portions of the Software.
 *
 * THE SOFTWARE IS PROVIDED "AS IS", WITHOUT WARRANTY OF ANY KIND, EXPRESS OR IMPLIED, INCLUDING BUT NOT LIMITED TO THE WARRANTIES
 * OF MERCHANTABILITY, FITNESS FOR A PARTICULAR PURPOSE AND NONINFRINGEMENT. IN NO EVENT SHALL THE AUTHORS OR COPYRIGHT HOLDERS BE
 * LIABLE FOR ANY CLAIM, DAMAGES OR OTHER LIABILITY, WHETHER IN AN ACTION OF CONTRACT, TORT OR OTHERWISE, ARISING FROM, OUT OF
 * OR IN CONNECTION WITH THE SOFTWARE OR THE USE OR OTHER DEALINGS IN THE SOFTWARE.
 */

package edu.mit.csail.sdg.alloy4whole;

import java.io.IOException;
import java.io.PrintWriter;
import java.io.RandomAccessFile;
import java.io.StringReader;
import java.io.StringWriter;
import java.util.ArrayList;
import java.util.List;

import edu.mit.csail.sdg.alloy4.A4Reporter;
import edu.mit.csail.sdg.alloy4.ErrorWarning;
import edu.mit.csail.sdg.alloy4.Pair;
import edu.mit.csail.sdg.alloy4.Util;
import edu.mit.csail.sdg.alloy4.Version;
import edu.mit.csail.sdg.alloy4.XMLNode;
import edu.mit.csail.sdg.alloy4viz.StaticInstanceReader;
import edu.mit.csail.sdg.ast.Command;
import edu.mit.csail.sdg.ast.Decl;
import edu.mit.csail.sdg.ast.Expr;
import edu.mit.csail.sdg.ast.ExprHasName;
import edu.mit.csail.sdg.ast.Func;
import edu.mit.csail.sdg.ast.Module;
import edu.mit.csail.sdg.ast.Sig;
import edu.mit.csail.sdg.parser.CompUtil;
import edu.mit.csail.sdg.translator.A4Options;
import edu.mit.csail.sdg.translator.A4Options.SatSolver;
import edu.mit.csail.sdg.translator.A4Solution;
import edu.mit.csail.sdg.translator.A4SolutionReader;
import edu.mit.csail.sdg.translator.A4SolutionWriter;
import edu.mit.csail.sdg.translator.TranslateAlloyToKodkod;

/**
 * This class is used by the Alloy developers to drive the regression test
 * suite. For a more detailed guide on how to use Alloy API, please see
 * "ExampleUsingTheCompiler.java"
 *
<<<<<<< HEAD
 * @modified Nuno Macedo // [electrum-temporal] updated reporting (solving
 *           reports current state, translation the trace parameters);
 *           [electrum-decomposed] updated reporting
=======
 * @modified Nuno Macedo // [electrum-temporal] updated (temporal) reporting
>>>>>>> 75d85a77
 */
public final class SimpleCLI {

    private static final class SimpleReporter extends A4Reporter {

        private final StringBuilder      sb       = new StringBuilder();

        private final List<ErrorWarning> warnings = new ArrayList<ErrorWarning>();

        private final RandomAccessFile   os;

        public SimpleReporter() throws IOException {
            os = new RandomAccessFile(".alloy.tmp", "rw");
            os.setLength(0);
        }

        public void flush() throws IOException {
            if (sb.length() > 65536) {
                os.write(sb.toString().getBytes("UTF-8"));
                sb.delete(0, sb.length());
            }
        }

        public void close() throws IOException {
            if (sb.length() > 0) {
                os.write(sb.toString().getBytes("UTF-8"));
                sb.delete(0, sb.length());
            }
            os.close();
        }

        @Override
        public void debug(String msg) {
            sb.append(msg);
        }

        @Override
        public void parse(String msg) {
            sb.append(msg);
        }

        @Override
        public void typecheck(String msg) {
            sb.append(msg);
        }

        @Override
        public void warning(ErrorWarning msg) {
            warnings.add(msg);
        }

        @Override
        public void scope(String msg) {
            sb.append("   ");
            sb.append(msg);
        }

        @Override
        public void bound(String msg) {
            sb.append("   ");
            sb.append(msg);
        }

        @Override
        public void translate(String solver, int bitwidth, int maxseq, int mintrace, int maxtrace, int skolemDepth, int symmetry, String strat) {
            debug("Solver=" + solver + " Steps=" + mintrace + ".." + maxtrace + " Bitwidth=" + bitwidth + " MaxSeq=" + maxseq + " Symmetry=" + (symmetry > 0 ? ("" + symmetry) : "OFF") + " Mode=" + strat + "\n");
        }

        @Override
        public void solve(int step, int primaryVars, int totalVars, int clauses) {
            if (db)
                db("   " + totalVars + " vars. " + primaryVars + " primary vars. " + clauses + " clauses.\n");
            sb.append("   " + totalVars + " vars. " + primaryVars + " primary vars. " + clauses + " clauses. 12345ms.\n");
        }

        @Override
        public void resultCNF(String filename) {}

        @Override
        public void resultSAT(Object command, long solvingTime, Object solution) {
            if (db)
                db("   SAT!\n");
            if (!(command instanceof Command))
                return;
            Command cmd = (Command) command;
            sb.append(cmd.check ? "   Counterexample found. " : "   Instance found. ");
            if (cmd.check)
                sb.append("Assertion is invalid");
            else
                sb.append("Predicate is consistent");
            if (cmd.expects == 0)
                sb.append(", contrary to expectation");
            else if (cmd.expects == 1)
                sb.append(", as expected");
            sb.append(". " + solvingTime + "ms.\n\n");
        }

        @Override
        public void resultUNSAT(Object command, long solvingTime, Object solution) {
            if (db)
                db("   UNSAT!\n");
            if (!(command instanceof Command))
                return;
            Command cmd = (Command) command;
            sb.append(cmd.check ? "   No counterexample found." : "   No instance found.");
            if (cmd.check)
                sb.append(" Assertion may be valid");
            else
                sb.append(" Predicate may be inconsistent");
            if (cmd.expects == 1)
                sb.append(", contrary to expectation");
            else if (cmd.expects == 0)
                sb.append(", as expected");
            sb.append(". " + solvingTime + "ms.\n\n");
        }
    }

    private static boolean db = true;

    private static void db(String msg) {
        System.out.print(msg);
        System.out.flush();
    }

    private SimpleCLI() {}

    private static void validate(A4Solution sol) throws Exception {
        StringWriter sw = new StringWriter();
        PrintWriter pw = new PrintWriter(sw);
        sol.writeXML(pw, null, null);
        pw.flush();
        sw.flush();
        String txt = sw.toString();
        A4SolutionReader.read(new ArrayList<Sig>(), new XMLNode(new StringReader(txt))).toString();
        StaticInstanceReader.parseInstance(new StringReader(txt), 0);
    }

    public static void main(String[] args) throws Exception {
        final boolean sat4j = "yes".equals(System.getProperty("sat4j"));
        final boolean minisat = "yes".equals(System.getProperty("minisat"));
        SatSolver solver = A4Options.SatSolver.make("mem", "mem", "/zweb/sat/mem");
        final SimpleReporter rep = new SimpleReporter();
        final StringBuilder sb = rep.sb;
        for (String filename : args) {
            try {
                // Parse+Typecheck
                rep.sb.append("\n\nMain file = " + filename + "\n");
                if (db)
                    db("Parsing+Typechecking...");
                Module world = CompUtil.parseEverything_fromFile(rep, null, filename);
                if (db)
                    db(" ok\n");
                List<Command> cmds = world.getAllCommands();
                for (ErrorWarning msg : rep.warnings)
                    rep.sb.append("Relevance Warning:\n" + (msg.toString().trim()) + "\n\n");
                rep.warnings.clear();
                // Do a detailed dump if we will not be executing the commands
                if (args.length != 1) {
                    for (Module m : world.getAllReachableModules()) {
                        for (Sig x : m.getAllSigs()) {
                            sb.append("\nSig ").append(x.label).append(" at position ").append(x.pos).append("\n");
                            for (Decl d : x.getFieldDecls())
                                for (ExprHasName f : d.names) {
                                    sb.append("\nField ").append(f.label).append(" with type ").append(f.type()).append("\n");
                                    d.expr.toString(sb, 2);
                                }
                            rep.flush();
                        }
                        for (Func x : m.getAllFunc()) {
                            sb.append("\nFun/pred ").append(x.label).append(" at position ").append(x.pos).append("\n");
                            for (Decl d : x.decls)
                                for (ExprHasName v : d.names) {
                                    v.toString(sb, 2);
                                    d.expr.toString(sb, 4);
                                }
                            x.returnDecl.toString(sb, 2);
                            x.getBody().toString(sb, 4);
                            rep.flush();
                        }
                        for (Pair<String,Expr> x : m.getAllFacts()) {
                            sb.append("\nFact ").append(x.a).append("\n");
                            x.b.toString(sb, 4);
                            rep.flush();
                        }
                        for (Pair<String,Expr> x : m.getAllAssertions()) {
                            sb.append("\nAssertion ").append(x.a).append("\n");
                            x.b.toString(sb, 4);
                            rep.flush();
                        }
                        if (m == world)
                            for (Command x : m.getAllCommands()) {
                                sb.append("\nCommand ").append(x.label).append("\n");
                                x.formula.toString(sb, 4);
                                rep.flush();
                            }
                    }
                    continue;
                }
                // Validate the metamodel generation code
                StringWriter metasb = new StringWriter();
                PrintWriter meta = new PrintWriter(metasb);
                Util.encodeXMLs(meta, "\n<alloy builddate=\"", Version.buildDate(), "\">\n\n");
                A4SolutionWriter.writeMetamodel(world.getAllReachableSigs(), filename, meta);
                Util.encodeXMLs(meta, "\n</alloy>");
                meta.flush();
                metasb.flush();
                String metaxml = metasb.toString();
                A4SolutionReader.read(new ArrayList<Sig>(), new XMLNode(new StringReader(metaxml)));
                StaticInstanceReader.parseInstance(new StringReader(metaxml), 0);
                // Okay, now solve the commands
                A4Options options = new A4Options();
                options.originalFilename = filename;
                options.solverDirectory = "/zweb/zweb/tmp/alloy4/x86-freebsd";
                options.solver = sat4j ? A4Options.SatSolver.SAT4J : (minisat ? A4Options.SatSolver.MiniSatJNI : solver);
                for (int i = 0; i < cmds.size(); i++) {
                    Command c = cmds.get(i);
                    if (db) {
                        String cc = c.toString();
                        if (cc.length() > 60)
                            cc = cc.substring(0, 55);
                        db("Executing " + cc + "...\n");
                    }
                    rep.sb.append("Executing \"" + c + "\"\n");
                    options.skolemDepth = 0;
                    A4Solution s = TranslateAlloyToKodkod.execute_commandFromBook(rep, world.getAllReachableSigs(), c, options);
                    if (s.satisfiable()) {
                        validate(s);
                        if (s.isIncremental()) {
                            s = s.next();
                            if (s.satisfiable())
                                validate(s);
                        }
                    }
                    options.skolemDepth = 2;
                    s = TranslateAlloyToKodkod.execute_commandFromBook(rep, world.getAllReachableSigs(), c, options);
                    if (s.satisfiable()) {
                        validate(s);
                        if (s.isIncremental()) {
                            s = s.next();
                            if (s.satisfiable())
                                validate(s);
                        }
                    }
                }
            } catch (Throwable ex) {
                rep.sb.append("\n\nException: " + ex);
            }
            if (db) {
                if (args.length != 1)
                    db(" ERROR!\n");
                else
                    db("\n\n");
            }
        }
        rep.close();
    }
}<|MERGE_RESOLUTION|>--- conflicted
+++ resolved
@@ -51,13 +51,8 @@
  * suite. For a more detailed guide on how to use Alloy API, please see
  * "ExampleUsingTheCompiler.java"
  *
-<<<<<<< HEAD
- * @modified Nuno Macedo // [electrum-temporal] updated reporting (solving
- *           reports current state, translation the trace parameters);
- *           [electrum-decomposed] updated reporting
-=======
- * @modified Nuno Macedo // [electrum-temporal] updated (temporal) reporting
->>>>>>> 75d85a77
+ * @modified Nuno Macedo // [electrum-temporal] updated (temporal) reporting;
+ *           [electrum-decomposed] updated (decomposed) reporting
  */
 public final class SimpleCLI {
 
