--- conflicted
+++ resolved
@@ -51,12 +51,9 @@
  * suite. For a more detailed guide on how to use Alloy API, please see
  * "ExampleUsingTheCompiler.java"
  *
-<<<<<<< HEAD
- * @modified: Nuno Macedo // [HASLab] electrum-temporal, electrum-decomposed
-=======
  * @modified Nuno Macedo // [electrum-temporal] updated reporting (solving
- *           reports current state, translation the trace parameters)
->>>>>>> 2acbdd40
+ *           reports current state, translation the trace parameters);
+ *           [electrum-decomposed] updated reporting
  */
 public final class SimpleCLI {
 
@@ -121,14 +118,8 @@
         }
 
         @Override
-<<<<<<< HEAD
-        // [HASLab] trace + decompose params
         public void translate(String solver, int bitwidth, int maxseq, int mintrace, int maxtrace, int skolemDepth, int symmetry, String strat) {
-            debug("Solver=" + solver + " Steps=" + mintrace + ".." + maxtrace + " Bitwidth=" + bitwidth + " MaxSeq=" + maxseq + " Symmetry=" + (symmetry > 0 ? ("" + symmetry) : "OFF") + " Mode=" + strat + "\n"); // [HASLab]
-=======
-        public void translate(String solver, int bitwidth, int maxseq, int mintrace, int maxtrace, int skolemDepth, int symmetry) {
-            debug("Solver=" + solver + " Steps=" + mintrace + ".." + maxtrace + " Bitwidth=" + bitwidth + " MaxSeq=" + maxseq + " Symmetry=" + (symmetry > 0 ? ("" + symmetry) : "OFF") + "\n");
->>>>>>> 2acbdd40
+            debug("Solver=" + solver + " Steps=" + mintrace + ".." + maxtrace + " Bitwidth=" + bitwidth + " MaxSeq=" + maxseq + " Symmetry=" + (symmetry > 0 ? ("" + symmetry) : "OFF") + " Mode=" + strat + "\n");
         }
 
         @Override
