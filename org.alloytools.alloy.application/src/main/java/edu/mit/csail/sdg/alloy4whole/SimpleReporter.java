/* Alloy Analyzer 4 -- Copyright (c) 2006-2009, Felix Chang
 * Electrum -- Copyright (c) 2015-present, Nuno Macedo
 *
 * Permission is hereby granted, free of charge, to any person obtaining a copy of this software and associated documentation files
 * (the "Software"), to deal in the Software without restriction, including without limitation the rights to use, copy, modify,
 * merge, publish, distribute, sublicense, and/or sell copies of the Software, and to permit persons to whom the Software is
 * furnished to do so, subject to the following conditions:
 *
 * The above copyright notice and this permission notice shall be included in all copies or substantial portions of the Software.
 *
 * THE SOFTWARE IS PROVIDED "AS IS", WITHOUT WARRANTY OF ANY KIND, EXPRESS OR IMPLIED, INCLUDING BUT NOT LIMITED TO THE WARRANTIES
 * OF MERCHANTABILITY, FITNESS FOR A PARTICULAR PURPOSE AND NONINFRINGEMENT. IN NO EVENT SHALL THE AUTHORS OR COPYRIGHT HOLDERS BE
 * LIABLE FOR ANY CLAIM, DAMAGES OR OTHER LIABILITY, WHETHER IN AN ACTION OF CONTRACT, TORT OR OTHERWISE, ARISING FROM, OUT OF
 * OR IN CONNECTION WITH THE SOFTWARE OR THE USE OR OTHER DEALINGS IN THE SOFTWARE.
 */

package edu.mit.csail.sdg.alloy4whole;

import java.io.File;
import java.io.FileOutputStream;
import java.io.IOException;
import java.io.ObjectOutputStream;
import java.io.OutputStream;
import java.io.PrintWriter;
import java.io.Serializable;
import java.util.ArrayList;
import java.util.HashSet;
import java.util.LinkedHashSet;
import java.util.List;
import java.util.Map;
import java.util.Set;

import org.alloytools.alloy.core.AlloyCore;

import edu.mit.csail.sdg.alloy4.A4Reporter;
import edu.mit.csail.sdg.alloy4.ConstList;
import edu.mit.csail.sdg.alloy4.ConstMap;
import edu.mit.csail.sdg.alloy4.Err;
import edu.mit.csail.sdg.alloy4.ErrorAPI;
import edu.mit.csail.sdg.alloy4.ErrorSyntax;
import edu.mit.csail.sdg.alloy4.ErrorType;
import edu.mit.csail.sdg.alloy4.ErrorWarning;
import edu.mit.csail.sdg.alloy4.MailBug;
import edu.mit.csail.sdg.alloy4.OurDialog;
import edu.mit.csail.sdg.alloy4.Pair;
import edu.mit.csail.sdg.alloy4.Pos;
import edu.mit.csail.sdg.alloy4.Util;
import edu.mit.csail.sdg.alloy4.Version;
import edu.mit.csail.sdg.alloy4.WorkerEngine.WorkerCallback;
import edu.mit.csail.sdg.alloy4.WorkerEngine.WorkerTask;
import edu.mit.csail.sdg.alloy4.XMLNode;
import edu.mit.csail.sdg.alloy4viz.StaticInstanceReader;
import edu.mit.csail.sdg.alloy4viz.VizGUI;
import edu.mit.csail.sdg.ast.Command;
import edu.mit.csail.sdg.ast.Module;
import edu.mit.csail.sdg.ast.Sig;
import edu.mit.csail.sdg.parser.CompUtil;
import edu.mit.csail.sdg.translator.A4Options;
import edu.mit.csail.sdg.translator.A4Solution;
import edu.mit.csail.sdg.translator.A4SolutionReader;
import edu.mit.csail.sdg.translator.A4SolutionWriter;
import edu.mit.csail.sdg.translator.TranslateAlloyToKodkod;

/**
 * This helper method is used by SimpleGUI.
 *
 * @modified: Nuno Macedo, Eduardo Pessoa // [HASLab] electrum-base,
 *            electrum-temporal, electrum-simulator
 */

final class SimpleReporter extends A4Reporter {

    public static final class SimpleCallback1 implements WorkerCallback {

        private final SimpleGUI         gui;
        private final VizGUI            viz;
        private final SwingLogPanel     span;
        private final Set<ErrorWarning> warnings = new HashSet<ErrorWarning>();
        private final List<String>      results  = new ArrayList<String>();
        private int                     len2     = 0, len3 = 0, len4 = 0, verbosity = 0; // [HASLab]
        private final String            latestName;
        private final int               latestVersion;

        public SimpleCallback1(SimpleGUI gui, VizGUI viz, SwingLogPanel span, int verbosity, String latestName, int latestVersion) {
            this.gui = gui;
            this.viz = viz;
            this.span = span;
            this.verbosity = verbosity;
            this.latestName = latestName;
            this.latestVersion = latestVersion;
            len2 = len3 = span.getLength();
        }

        @Override
        public void done() {
            if (viz != null)
                span.setLength(len2);
            else
                span.logDivider();
            span.flush();
            gui.doStop(0);
        }

        @Override
        public void fail() {
            span.logBold("\nAn error has occurred!\n");
            span.logDivider();
            span.flush();
            gui.doStop(1);
        }

        @Override
        public void callback(Object msg) {
            if (msg == null) {
                span.logBold("Done\n");
                span.flush();
                return;
            }
            if (msg instanceof String) {
                span.logBold(((String) msg).trim() + "\n");
                span.flush();
                return;
            }
            if (msg instanceof Throwable) {
                for (Throwable ex = (Throwable) msg; ex != null; ex = ex.getCause()) {
                    if (ex instanceof OutOfMemoryError) {
                        span.logBold("\nFatal Error: the solver ran out of memory!\n" + "Try simplifying your model or reducing the scope,\n" + "or increase memory under the Options menu.\n");
                        return;
                    }
                    if (ex instanceof StackOverflowError) {
                        span.logBold("\nFatal Error: the solver ran out of stack space!\n" + "Try simplifying your model or reducing the scope,\n" + "or increase stack under the Options menu.\n");
                        return;
                    }
                }
            }
            if (msg instanceof Err) {
                Err ex = (Err) msg;
                String text = "fatal";
                boolean fatal = false;
                if (ex instanceof ErrorSyntax)
                    text = "syntax";
                else if (ex instanceof ErrorType)
                    text = "type";
                else
                    fatal = true;
                if (ex.pos == Pos.UNKNOWN)
                    span.logBold("A " + text + " error has occurred:  ");
                else
                    span.logLink("A " + text + " error has occurred:  ", "POS: " + ex.pos.x + " " + ex.pos.y + " " + ex.pos.x2 + " " + ex.pos.y2 + " " + ex.pos.filename);
                if (verbosity > 2) {
                    span.log("(see the ");
                    span.logLink("stacktrace", "MSG: " + ex.dump());
                    span.log(")\n");
                } else {
                    span.log("\n");
                }
                span.logIndented(ex.msg.trim());
                span.log("\n");
                if (fatal && latestVersion > Version.buildNumber())
                    span.logBold("\nNote: You are running Alloy build#" + Version.buildNumber() + ",\nbut the most recent is Alloy build#" + latestVersion + ":\n( version " + latestName + " )\nPlease try to upgrade to the newest version," + "\nas the problem may have been fixed already.\n");
                span.flush();
                if (!fatal)
                    gui.doVisualize("POS: " + ex.pos.x + " " + ex.pos.y + " " + ex.pos.x2 + " " + ex.pos.y2 + " " + ex.pos.filename);
                return;
            }
            if (msg instanceof Throwable) {
                Throwable ex = (Throwable) msg;
                span.logBold(ex.toString().trim() + "\n");
                span.flush();
                return;
            }
            if (!(msg instanceof Object[]))
                return;
            Object[] array = (Object[]) msg;
            if (array[0].equals("pop")) {
                span.setLength(len2);
                String x = (String) (array[1]);
                if (viz != null && x.length() > 0)
                    OurDialog.alert(x);
            }
            if (array[0].equals("declare")) {
                gui.doSetLatest((String) (array[1]));
            }
            if (array[0].equals("S2")) {
                len3 = len2 = span.getLength();
                span.logBold("" + array[1]);
            }
            if (array[0].equals("R3")) {
                span.setLength(len3);
                span.log("" + array[1]);
            }
            if (array[0].equals("link")) {
                span.logLink((String) (array[1]), (String) (array[2]));
            }
            if (array[0].equals("bold")) {
                span.logBold("" + array[1]);
            }
            if (array[0].equals("")) {
                span.log("" + array[1]);
            }
            if (array[0].equals("scope") && verbosity > 0) {
                span.log("   " + array[1]);
            }
            if (array[0].equals("bound") && verbosity > 1) {
                span.log("   " + array[1]);
            }
            if (array[0].equals("resultCNF")) {
                results.add(null);
                span.setLength(len3);
                span.log("   File written to " + array[1] + "\n\n");
            }
            if (array[0].equals("debug") && verbosity > 2) {
                span.log("   " + array[1] + "\n");
                len2 = len3 = len4 = span.getLength(); // [HASLab]
            }
            if (array[0].equals("translate")) {
                span.log("   " + array[1]);
                len3 = len4 = span.getLength(); // [HASLab]
                span.logBold("   Generating CNF...\n");
            }
            if (array[0].equals("solve")) {
                span.setLength(len4); // [HASLab]
                span.log("   " + array[1]);
                len3 = span.getLength();
                span.logBold("   Solving...\n");
            }
            if (array[0].equals("warnings")) {
                if (warnings.size() == 0)
                    span.setLength(len2);
                else if (warnings.size() > 1)
                    span.logBold("Note: There were " + warnings.size() + " compilation warnings. Please scroll up to see them.\n\n");
                else
                    span.logBold("Note: There was 1 compilation warning. Please scroll up to see them.\n\n");
                if (warnings.size() > 0 && Boolean.FALSE.equals(array[1])) {
                    Pos e = warnings.iterator().next().pos;
                    gui.doVisualize("POS: " + e.x + " " + e.y + " " + e.x2 + " " + e.y2 + " " + e.filename);
                    span.logBold("Warnings often indicate errors in the model.\n" + "Some warnings can affect the soundness of the analysis.\n" + "To proceed despite the warnings, go to the Options menu.\n");
                }
            }
            if (array[0].equals("warning")) {
                ErrorWarning e = (ErrorWarning) (array[1]);
                if (!warnings.add(e))
                    return;
                Pos p = e.pos;
                span.logLink("Warning #" + warnings.size(), "POS: " + p.x + " " + p.y + " " + p.x2 + " " + p.y2 + " " + p.filename);
                span.log("\n");
                span.logIndented(e.msg.trim());
                span.log("\n\n");
            }
            if (array[0].equals("sat")) {
                boolean chk = Boolean.TRUE.equals(array[1]);
                int expects = (Integer) (array[2]);
                String filename = (String) (array[3]), formula = (String) (array[4]);
                results.add(filename);
                (new File(filename)).deleteOnExit();
                gui.doSetLatest(filename);
                span.setLength(len3);
                span.log("   ");
                span.logLink(chk ? "Counterexample" : "Instance", "XML: " + filename);
                span.log(" found. ");
                span.logLink(chk ? "Assertion" : "Predicate", formula);
                span.log(chk ? " is invalid" : " is consistent");
                if (expects == 0)
                    span.log(", contrary to expectation");
                else if (expects == 1)
                    span.log(", as expected");
                span.log(". " + array[5] + "ms.\n\n");
            }
            if (array[0].equals("metamodel")) {
                String outf = (String) (array[1]);
                span.setLength(len2);
                (new File(outf)).deleteOnExit();
                gui.doSetLatest(outf);
                span.logLink("Metamodel", "XML: " + outf);
                span.log(" successfully generated.\n\n");
            }
            if (array[0].equals("minimizing")) {
                boolean chk = Boolean.TRUE.equals(array[1]);
                int expects = (Integer) (array[2]);
                span.setLength(len3);
                span.log(chk ? "   No counterexample found." : "   No instance found.");
                if (chk)
                    span.log(" Assertion may be valid");
                else
                    span.log(" Predicate may be inconsistent");
                if (expects == 1)
                    span.log(", contrary to expectation");
                else if (expects == 0)
                    span.log(", as expected");
                span.log(". " + array[4] + "ms.\n");
                span.logBold("   Minimizing the unsat core of " + array[3] + " entries...\n");
            }
            if (array[0].equals("unsat")) {
                boolean chk = Boolean.TRUE.equals(array[1]);
                int expects = (Integer) (array[2]);
                String formula = (String) (array[4]);
                span.setLength(len3);
                span.log(chk ? "   No counterexample found. " : "   No instance found. ");
                span.logLink(chk ? "Assertion" : "Predicate", formula);
                span.log(chk ? " may be valid" : " may be inconsistent");
                if (expects == 1)
                    span.log(", contrary to expectation");
                else if (expects == 0)
                    span.log(", as expected");
                if (array.length == 5) {
                    span.log(". " + array[3] + "ms.\n\n");
                    span.flush();
                    return;
                }
                String core = (String) (array[5]);
                int mbefore = (Integer) (array[6]), mafter = (Integer) (array[7]);
                span.log(". " + array[3] + "ms.\n");
                if (core.length() == 0) {
                    results.add("");
                    span.log("   No unsat core is available in this case. " + array[8] + "ms.\n\n");
                    span.flush();
                    return;
                }
                results.add(core);
                (new File(core)).deleteOnExit();
                span.log("   ");
                span.logLink("Core", core);
                if (mbefore <= mafter)
                    span.log(" contains " + mafter + " top-level formulas. " + array[8] + "ms.\n\n");
                else
                    span.log(" reduced from " + mbefore + " to " + mafter + " top-level formulas. " + array[8] + "ms.\n\n");
            }
            span.flush();
        }
    }

    private void cb(Serializable... objs) {
        cb.callback(objs);
    }

    /** {@inheritDoc} */
    @Override
    public void resultCNF(final String filename) {
        cb("resultCNF", filename);
    }

    /** {@inheritDoc} */
    @Override
    public void warning(final ErrorWarning ex) {
        warn++;
        cb("warning", ex);
    }

    /** {@inheritDoc} */
    @Override
    public void scope(final String msg) {
        cb("scope", msg);
    }

    /** {@inheritDoc} */
    @Override
    public void bound(final String msg) {
        cb("bound", msg);
    }

    /** {@inheritDoc} */
    @Override
    public void debug(final String msg) {
        cb("debug", msg.trim());
    }

    /** {@inheritDoc} */
    @Override
    public void translate(String solver, int bitwidth, int maxseq, int skolemDepth, int symmetry) {
        startTime = System.currentTimeMillis();
        cb("translate", "Solver=" + solver + " Bitwidth=" + bitwidth + " MaxSeq=" + maxseq + (skolemDepth == 0 ? "" : " SkolemDepth=" + skolemDepth) + " Symmetry=" + (symmetry > 0 ? ("" + symmetry) : "OFF") + '\n');
    }

    /** {@inheritDoc} */
    @Override
    // [HASLab]
    public void solve(final int step, final int primaryVars, final int totalVars, final int clauses) {
        minimized = 0;
        if (startStep < 0)
            startStep = step;
        StringBuilder sb = new StringBuilder(); // [HASLab] detect if no info available
        if (step > 0)
            sb.append(startStep + ".." + step + " steps. "); // [HASLab]
        if (totalVars >= 0)
            sb.append("" + totalVars + " vars. ");
        if (primaryVars >= 0)
            sb.append(primaryVars + " primary vars. ");
        if (clauses > 0)
            sb.append(clauses + " clauses. ");
        if (sb.length() == 0)
            sb.append("No translation information available. ");
        sb.append((System.currentTimeMillis() - startTime) + "ms.\n"); // [HASLab]
        cb("solve", sb.toString());
        lastTime = System.currentTimeMillis();
    }

    /** {@inheritDoc} */
    @Override
    public void resultSAT(Object command, long solvingTime, Object solution) {
        if (!(solution instanceof A4Solution) || !(command instanceof Command))
            return;
        A4Solution sol = (A4Solution) solution;
        Command cmd = (Command) command;
        String formula = recordKodkod ? sol.debugExtractKInput() : "";
        String filename = tempfile + ".xml";
        synchronized (SimpleReporter.class) {
            try {
                cb("R3", "   Writing the XML file...");
                if (latestModule != null)
                    writeXML(this, latestModule, filename, sol, latestKodkodSRC);
            } catch (Throwable ex) {
                cb("bold", "\n" + (ex.toString().trim()) + "\nStackTrace:\n" + (MailBug.dump(ex).trim()) + "\n");
                return;
            }
            latestKodkods.clear();
            latestKodkods.add(sol.toString());
            latestKodkod = sol;
            latestKodkodXML = filename;
        }
        String formulafilename = "";
        if (formula.length() > 0 && tempfile != null) {
            formulafilename = tempfile + ".java";
            try {
                Util.writeAll(formulafilename, formula);
                formulafilename = "CNF: " + formulafilename;
            } catch (Throwable ex) {
                formulafilename = "";
            }
        }
        cb("sat", cmd.check, cmd.expects, filename, formulafilename, System.currentTimeMillis() - lastTime);
    }

    /** {@inheritDoc} */
    @Override
    public void minimizing(Object command, int before) {
        if (!(command instanceof Command))
            return;
        Command cmd = (Command) command;
        minimized = System.currentTimeMillis();
        cb("minimizing", cmd.check, cmd.expects, before, minimized - lastTime);
    }

    /** {@inheritDoc} */
    @Override
    public void minimized(Object command, int before, int after) {
        minimizedBefore = before;
        minimizedAfter = after;
    }

    /** {@inheritDoc} */
    @Override
    public void resultUNSAT(Object command, long solvingTime, Object solution) {
        if (!(solution instanceof A4Solution) || !(command instanceof Command))
            return;
        A4Solution sol = (A4Solution) solution;
        Command cmd = (Command) command;
        String originalFormula = recordKodkod ? sol.debugExtractKInput() : "";
        String corefilename = "", formulafilename = "";
        if (originalFormula.length() > 0 && tempfile != null) {
            formulafilename = tempfile + ".java";
            try {
                Util.writeAll(formulafilename, originalFormula);
                formulafilename = "CNF: " + formulafilename;
            } catch (Throwable ex) {
                formulafilename = "";
            }
        }
        Pair<Set<Pos>,Set<Pos>> core = sol.highLevelCore();
        if ((core.a.size() > 0 || core.b.size() > 0) && tempfile != null) {
            corefilename = tempfile + ".core";
            OutputStream fs = null;
            ObjectOutputStream os = null;
            try {
                fs = new FileOutputStream(corefilename);
                os = new ObjectOutputStream(fs);
                os.writeObject(core);
                os.writeObject(sol.lowLevelCore());
                corefilename = "CORE: " + corefilename;
            } catch (Throwable ex) {
                corefilename = "";
            } finally {
                Util.close(os);
                Util.close(fs);
            }
        }
        if (minimized == 0)
            cb("unsat", cmd.check, cmd.expects, (System.currentTimeMillis() - lastTime), formulafilename);
        else
            cb("unsat", cmd.check, cmd.expects, minimized - lastTime, formulafilename, corefilename, minimizedBefore, minimizedAfter, (System.currentTimeMillis() - minimized));
    }

    private final WorkerCallback cb;

    // ========== These fields should be set each time we execute a set of
    // commands

    /** Whether we should record Kodkod input/output. */
    private final boolean recordKodkod;

    /**
     * The time that the last action began; we subtract it from
     * System.currentTimeMillis() to determine the elapsed time.
     */
    private long          lastTime  = 0, startTime = 0; // [HASLab]

    private int           startStep = -1; // [HASLab]

    /**
     * If we performed unsat core minimization, then this is the start of the
     * minimization, else this is 0.
     */
    private long          minimized = 0;

    /** The unsat core size before minimization. */
    private int           minimizedBefore;

    /** The unsat core size after minimization. */
    private int           minimizedAfter;

    /**
     * The filename where we can write a temporary Java file or Core file.
     */
    private String        tempfile  = null;

    // ========== These fields may be altered as each successful command
    // generates a Kodkod or Metamodel instance

    /**
     * The set of Strings already enumerated for this current solution.
     */
    private static final Set<String>       latestKodkods      = new LinkedHashSet<String>();

    /**
     * The A4Solution corresponding to the latest solution generated by Kodkod; this
     * field must be synchronized.
     */
    private static A4Solution              latestKodkod       = null;

    /**
     * The root Module corresponding to this.latestKodkod; this field must be
     * synchronized.
     */
    private static Module                  latestModule       = null;

    /**
     * The source code corresponding to the latest solution generated by Kodkod;
     * this field must be synchronized.
     */
    private static ConstMap<String,String> latestKodkodSRC    = null;

    /**
     * The XML filename corresponding to the latest solution generated by Kodkod;
     * this field must be synchronized.
     */
    private static String                  latestKodkodXML    = null;

    /**
     * The XML filename corresponding to the latest metamodel generated by
     * TranslateAlloyToMetamodel; this field must be synchronized.
     */
    private static String                  latestMetamodelXML = null;

    /** Constructor is private. */
    private SimpleReporter(WorkerCallback cb, boolean recordKodkod) {
        this.cb = cb;
        this.recordKodkod = recordKodkod;
    }

    /** Helper method to write out a full XML file. */
    private static void writeXML(A4Reporter rep, Module mod, String filename, A4Solution sol, Map<String,String> sources) throws Exception {
        sol.writeXML(rep, filename, mod.getAllFunc(), sources);
        if (AlloyCore.isDebug())
            validate(filename);
    }

    private int warn = 0;

    /** Task that performs solution enumeration. */
    static final class SimpleTask2 implements WorkerTask {

        private static final long       serialVersionUID = 0;
        public int                      index            = -1; // [HASLab] simulator
        public String                   filename         = "";
        public transient WorkerCallback out              = null;

        private void cb(Object... objs) throws Exception {
            out.callback(objs);
        }

        @Override
        public void run(WorkerCallback out) throws Exception {
            this.out = out;
            cb("S2", "Enumerating...\n");
            A4Solution sol;
            Module mod;
            synchronized (SimpleReporter.class) {
                if (latestMetamodelXML != null && latestMetamodelXML.equals(filename)) {
                    cb("pop", "You cannot enumerate a metamodel.\n");
                    return;
                }
                if (latestKodkodXML == null || !latestKodkodXML.equals(filename)) {
                    cb("pop", "You can only enumerate the solutions of the most-recently-solved command.");
                    return;
                }
                if (latestKodkod == null || latestModule == null || latestKodkodSRC == null) {
                    cb("pop", "Error: the SAT solver that generated the instance has exited,\nso we cannot enumerate unless you re-solve that command.\n");
                    return;
                }
                sol = latestKodkod;
                mod = latestModule;
            }
            if (!sol.satisfiable()) {
                cb("pop", "Error: This command is unsatisfiable,\nso there are no solutions to enumerate.");
                return;
            }
            if (!sol.isIncremental()) {
                cb("pop", "Error: This solution was not generated by an incremental SAT solver.\n" + "Currently only MiniSat and SAT4J are supported.");
                return;
            }
            int tries = 0;
            while (true) {
<<<<<<< HEAD
                if (this.index >= -1) {
                    latestKodkods.clear();
                    sol = sol.fork(this.index); // [HASLab] simulator
                } else
                    sol = sol.next();
=======
                try {
                    sol = sol.next();
                } catch (ErrorAPI e) { // [HASLab]
                    cb("pop", e.getMessage());
                    return;
                }
>>>>>>> d056ae7d
                if (!sol.satisfiable()) {
                    cb("pop", "There are no more satisfying instances.\n\n" + "Note: due to symmetry breaking and other optimizations,\n" + "some equivalent solutions may have been omitted.");
                    return;
                }
                String toString = sol.toString();
                synchronized (SimpleReporter.class) {
                    if (!latestKodkods.add(toString))
                        if (tries < 100) {
                            tries++;
                            continue;
                        }
                    // The counter is needed to avoid a Kodkod bug where
                    // sometimes we might repeat the same solution infinitely
                    // number of times; this at least allows the user to keep
                    // going
                    writeXML(null, mod, filename, sol, latestKodkodSRC);
                    latestKodkod = sol;
                }
                cb("declare", filename);
                return;
            }
        }
    }

    /**
     * Validate the given filename to see if it is a valid Alloy XML instance file.
     */
    private static void validate(String filename) throws Exception {
        A4SolutionReader.read(new ArrayList<Sig>(), new XMLNode(new File(filename))).toString();
        StaticInstanceReader.parseInstance(new File(filename), 0); // [HASLab] only validates first
    }

    /** Task that perform one command. */
    static final class SimpleTask1 implements WorkerTask {

        private static final long serialVersionUID = 0;
        public A4Options          options;
        public String             tempdir;
        public boolean            bundleWarningNonFatal;
        public int                bundleIndex;
        public int                resolutionMode;
        public Map<String,String> map;

        public SimpleTask1() {}

        public void cb(WorkerCallback out, Object... objs) throws IOException {
            out.callback(objs);
        }

        @Override
        public void run(WorkerCallback out) throws Exception {
            cb(out, "S2", "Starting the solver...\n\n");
            final SimpleReporter rep = new SimpleReporter(out, options.recordKodkod);
            final Module world = CompUtil.parseEverything_fromFile(rep, map, options.originalFilename, resolutionMode);
            final List<Sig> sigs = world.getAllReachableSigs();
            final ConstList<Command> cmds = world.getAllCommands();
            cb(out, "warnings", bundleWarningNonFatal);
            if (rep.warn > 0 && !bundleWarningNonFatal)
                return;
            List<String> result = new ArrayList<String>(cmds.size());
            Exception exc = null; // [HASLab]
            if (bundleIndex == -2) {
                final String outf = tempdir + File.separatorChar + "m.xml";
                cb(out, "S2", "Generating the metamodel...\n");
                PrintWriter of = new PrintWriter(outf, "UTF-8");
                Util.encodeXMLs(of, "\n<alloy builddate=\"", Version.buildDate(), "\">\n\n");
                A4SolutionWriter.writeMetamodel(ConstList.make(sigs), options.originalFilename, of);
                Util.encodeXMLs(of, "\n</alloy>");
                Util.close(of);
                if (AlloyCore.isDebug())
                    validate(outf);
                cb(out, "metamodel", outf);
                synchronized (SimpleReporter.class) {
                    latestMetamodelXML = outf;
                }
            } else {
                for (int i = 0; i < cmds.size(); i++)
                    if (bundleIndex < 0 || i == bundleIndex) {
                        synchronized (SimpleReporter.class) {
                            latestModule = world;
                            latestKodkodSRC = ConstMap.make(map);
                        }
                        final String tempXML = tempdir + File.separatorChar + i + ".cnf.xml";
                        final String tempCNF = tempdir + File.separatorChar + i + ".cnf";
                        final Command cmd = cmds.get(i);
                        rep.tempfile = tempCNF;
                        cb(out, "bold", "Executing \"" + cmd + "\"\n");
                        A4Solution ai = null;
                        try { // [HASLab] this allows other commands to still be solved
                            ai = TranslateAlloyToKodkod.execute_commandFromBook(rep, world.getAllReachableSigs(), cmd, options);
                        } catch (Exception e1) {
                            exc = e1;
                        }
                        if (ai == null)
                            result.add(null);
                        else if (ai.satisfiable())
                            result.add(tempXML);
                        else if (ai.highLevelCore().a.size() > 0)
                            result.add(tempCNF + ".core");
                        else
                            result.add("");
                    }
            }
            (new File(tempdir)).delete(); // In case it was UNSAT, or
                                         // canceled...
            if (result.size() > 1) {
                rep.cb("bold", "" + result.size() + " commands were executed. The results are:\n");
                for (int i = 0; i < result.size(); i++) {
                    Command r = world.getAllCommands().get(i);
                    if (result.get(i) == null) {
                        rep.cb("", "   #" + (i + 1) + ": Unknown.\n");
                        continue;
                    }
                    if (result.get(i).endsWith(".xml")) {
                        rep.cb("", "   #" + (i + 1) + ": ");
                        rep.cb("link", r.check ? "Counterexample found. " : "Instance found. ", "XML: " + result.get(i));
                        rep.cb("", r.label + (r.check ? " is invalid" : " is consistent"));
                        if (r.expects == 0)
                            rep.cb("", ", contrary to expectation");
                        else if (r.expects == 1)
                            rep.cb("", ", as expected");
                    } else if (result.get(i).endsWith(".core")) {
                        rep.cb("", "   #" + (i + 1) + ": ");
                        rep.cb("link", r.check ? "No counterexample found. " : "No instance found. ", "CORE: " + result.get(i));
                        rep.cb("", r.label + (r.check ? " may be valid" : " may be inconsistent"));
                        if (r.expects == 1)
                            rep.cb("", ", contrary to expectation");
                        else if (r.expects == 0)
                            rep.cb("", ", as expected");
                    } else {
                        if (r.check)
                            rep.cb("", "   #" + (i + 1) + ": No counterexample found. " + r.label + " may be valid");
                        else
                            rep.cb("", "   #" + (i + 1) + ": No instance found. " + r.label + " may be inconsistent");
                        if (r.expects == 1)
                            rep.cb("", ", contrary to expectation");
                        else if (r.expects == 0)
                            rep.cb("", ", as expected");
                    }
                    rep.cb("", ".\n");
                }
                rep.cb("", "\n");
            }
            if (rep.warn > 1)
                rep.cb("bold", "Note: There were " + rep.warn + " compilation warnings. Please scroll up to see them.\n");
            if (rep.warn == 1)
                rep.cb("bold", "Note: There was 1 compilation warning. Please scroll up to see it.\n");

            if (exc != null) // [HASLab]
                throw exc;

        }
    }
}<|MERGE_RESOLUTION|>--- conflicted
+++ resolved
@@ -619,20 +619,16 @@
             }
             int tries = 0;
             while (true) {
-<<<<<<< HEAD
-                if (this.index >= -1) {
-                    latestKodkods.clear();
-                    sol = sol.fork(this.index); // [HASLab] simulator
-                } else
-                    sol = sol.next();
-=======
                 try {
-                    sol = sol.next();
+                    if (this.index >= -1) {
+                        latestKodkods.clear();
+                        sol = sol.fork(this.index); // [HASLab] simulator
+                    } else
+                        sol = sol.next();
                 } catch (ErrorAPI e) { // [HASLab]
                     cb("pop", e.getMessage());
                     return;
                 }
->>>>>>> d056ae7d
                 if (!sol.satisfiable()) {
                     cb("pop", "There are no more satisfying instances.\n\n" + "Note: due to symmetry breaking and other optimizations,\n" + "some equivalent solutions may have been omitted.");
                     return;
