--- conflicted
+++ resolved
@@ -787,13 +787,10 @@
                 rep.cb("bold", "Note: There were " + rep.warn + " compilation warnings.\n");
             if (rep.warn == 1)
                 rep.cb("bold", "Note: There was 1 compilation warning.\n");
-<<<<<<< HEAD
-=======
 
             if (exc != null) // [HASLab]
                 throw exc;
 
->>>>>>> ea8dca1e
         }
     }
 }