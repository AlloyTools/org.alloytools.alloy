--- conflicted
+++ resolved
@@ -364,19 +364,12 @@
         cb("debug", msg.trim());
     }
 
-    // [HASLab]
-    /** {@inheritDoc} */
-    @Override
-<<<<<<< HEAD
-    public void translate(String solver, String strat, int bitwidth, int maxseq, int skolemDepth, int symmetry) {
+    /** {@inheritDoc} */
+    @Override
+    // [HASLab] trace + decompose params
+    public void translate(String solver, int bitwidth, int maxseq, int mintrace, int maxtrace, int skolemDepth, int symmetry, String strat) {
         startTime = System.currentTimeMillis();
-        cb("translate", "Solver=" + solver + " Decomposed=" + strat + " Bitwidth=" + bitwidth + " MaxSeq=" + maxseq + (skolemDepth == 0 ? "" : " SkolemDepth=" + skolemDepth) + " Symmetry=" + (symmetry > 0 ? ("" + symmetry) : "OFF") + '\n');  // [HASLab]
-=======
-    // [HASLab] trace params
-    public void translate(String solver, int bitwidth, int maxseq, int mintrace, int maxtrace, int skolemDepth, int symmetry) {
-        startTime = System.currentTimeMillis();
-        cb("translate", "Solver=" + solver + " Steps=" + mintrace + ".." + maxtrace + " Bitwidth=" + bitwidth + " MaxSeq=" + maxseq + (skolemDepth == 0 ? "" : " SkolemDepth=" + skolemDepth) + " Symmetry=" + (symmetry > 0 ? ("" + symmetry) : "OFF") + '\n'); // [HASLab]
->>>>>>> f98626cd
+        cb("translate", "Solver=" + solver + " Steps=" + mintrace + ".." + maxtrace + " Bitwidth=" + bitwidth + " MaxSeq=" + maxseq + (skolemDepth == 0 ? "" : " SkolemDepth=" + skolemDepth) + " Symmetry=" + (symmetry > 0 ? ("" + symmetry) : "OFF") + " Mode=" + strat + "\n"); // [HASLab]
     }
 
     /** {@inheritDoc} */
