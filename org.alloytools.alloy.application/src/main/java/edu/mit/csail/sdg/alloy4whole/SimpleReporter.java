--- conflicted
+++ resolved
@@ -64,10 +64,6 @@
 /**
  * This helper method is used by SimpleGUI.
  *
-<<<<<<< HEAD
- * @modified: Nuno Macedo, Eduardo Pessoa // [HASLab] electrum-base,
- *            electrum-temporal, electrum-simulator, electrum-decomposed
-=======
  * @modified Nuno Macedo, Eduardo Pessoa // [electrum-base] changed so that all
  *           commands can be executed even when some throw errors;
  *           [electrum-temporal] the solving process now reports in which step
@@ -78,7 +74,6 @@
  *           log panel and shows only the most recent one; the translation also
  *           reports the relevant temporal options; [electrum-simulator]
  *           enumeration task enriched with alternative iteration operations
->>>>>>> 39211b8b
  */
 
 final class SimpleReporter extends A4Reporter {
@@ -380,16 +375,9 @@
 
     /** {@inheritDoc} */
     @Override
-<<<<<<< HEAD
-    // [HASLab] trace + decompose params
-    public void translate(String solver, int bitwidth, int maxseq, int mintrace, int maxtrace, int skolemDepth, int symmetry, String strat) {
-        startTime = System.currentTimeMillis();
-        cb("translate", "Solver=" + solver + " Steps=" + mintrace + ".." + maxtrace + " Bitwidth=" + bitwidth + " MaxSeq=" + maxseq + (skolemDepth == 0 ? "" : " SkolemDepth=" + skolemDepth) + " Symmetry=" + (symmetry > 0 ? ("" + symmetry) : "OFF") + " Mode=" + strat + "\n"); // [HASLab]
-=======
     public void translate(String solver, int bitwidth, int maxseq, int mintrace, int maxtrace, int skolemDepth, int symmetry) {
         startTime = System.currentTimeMillis();
         cb("translate", "Solver=" + solver + " Steps=" + mintrace + ".." + maxtrace + " Bitwidth=" + bitwidth + " MaxSeq=" + maxseq + (skolemDepth == 0 ? "" : " SkolemDepth=" + skolemDepth) + " Symmetry=" + (symmetry > 0 ? ("" + symmetry) : "OFF") + '\n');
->>>>>>> 39211b8b
     }
 
     /** {@inheritDoc} */
@@ -399,26 +387,12 @@
         minimized = 0;
         if (startStep < 0)
             startStep = step;
-<<<<<<< HEAD
-        if (startStep == step) // [HASLab] denotes a new config
-            startCount++;
-        seenStep = Math.max(seenStep, step);
-        primaryVars += pv; // [HASLab]
-        totalVars += tv; // [HASLab]
-        clauses += cl; // [HASLab]
-        StringBuilder sb = new StringBuilder(); // [HASLab] detect if no info available
-        if (startCount > 1)
-            sb.append(startCount + " configs. "); // [HASLab]
-        if (seenStep > 0)
-            sb.append(startStep + ".." + seenStep + " steps. "); // [HASLab]
-=======
         primaryVars += pv;
         totalVars += tv;
         clauses += cl;
         StringBuilder sb = new StringBuilder();
         if (step > 0)
             sb.append(startStep + ".." + step + " steps. ");
->>>>>>> 39211b8b
         if (totalVars >= 0)
             sb.append("" + totalVars + " vars. ");
         if (primaryVars >= 0)
@@ -541,15 +515,11 @@
      */
     private long          lastTime  = 0, startTime = 0;
 
-<<<<<<< HEAD
-    private int           startStep = -1, seenStep = -1, primaryVars = 0, clauses = 0, totalVars = 0, startCount = 0; // [HASLab]
-=======
     /**
      * Variables to accumulate solving data for each call to
      * {@link #solve(int, int, int, int)}
      */
     private int           startStep = -1, primaryVars = 0, clauses = 0, totalVars = 0;
->>>>>>> 39211b8b
 
     /**
      * If we performed unsat core minimization, then this is the start of the
