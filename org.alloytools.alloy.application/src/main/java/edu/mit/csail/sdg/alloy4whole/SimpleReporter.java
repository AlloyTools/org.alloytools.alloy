--- conflicted
+++ resolved
@@ -72,16 +72,13 @@
  *           steps defined in the scope, and reports whenever each of these
  *           steps finishes; the SimpleReporter overrides these messages in the
  *           log panel and shows only the most recent one; the translation also
-<<<<<<< HEAD
  *           reports the relevant temporal options; [electrum-simulator]
- *           enumeration task enriched with alternative iteration operations
-=======
- *           reports the relevant temporal options; [electrum-decomposed]
- *           reporting updated with the decompose strategy; a call is made every
- *           time one of the parallel problems performs a step; the number of
- *           seen configurations is thus also logged (the presented step is the
- *           maximum step seen by any parallel problem)
->>>>>>> 652120c3
+ *           enumeration task enriched with alternative iteration operations;
+ *           [electrum-decomposed] reporting updated with the decompose
+ *           strategy; a call is made every time one of the parallel problems
+ *           performs a step; the number of seen configurations is thus also
+ *           logged (the presented step is the maximum step seen by any parallel
+ *           problem)
  */
 
 final class SimpleReporter extends A4Reporter {
