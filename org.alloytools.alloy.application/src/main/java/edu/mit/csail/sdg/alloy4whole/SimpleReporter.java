--- conflicted
+++ resolved
@@ -66,23 +66,14 @@
  *
  * @modified Nuno Macedo, Eduardo Pessoa // [electrum-base] changed so that all
  *           commands can be executed even when some throw errors;
-<<<<<<< HEAD
- *           [electrum-temporal] the solving process now reports in which step
- *           of the temporal analysis is; since temporal analysis is
- *           incremental, solving the command from 1 to the maximum number of
- *           steps defined in the scope, and reports whenever each of these
- *           steps finishes; the SimpleReporter overrides these messages in the
- *           log panel and shows only the most recent one; the translation also
- *           reports the relevant temporal options; [electrum-simulator]
- *           enumeration task enriched with alternative iteration operations
-=======
  *           [electrum-temporal] updated (temporal) reporting; since temporal
  *           analysis is incremental, solving the command from 1 to the maximum
  *           number of steps defined in the scope, and reports whenever each of
  *           these steps finishes; the SimpleReporter overrides these messages
  *           in the log panel and shows only the most recent one; the
- *           translation also reports the relevant temporal options
->>>>>>> fbe69882
+ *           translation also reports the relevant temporal options;
+ *           [electrum-simulator] enumeration task enriched with alternative
+ *           iteration operations
  */
 
 final class SimpleReporter extends A4Reporter {
