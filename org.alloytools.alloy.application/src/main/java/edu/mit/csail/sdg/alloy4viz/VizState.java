/* Alloy Analyzer 4 -- Copyright (c) 2006-2009, Felix Chang
 * Electrum -- Copyright (c) 2015-present, Nuno Macedo
 *
 * Permission is hereby granted, free of charge, to any person obtaining a copy of this software and associated documentation files
 * (the "Software"), to deal in the Software without restriction, including without limitation the rights to use, copy, modify,
 * merge, publish, distribute, sublicense, and/or sell copies of the Software, and to permit persons to whom the Software is
 * furnished to do so, subject to the following conditions:
 *
 * The above copyright notice and this permission notice shall be included in all copies or substantial portions of the Software.
 *
 * THE SOFTWARE IS PROVIDED "AS IS", WITHOUT WARRANTY OF ANY KIND, EXPRESS OR IMPLIED, INCLUDING BUT NOT LIMITED TO THE WARRANTIES
 * OF MERCHANTABILITY, FITNESS FOR A PARTICULAR PURPOSE AND NONINFRINGEMENT. IN NO EVENT SHALL THE AUTHORS OR COPYRIGHT HOLDERS BE
 * LIABLE FOR ANY CLAIM, DAMAGES OR OTHER LIABILITY, WHETHER IN AN ACTION OF CONTRACT, TORT OR OTHERWISE, ARISING FROM, OUT OF
 * OR IN CONNECTION WITH THE SOFTWARE OR THE USE OR OTHER DEALINGS IN THE SOFTWARE.
 */

package edu.mit.csail.sdg.alloy4viz;

import java.awt.BorderLayout;
import java.awt.Color;
import java.io.IOException;
import java.util.LinkedHashMap;
import java.util.Set;
import java.util.TreeSet;

import javax.swing.Icon;
import javax.swing.JFrame;
import javax.swing.JPanel;
import javax.swing.JScrollPane;

import edu.mit.csail.sdg.alloy4.ConstSet;
import edu.mit.csail.sdg.alloy4.MailBug;
import edu.mit.csail.sdg.alloy4.OurCheckbox;
import edu.mit.csail.sdg.alloy4.OurUtil;
import edu.mit.csail.sdg.alloy4graph.DotColor;
import edu.mit.csail.sdg.alloy4graph.DotPalette;
import edu.mit.csail.sdg.alloy4graph.DotShape;
import edu.mit.csail.sdg.alloy4graph.DotStyle;

/**
 * Mutable; this stores an unprojected model as well as the current theme
 * customization.
 * <p>
 * <b>Thread Safety:</b> Can be called only by the AWT event thread.
 *
 * @modified Nuno Macedo // [electrum-temporal] apply a default style to mutable
 *           elements (dashed)
 */

public final class VizState {

    /**
     * Construct a new VizState (with default theme settings) for the given
     * instance; if world!=null, it is the root of the AST.
     */
    public VizState(AlloyInstance originalInstance) {
        this.originalInstance = originalInstance;
        this.currentModel = originalInstance.model;
        resetTheme();
        loadInstance(originalInstance);
    }

    /** Make a copy of an existing VizState object. */
    public VizState(VizState old) {
        originalInstance = old.originalInstance;
        currentModel = old.currentModel;
        projectedTypes = new TreeSet<AlloyType>(old.projectedTypes);
        useOriginalNames = old.useOriginalNames;
        hidePrivate = old.hidePrivate;
        hideMeta = old.hideMeta;
        fontSize = old.fontSize;
        nodePalette = old.nodePalette;
        edgePalette = old.edgePalette;
        nodeColor.putAll(old.nodeColor);
        nodeStyle.putAll(old.nodeStyle);
        nodeVisible.putAll(old.nodeVisible);
        label.putAll(old.label);
        number.putAll(old.number);
        hideUnconnected.putAll(old.hideUnconnected);
        showAsAttr.putAll(old.showAsAttr);
        showAsLabel.putAll(old.showAsLabel);
        shape.putAll(old.shape);
        weight.putAll(old.weight);
        attribute.putAll(old.attribute);
        mergeArrows.putAll(old.mergeArrows);
        constraint.putAll(old.constraint);
        layoutBack.putAll(old.layoutBack);
        edgeColor.putAll(old.edgeColor);
        edgeStyle.putAll(old.edgeStyle);
        edgeVisible.putAll(old.edgeVisible);
        changedSinceLastSave = false;
        applyDefaultVar();
    }

    /** Clears the current theme. */
    public void resetTheme() {
        currentModel = originalInstance.model;
        projectedTypes.clear();
        useOriginalNames = false;
        hidePrivate = true;
        hideMeta = true;
        fontSize = 12;
        nodePalette = DotPalette.CLASSIC;
        edgePalette = DotPalette.CLASSIC;
        nodeColor.clear();
        nodeColor.put(null, DotColor.WHITE);
        nodeStyle.clear();
        nodeStyle.put(null, DotStyle.SOLID);
        nodeVisible.clear();
        nodeVisible.put(null, true);
        label.clear();
        label.put(null, "");
        number.clear();
        number.put(null, true);
        hideUnconnected.clear();
        hideUnconnected.put(null, false);
        showAsAttr.clear();
        showAsAttr.put(null, false);
        showAsLabel.clear();
        showAsLabel.put(null, true);
        shape.clear();
        shape.put(null, DotShape.ELLIPSE);
        weight.clear();
        weight.put(null, 0);
        attribute.clear();
        attribute.put(null, false);
        mergeArrows.clear();
        mergeArrows.put(null, true);
        constraint.clear();
        constraint.put(null, true);
        layoutBack.clear();
        layoutBack.put(null, false);
        edgeColor.clear();
        edgeColor.put(null, DotColor.MAGIC);
        edgeStyle.clear();
        edgeStyle.put(null, DotStyle.SOLID);
        edgeVisible.clear();
        edgeVisible.put(null, true);
        // Provide some nice defaults for "Int" and "seq/Int" type
        AlloyType sigint = AlloyType.INT;
        label.put(sigint, "");
        number.put(sigint, true);
        hideUnconnected.put(sigint, true);
        AlloyType seqidx = AlloyType.SEQINT;
        label.put(seqidx, "");
        number.put(seqidx, true);
        hideUnconnected.put(seqidx, true);
        // Provide some nice defaults for meta model stuff
        AlloyType set = AlloyType.SET;
        AlloyRelation ext = AlloyRelation.EXTENDS, in = AlloyRelation.IN;
        shape.put(null, DotShape.BOX);
        nodeColor.put(null, DotColor.YELLOW);
        nodeStyle.put(null, DotStyle.SOLID);
        shape.put(set, DotShape.ELLIPSE);
        nodeColor.put(set, DotColor.BLUE);
        label.put(set, "");
        edgeColor.put(ext, DotColor.BLACK);
        weight.put(ext, 100);
        layoutBack.put(ext, true);
        edgeColor.put(in, DotColor.BLACK);
        weight.put(in, 100);
        layoutBack.put(in, true);
        applyDefaultVar(); // [electrum] dashed style for variable elements
        // Done
        cache.clear();
        changedSinceLastSave = false;
    }

    /**
     * Paints variable items as dashed if no other style has been set by the user.
     * Must be run every time since new elements may have been introduced.
     */
    void applyDefaultVar() {
<<<<<<< HEAD
        // if parent also var or has style, inherit, otherwise paint dashed
        for (AlloyType r : currentModel.getTypes())
            if (nodeStyle.get(r) == null && r.isVar && !(currentModel.getSuperType(r).isVar || nodeStyle.get(currentModel.getSuperType(r)) != null))
                nodeStyle.put(r, DotStyle.DASHED);
        for (AlloyRelation r : currentModel.getRelations())
            if (edgeStyle.get(r) == null && r.isVar)
                edgeStyle.put(r, DotStyle.DASHED);
        for (AlloySet r : currentModel.getSets())
            if (nodeStyle.get(r) == null && r.isVar && !(r.getType().isVar || nodeStyle.get(r.getType()) != null))
                nodeStyle.put(r, DotStyle.DASHED);
=======
        for (AlloyType r : currentModel.getTypes())
            if (nodeStyle.get(r) == null)
                nodeStyle.put(r, r.isVar ? DotStyle.DASHED : null);
        for (AlloyRelation r : currentModel.getRelations())
            if (edgeStyle.get(r) == null)
                edgeStyle.put(r, r.isVar ? DotStyle.DASHED : null);
        for (AlloySet r : currentModel.getSets())
            if (nodeStyle.get(r) == null)
                nodeStyle.put(r, r.isVar ? DotStyle.DASHED : null);
>>>>>>> 2acbdd40
    }

    /**
     * Load a new instance into this VizState object (the input argument is treated
     * as a new unprojected instance); if world!=null, it is the root of the AST
     */
    public void loadInstance(AlloyInstance unprojectedInstance) {
        this.originalInstance = unprojectedInstance;
        for (AlloyType t : getProjectedTypes())
            if (!unprojectedInstance.model.hasType(t))
                projectedTypes.remove(t);
        currentModel = StaticProjector.project(unprojectedInstance.model, projectedTypes);
        cache.clear();
    }

    /**
     * Erase the current theme customizations and then load it from a file.
     *
     * @throws IOException - if an error occurred
     */
    public void loadPaletteXML(String filename) throws IOException {
        resetTheme();
        StaticThemeReaderWriter.readAlloy(filename, this);
        cache.clear();
        changedSinceLastSave = false;
    }

    /**
     * Saves the current theme to a file (which will be overwritten if it exists
     * already).
     *
     * @throws IOException - if an error occurred
     */
    public void savePaletteXML(String filename) throws IOException {
        StaticThemeReaderWriter.writeAlloy(filename, this);
        changedSinceLastSave = false;
    }

    /** Caches previously generated graphs. */
    private LinkedHashMap<AlloyProjection,JPanel> cache = new LinkedHashMap<AlloyProjection,JPanel>();

    /**
     * Generate a VizGraphPanel for a given projection choice, using the current
     * settings.
     */
    public JPanel getGraph(JFrame parent, AlloyProjection projectionChoice) {
        JPanel ans = cache.get(projectionChoice);
        if (ans != null)
            return ans;
        AlloyInstance inst = originalInstance;
        try {
            ans = StaticGraphMaker.produceGraph(parent, inst, this, projectionChoice);
            cache.put(projectionChoice, ans);
        } catch (Throwable ex) {
            String msg = "An error has occurred: " + ex + "\n\nStackTrace:\n" + MailBug.dump(ex) + "\n";
            JScrollPane scroll = OurUtil.scrollpane(OurUtil.textarea(msg, 0, 0, false, false));
            ans = new JPanel();
            ans.setLayout(new BorderLayout());
            ans.add(scroll, BorderLayout.CENTER);
            ans.setBackground(Color.WHITE);
        }
        ans.setBorder(null);
        return ans;
    }

    /** True if the theme has been modified since last save. */
    private boolean changedSinceLastSave = false;

    /** True if the theme has been modified since last save. */
    public boolean changedSinceLastSave() {
        return changedSinceLastSave;
    }

    /**
     * Sets the "changed since last save" flag, then flush any cached generated
     * graphs.
     */
    private void change() {
        changedSinceLastSave = true;
        cache.clear();
    }

    /**
     * If oldValue is different from newValue, then sets the "changed since last
     * save" flag and flush the cache.
     */
    private void changeIf(Object oldValue, Object newValue) {
        if (oldValue == null) {
            if (newValue == null)
                return;
        } else {
            if (oldValue.equals(newValue))
                return;
        }
        change();
    }

    /*
     * ========================================================= ================
     * ===================
     */

    /**
     * If x is an AlloyType, x is not univ, then return its parent (which could be
     * univ); If x is an AlloySet, then return x's type; All else, return null.
     */
    private AlloyType parent(AlloyElement x, AlloyModel model) {
        if (x instanceof AlloySet)
            return ((AlloySet) x).getType();
        if (x instanceof AlloyType)
            return model.getSuperType((AlloyType) x);
        return null;
    }

    /*
     * ========================================================= ================
     * ===================
     */

    /** The original unprojected instance. */
    private AlloyInstance originalInstance;

    /** Returns the original unprojected model. */
    public AlloyInstance getOriginalInstance() {
        return originalInstance;
    }

    /** Returns the original unprojected model. */
    public AlloyModel getOriginalModel() {
        return originalInstance.model;
    }

    /*
     * ========================================================= ================
     * ===================
     */

    /** The current (possibly projected) model. */
    private AlloyModel currentModel;

    /** Returns the current (possibly projected) model. */
    public AlloyModel getCurrentModel() {
        return currentModel;
    }

    /*
     * ========================================================= ================
     * ===================
     */

    /** The set of types we are currently projecting over. */
    private Set<AlloyType> projectedTypes = new TreeSet<AlloyType>();

    /**
     * Gets an unmodifiable copy of the set of types we are currently projecting
     * over.
     */
    public ConstSet<AlloyType> getProjectedTypes() {
        return ConstSet.make(projectedTypes);
    }

    /**
     * Returns true iff the type is not univ, and it is a toplevel type.
     */
    public boolean canProject(final AlloyType type) {
        return isTopLevel(type) && !type.isVar; // [HASLab] can't project var
    }

    /**
     * Returns true iff the type is not univ, and it is a toplevel type.
     */
    public boolean isTopLevel(final AlloyType type) {
        return AlloyType.UNIV.equals(originalInstance.model.getSuperType(type));
    }

    /**
     * Adds type to the list of projected types if it's a toplevel type.
     */
    public void project(AlloyType type) {
        if (canProject(type))
            if (projectedTypes.add(type)) {
                currentModel = StaticProjector.project(originalInstance.model, projectedTypes);
                change();
            }
    }

    /**
     * Removes type from the list of projected types if it is currently projected.
     */
    public void deproject(AlloyType type) {
        if (projectedTypes.remove(type)) {
            currentModel = StaticProjector.project(originalInstance.model, projectedTypes);
            change();
        }
    }

    /** Removes every entry from the list of projected types. */
    public void deprojectAll() {
        if (projectedTypes.size() > 0) {
            projectedTypes.clear();
            currentModel = StaticProjector.project(originalInstance.model, projectedTypes);
            change();
        }
    }

    /*
     * ========================================================= ================
     * ===================
     */

    /** Whether to use the original atom names. */
    private boolean useOriginalNames = false;

    /** Returns whether we will use original atom names. */
    public boolean useOriginalName() {
        return useOriginalNames;
    }

    /** Sets whether we will use original atom names or not. */
    public void useOriginalName(Boolean newValue) {
        if (newValue != null && useOriginalNames != newValue) {
            change();
            useOriginalNames = newValue;
        }
    }

    /*
     * ========================================================= ================
     * ===================
     */

    /** Whether to hide private sigs/fields/relations. */
    private boolean hidePrivate = false;

    /**
     * Returns whether we will hide private sigs/fields/relations.
     */
    public boolean hidePrivate() {
        return hidePrivate;
    }

    /**
     * Sets whether we will hide private sigs/fields/relations.
     */
    public void hidePrivate(Boolean newValue) {
        if (newValue != null && hidePrivate != newValue) {
            change();
            hidePrivate = newValue;
        }
    }

    /*
     * ========================================================= ================
     * ===================
     */

    /** Whether to hide meta sigs/fields/relations. */
    private boolean hideMeta = true;

    /**
     * Returns whether we will hide meta sigs/fields/relations.
     */
    public boolean hideMeta() {
        return hideMeta;
    }

    /** Sets whether we will hide meta sigs/fields/relations. */
    public void hideMeta(Boolean newValue) {
        if (newValue != null && hideMeta != newValue) {
            change();
            hideMeta = newValue;
        }
    }

    /*
     * ========================================================= ================
     * ===================
     */

    /** The graph's font size. */
    private int fontSize = 12;

    /** Returns the font size. */
    public int getFontSize() {
        return fontSize;
    }

    /** Sets the font size. */
    public void setFontSize(int n) {
        if (fontSize != n && fontSize > 0) {
            change();
            fontSize = n;
        }
    }

    /*
     * ========================================================= ================
     * ===================
     */

    /** The default node palette. */
    private DotPalette nodePalette;

    /** Gets the default node palette. */
    public DotPalette getNodePalette() {
        return nodePalette;
    }

    /** Sets the default node palette. */
    public void setNodePalette(DotPalette x) {
        if (nodePalette != x && x != null) {
            change();
            nodePalette = x;
        }
    }

    /*
     * ========================================================= ================
     * ===================
     */

    /** The default edge palette. */
    private DotPalette edgePalette;

    /** Gets the default edge palette. */
    public DotPalette getEdgePalette() {
        return edgePalette;
    }

    /** Sets the default edge palette. */
    public void setEdgePalette(DotPalette x) {
        if (edgePalette != x && x != null) {
            change();
            edgePalette = x;
        }
    }

    /*
     * ========================================================= ================
     * ===================
     */

    // An important invariant to maintain: every map here must map null to a
    // nonnull value.
    public final MInt           weight          = new MInt();
    public final MString        label           = new MString();
    public final MMap<DotColor> nodeColor       = new MMap<DotColor>();
    public final MMap<DotColor> edgeColor       = new MMap<DotColor>();
    public final MMap<DotStyle> nodeStyle       = new MMap<DotStyle>();
    public final MMap<DotStyle> edgeStyle       = new MMap<DotStyle>();
    public final MMap<DotShape> shape           = new MMap<DotShape>();
    public final MMap<Boolean>  attribute       = new MMap<Boolean>(true, false);
    public final MMap<Boolean>  mergeArrows     = new MMap<Boolean>(true, false);
    public final MMap<Boolean>  constraint      = new MMap<Boolean>(true, false);
    public final MMap<Boolean>  layoutBack      = new MMap<Boolean>(true, false);
    public final MMap<Boolean>  edgeVisible     = new MMap<Boolean>(true, false);
    public final MMap<Boolean>  nodeVisible     = new MMap<Boolean>(true, false);
    public final MMap<Boolean>  number          = new MMap<Boolean>(true, false);
    public final MMap<Boolean>  hideUnconnected = new MMap<Boolean>(true, false);
    public final MMap<Boolean>  showAsAttr      = new MMap<Boolean>(true, false);
    public final MMap<Boolean>  showAsLabel     = new MMap<Boolean>(true, false);

    public final class MInt {

        private final LinkedHashMap<AlloyElement,Integer> map = new LinkedHashMap<AlloyElement,Integer>();

        private MInt() {}

        private void clear() {
            map.clear();
            change();
        }

        private void putAll(MInt x) {
            map.putAll(x.map);
            change();
        }

        public int get(AlloyElement x) {
            Integer ans = map.get(x);
            if (ans == null)
                return 0;
            else
                return ans;
        }

        public void put(AlloyElement x, Integer v) {
            if (v == null || v < 0)
                v = 0;
            changeIf(map.put(x, v), v);
        }
    }

    public final class MString {

        private final LinkedHashMap<AlloyElement,String> map = new LinkedHashMap<AlloyElement,String>();

        private MString() {}

        private void clear() {
            map.clear();
            change();
        }

        private void putAll(MString x) {
            map.putAll(x.map);
            change();
        }

        public String get(AlloyElement x) {
            String ans = map.get(x);
            if (ans == null)
                ans = x.getName().trim();
            return ans;
        }

        public void put(AlloyElement x, String v) {
            if (x == null && v == null)
                v = "";
            if (x != null && x.getName().equals(v))
                v = null;
            changeIf(map.put(x, v), v);
        }
    }

    public final class MMap<T> {

        private final LinkedHashMap<AlloyElement,T> map = new LinkedHashMap<AlloyElement,T>();
        private final T                             onValue;
        private final T                             offValue;

        private MMap() {
            onValue = null;
            offValue = null;
        }

        private MMap(T on, T off) {
            this.onValue = on;
            this.offValue = off;
        }

        private void clear() {
            map.clear();
            change();
        }

        private void putAll(MMap<T> x) {
            map.putAll(x.map);
            change();
        }

        public T get(AlloyElement obj) {
            return map.get(obj);
        }

        public T resolve(AlloyElement obj) {
            AlloyModel m = currentModel;
            for (AlloyElement x = obj;; x = parent(x, m)) {
                T v = map.get(x);
                if (v != null)
                    return v;
            }
        }

        /**
         * Set the value for the given object; can be "null" to mean "inherit"
         */
        public void put(AlloyElement obj, T value) {
            if (obj == null && value == null)
                return;
            Object old = map.put(obj, value);
            if ((old == null && value != null) || (old != null && !old.equals(value)))
                change();
        }

        OurCheckbox pick(String label, String tooltip) {
            return new OurCheckbox(label, tooltip, (Boolean.TRUE.equals(get(null)) ? OurCheckbox.ON : OurCheckbox.OFF)) {

                private static final long serialVersionUID = 0;

                @Override
                public Icon do_action() {
                    T old = get(null);
                    boolean ans = (old != null && old.equals(onValue));
                    MMap.this.put(null, ans ? offValue : onValue);
                    return ans ? OFF : ON;
                }
            };
        }

        OurCheckbox pick(final AlloyElement obj, final String label, final String tooltip) {
            T a = get(obj), b = resolve(obj);
            Icon icon = a == null ? (Boolean.TRUE.equals(b) ? OurCheckbox.INH_ON : OurCheckbox.INH_OFF) : (Boolean.TRUE.equals(a) ? OurCheckbox.ALL_ON : OurCheckbox.ALL_OFF);
            return new OurCheckbox(label, tooltip, icon) {

                private static final long serialVersionUID = 0;

                @Override
                public Icon do_action() {
                    T a = get(obj);
                    if (a == null)
                        a = onValue;
                    else if (a.equals(onValue))
                        a = offValue;
                    else
                        a = null;
                    MMap.this.put(obj, a);
                    return a == null ? (Boolean.TRUE.equals(resolve(obj)) ? INH_ON : INH_OFF) : (Boolean.TRUE.equals(a) ? ALL_ON : ALL_OFF);
                }
            };
        }
    }

    // Reads the value for that type/set/relation.
    // If x==null, then we guarantee the return value is nonnull
    // If x!=null, then it may return null (which means "inherited")
    // (Note: "label" and "weight" will never return null)

    // Reads the value for that atom based on an existing AlloyInstance; return
    // value is never null.
    public DotColor nodeColor(AlloyAtom a, AlloyInstance i) {
        for (AlloySet s : i.atom2sets(a)) {
            DotColor v = nodeColor.get(s);
            if (v != null)
                return v;
        }
        return nodeColor.resolve(a.getType());
    }

    public DotStyle nodeStyle(AlloyAtom a, AlloyInstance i) {
        for (AlloySet s : i.atom2sets(a)) {
            DotStyle v = nodeStyle.get(s);
            if (v != null)
                return v;
        }
        return nodeStyle.resolve(a.getType());
    }

    public DotShape shape(AlloyAtom a, AlloyInstance i) {
        for (AlloySet s : i.atom2sets(a)) {
            DotShape v = shape.get(s);
            if (v != null)
                return v;
        }
        return shape.resolve(a.getType());
    }

    public boolean nodeVisible(AlloyAtom a, AlloyInstance i) {
        // If it's in 1 or more set, then TRUE if at least one of them is TRUE.
        // If it's in 0 set, then travel up the chain of AlloyType and return
        // the first non-null value.
        if (i.atom2sets(a).size() > 0) {
            for (AlloySet s : i.atom2sets(a))
                if (nodeVisible.resolve(s))
                    return true;
            return false;
        }
        return nodeVisible.resolve(a.getType());
    }
}<|MERGE_RESOLUTION|>--- conflicted
+++ resolved
@@ -171,7 +171,6 @@
      * Must be run every time since new elements may have been introduced.
      */
     void applyDefaultVar() {
-<<<<<<< HEAD
         // if parent also var or has style, inherit, otherwise paint dashed
         for (AlloyType r : currentModel.getTypes())
             if (nodeStyle.get(r) == null && r.isVar && !(currentModel.getSuperType(r).isVar || nodeStyle.get(currentModel.getSuperType(r)) != null))
@@ -182,17 +181,6 @@
         for (AlloySet r : currentModel.getSets())
             if (nodeStyle.get(r) == null && r.isVar && !(r.getType().isVar || nodeStyle.get(r.getType()) != null))
                 nodeStyle.put(r, DotStyle.DASHED);
-=======
-        for (AlloyType r : currentModel.getTypes())
-            if (nodeStyle.get(r) == null)
-                nodeStyle.put(r, r.isVar ? DotStyle.DASHED : null);
-        for (AlloyRelation r : currentModel.getRelations())
-            if (edgeStyle.get(r) == null)
-                edgeStyle.put(r, r.isVar ? DotStyle.DASHED : null);
-        for (AlloySet r : currentModel.getSets())
-            if (nodeStyle.get(r) == null)
-                nodeStyle.put(r, r.isVar ? DotStyle.DASHED : null);
->>>>>>> 2acbdd40
     }
 
     /**
