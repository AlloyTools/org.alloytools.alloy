--- conflicted
+++ resolved
@@ -43,11 +43,7 @@
  * <p>
  * <b>Thread Safety:</b> Can be called only by the AWT event thread.
  *
-<<<<<<< HEAD
- * @modified: Nuno Macedo // [HASLab] electrum-temporal
-=======
  * @modified [electrum] apply a default style to mutable elements (dashed)
->>>>>>> 5a684db6
  */
 
 public final class VizState {
@@ -163,11 +159,7 @@
         edgeColor.put(in, DotColor.BLACK);
         weight.put(in, 100);
         layoutBack.put(in, true);
-<<<<<<< HEAD
-        applyDefaultVar(); // [HASLab] dashed variable elements
-=======
         applyDefaultVar(); // [electrum] dashed style for variable elements
->>>>>>> 5a684db6
         // Done
         cache.clear();
         changedSinceLastSave = false;
@@ -177,10 +169,6 @@
      * Paints variable items as dashed if no other style has been set by the user.
      * Must be run every time since new elements may have been introduced.
      */
-<<<<<<< HEAD
-    // [HASLab]
-=======
->>>>>>> 5a684db6
     void applyDefaultVar() {
         // if parent also var or has style, inherit, otherwise paint dashed
         for (AlloyType r : currentModel.getTypes())
@@ -357,11 +345,7 @@
      * Returns true iff the type is not univ, and it is a toplevel type.
      */
     public boolean canProject(final AlloyType type) {
-<<<<<<< HEAD
-        return isTopLevel(type) && !type.isVar; // [HASLab] can't project var
-=======
         return isTopLevel(type) && !type.isVar; // [electrum] can't project over mutable variable
->>>>>>> 5a684db6
     }
 
     /**
