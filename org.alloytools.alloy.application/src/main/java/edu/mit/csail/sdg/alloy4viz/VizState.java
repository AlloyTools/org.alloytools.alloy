/* Alloy Analyzer 4 -- Copyright (c) 2006-2009, Felix Chang
 * Electrum -- Copyright (c) 2015-present, Nuno Macedo
 *
 * Permission is hereby granted, free of charge, to any person obtaining a copy of this software and associated documentation files
 * (the "Software"), to deal in the Software without restriction, including without limitation the rights to use, copy, modify,
 * merge, publish, distribute, sublicense, and/or sell copies of the Software, and to permit persons to whom the Software is
 * furnished to do so, subject to the following conditions:
 *
 * The above copyright notice and this permission notice shall be included in all copies or substantial portions of the Software.
 *
 * THE SOFTWARE IS PROVIDED "AS IS", WITHOUT WARRANTY OF ANY KIND, EXPRESS OR IMPLIED, INCLUDING BUT NOT LIMITED TO THE WARRANTIES
 * OF MERCHANTABILITY, FITNESS FOR A PARTICULAR PURPOSE AND NONINFRINGEMENT. IN NO EVENT SHALL THE AUTHORS OR COPYRIGHT HOLDERS BE
 * LIABLE FOR ANY CLAIM, DAMAGES OR OTHER LIABILITY, WHETHER IN AN ACTION OF CONTRACT, TORT OR OTHERWISE, ARISING FROM, OUT OF
 * OR IN CONNECTION WITH THE SOFTWARE OR THE USE OR OTHER DEALINGS IN THE SOFTWARE.
 */

package edu.mit.csail.sdg.alloy4viz;

import java.awt.BorderLayout;
import java.awt.Color;
import java.io.IOException;
import java.util.LinkedHashMap;
import java.util.Set;
import java.util.TreeSet;

import javax.swing.Icon;
import javax.swing.JFrame;
import javax.swing.JPanel;
import javax.swing.JScrollPane;

import edu.mit.csail.sdg.alloy4.ConstSet;
import edu.mit.csail.sdg.alloy4.MailBug;
import edu.mit.csail.sdg.alloy4.OurCheckbox;
import edu.mit.csail.sdg.alloy4.OurUtil;
import edu.mit.csail.sdg.alloy4graph.DotColor;
import edu.mit.csail.sdg.alloy4graph.DotPalette;
import edu.mit.csail.sdg.alloy4graph.DotShape;
import edu.mit.csail.sdg.alloy4graph.DotStyle;

/**
 * Mutable; this stores an unprojected model as well as the current theme
 * customization.
 * <p>
 * <b>Thread Safety:</b> Can be called only by the AWT event thread.
 *
 * @modified Nuno Macedo // [electrum-temporal] apply a default style to mutable
 *           elements (dashed)
 */

public final class VizState {

    /**
     * Construct a new VizState (with default theme settings) for the given
     * instance; if world!=null, it is the root of the AST.
     */
    public VizState(AlloyInstance originalInstance) {
        this.originalInstance = originalInstance;
        this.currentModel = originalInstance.model;
        resetTheme();
        loadInstance(originalInstance);
    }

    /** Make a copy of an existing VizState object. */
    public VizState(VizState old) {
        originalInstance = old.originalInstance;
        currentModel = old.currentModel;
        projectedTypes = new TreeSet<AlloyType>(old.projectedTypes);
        useOriginalNames = old.useOriginalNames;
        hidePrivate = old.hidePrivate;
        hideMeta = old.hideMeta;
        fontSize = old.fontSize;
        nodePalette = old.nodePalette;
        edgePalette = old.edgePalette;
        nodeColor.putAll(old.nodeColor);
        nodeStyle.putAll(old.nodeStyle);
        nodeVisible.putAll(old.nodeVisible);
        label.putAll(old.label);
        number.putAll(old.number);
        hideUnconnected.putAll(old.hideUnconnected);
        showAsAttr.putAll(old.showAsAttr);
        showAsLabel.putAll(old.showAsLabel);
        shape.putAll(old.shape);
        weight.putAll(old.weight);
        attribute.putAll(old.attribute);
        mergeArrows.putAll(old.mergeArrows);
        constraint.putAll(old.constraint);
        layoutBack.putAll(old.layoutBack);
        edgeColor.putAll(old.edgeColor);
        edgeStyle.putAll(old.edgeStyle);
        edgeVisible.putAll(old.edgeVisible);
        changedSinceLastSave = false;
        applyDefaultVar();
    }

    /** Clears the current theme. */
    public void resetTheme() {
        currentModel = originalInstance.model;
        projectedTypes.clear();
        useOriginalNames = false;
        hidePrivate = true;
        hideMeta = true;
        fontSize = 12;
        nodePalette = DotPalette.CLASSIC;
        edgePalette = DotPalette.CLASSIC;
        nodeColor.clear();
        nodeColor.put(null, DotColor.WHITE);
        nodeStyle.clear();
        nodeStyle.put(null, DotStyle.SOLID);
        nodeVisible.clear();
        nodeVisible.put(null, true);
        label.clear();
        label.put(null, "");
        number.clear();
        number.put(null, true);
        hideUnconnected.clear();
        hideUnconnected.put(null, false);
        showAsAttr.clear();
        showAsAttr.put(null, false);
        showAsLabel.clear();
        showAsLabel.put(null, true);
        shape.clear();
        shape.put(null, DotShape.ELLIPSE);
        weight.clear();
        weight.put(null, 0);
        attribute.clear();
        attribute.put(null, false);
        mergeArrows.clear();
        mergeArrows.put(null, true);
        constraint.clear();
        constraint.put(null, true);
        layoutBack.clear();
        layoutBack.put(null, false);
        edgeColor.clear();
        edgeColor.put(null, DotColor.MAGIC);
        edgeStyle.clear();
        edgeStyle.put(null, DotStyle.SOLID);
        edgeVisible.clear();
        edgeVisible.put(null, true);
        // Provide some nice defaults for "Int" and "seq/Int" type
        AlloyType sigint = AlloyType.INT;
        label.put(sigint, "");
        number.put(sigint, true);
        hideUnconnected.put(sigint, true);
        AlloyType seqidx = AlloyType.SEQINT;
        label.put(seqidx, "");
        number.put(seqidx, true);
        hideUnconnected.put(seqidx, true);
        // Provide some nice defaults for meta model stuff
        AlloyType set = AlloyType.SET;
        AlloyRelation ext = AlloyRelation.EXTENDS, in = AlloyRelation.IN;
        shape.put(null, DotShape.BOX);
        nodeColor.put(null, DotColor.YELLOW);
        nodeStyle.put(null, DotStyle.SOLID);
        shape.put(set, DotShape.ELLIPSE);
        nodeColor.put(set, DotColor.BLUE);
        label.put(set, "");
        edgeColor.put(ext, DotColor.BLACK);
        weight.put(ext, 100);
        layoutBack.put(ext, true);
        edgeColor.put(in, DotColor.BLACK);
        weight.put(in, 100);
        layoutBack.put(in, true);
        applyDefaultVar(); // [electrum] dashed style for variable elements
        // Done
        cache.clear();
        changedSinceLastSave = false;
    }

    /**
     * Paints variable items as dashed if no other style has been set by the user.
     * Must be run every time since new elements may have been introduced.
     */
    void applyDefaultVar() {
        // if parent also var or has style, inherit, otherwise paint dashed
        for (AlloyType r : currentModel.getTypes())
            if (nodeStyle.get(r) == null && r.isVar && !(currentModel.getSuperType(r).isVar || nodeStyle.get(currentModel.getSuperType(r)) != null))
                nodeStyle.put(r, DotStyle.DASHED);
        for (AlloyRelation r : currentModel.getRelations())
            if (edgeStyle.get(r) == null && r.isVar)
                edgeStyle.put(r, DotStyle.DASHED);
        for (AlloySet r : currentModel.getSets())
            if (nodeStyle.get(r) == null && r.isVar && !(r.getType().isVar || nodeStyle.get(r.getType()) != null))
                nodeStyle.put(r, DotStyle.DASHED);
    }

    /**
     * Load a new instance into this VizState object (the input argument is treated
     * as a new unprojected instance); if world!=null, it is the root of the AST
     */
    public void loadInstance(AlloyInstance unprojectedInstance) {
        this.originalInstance = unprojectedInstance;
        for (AlloyType t : getProjectedTypes())
            if (!unprojectedInstance.model.hasType(t))
                projectedTypes.remove(t);
        currentModel = StaticProjector.project(unprojectedInstance.model, projectedTypes);
        cache.clear();
    }

    /**
     * Erase the current theme customizations and then load it from a file.
     *
     * @throws IOException - if an error occurred
     */
    public void loadPaletteXML(String filename) throws IOException {
        resetTheme();
        StaticThemeReaderWriter.readAlloy(filename, this);
        cache.clear();
        changedSinceLastSave = false;
    }

    /**
     * Saves the current theme to a file (which will be overwritten if it exists
     * already).
     *
     * @throws IOException - if an error occurred
     */
    public void savePaletteXML(String filename) throws IOException {
        StaticThemeReaderWriter.writeAlloy(filename, this);
        changedSinceLastSave = false;
    }

    /** Caches previously generated graphs. */
    private LinkedHashMap<AlloyProjection,JPanel> cache = new LinkedHashMap<AlloyProjection,JPanel>();

    /**
     * Generate a VizGraphPanel for a given projection choice, using the current
     * settings.
     */
    public JPanel getGraph(JFrame parent, AlloyProjection projectionChoice) {
        JPanel ans = cache.get(projectionChoice);
        if (ans != null)
            return ans;
        AlloyInstance inst = originalInstance;
        try {
            ans = StaticGraphMaker.produceGraph(parent, inst, this, projectionChoice);
            cache.put(projectionChoice, ans);
        } catch (Throwable ex) {
            String msg = "An error has occurred: " + ex + "\n\nStackTrace:\n" + MailBug.dump(ex) + "\n";
            JScrollPane scroll = OurUtil.scrollpane(OurUtil.textarea(msg, 0, 0, false, false));
            ans = new JPanel();
            ans.setLayout(new BorderLayout());
            ans.add(scroll, BorderLayout.CENTER);
            ans.setBackground(Color.WHITE);
        }
        ans.setBorder(null);
        return ans;
    }

    /** True if the theme has been modified since last save. */
    private boolean changedSinceLastSave = false;

    /** True if the theme has been modified since last save. */
    public boolean changedSinceLastSave() {
        return changedSinceLastSave;
    }

    /**
     * Sets the "changed since last save" flag, then flush any cached generated
     * graphs.
     */
    private void change() {
        changedSinceLastSave = true;
        cache.clear();
    }

    /**
     * If oldValue is different from newValue, then sets the "changed since last
     * save" flag and flush the cache.
     */
    private void changeIf(Object oldValue, Object newValue) {
        if (oldValue == null) {
            if (newValue == null)
                return;
        } else {
            if (oldValue.equals(newValue))
                return;
        }
        change();
    }

    /*
     * ========================================================= ================
     * ===================
     */

    /**
     * If x is an AlloyType, x is not univ, then return its parent (which could be
     * univ); If x is an AlloySet, then return x's type; All else, return null.
     */
    private AlloyType parent(AlloyElement x, AlloyModel model) {
        if (x instanceof AlloySet)
            return ((AlloySet) x).getType();
        if (x instanceof AlloyType)
            return model.getSuperType((AlloyType) x);
        return null;
    }

    /*
     * ========================================================= ================
     * ===================
     */

    /** The original unprojected instance. */
    private AlloyInstance originalInstance;

    /** Returns the original unprojected model. */
    public AlloyInstance getOriginalInstance() {
        return originalInstance;
    }

    /** Returns the original unprojected model. */
    public AlloyModel getOriginalModel() {
        return originalInstance.model;
    }

    /*
     * ========================================================= ================
     * ===================
     */

    /** The current (possibly projected) model. */
    private AlloyModel currentModel;

    /** Returns the current (possibly projected) model. */
    public AlloyModel getCurrentModel() {
        return currentModel;
    }

    /*
     * ========================================================= ================
     * ===================
     */

    /** The set of types we are currently projecting over. */
    private Set<AlloyType> projectedTypes = new TreeSet<AlloyType>();

    /**
     * Gets an unmodifiable copy of the set of types we are currently projecting
     * over.
     */
    public ConstSet<AlloyType> getProjectedTypes() {
        return ConstSet.make(projectedTypes);
    }

    /**
     * Returns true iff the type is not univ, and it is a toplevel type.
     */
    public boolean canProject(final AlloyType type) {
<<<<<<< HEAD
        return isTopLevel(type) && !type.isVar; // [HASLab] can't project var
=======
        return isTopLevel(type) && !type.isVar; // [electrum] can't project over mutable variable
>>>>>>> fb8d40d7
    }

    /**
     * Returns true iff the type is not univ, and it is a toplevel type.
     */
    public boolean isTopLevel(final AlloyType type) {
        return AlloyType.UNIV.equals(originalInstance.model.getSuperType(type));
    }

    /**
     * Adds type to the list of projected types if it's a toplevel type.
     */
    public void project(AlloyType type) {
        if (canProject(type))
            if (projectedTypes.add(type)) {
                currentModel = StaticProjector.project(originalInstance.model, projectedTypes);
                change();
            }
    }

    /**
     * Removes type from the list of projected types if it is currently projected.
     */
    public void deproject(AlloyType type) {
        if (projectedTypes.remove(type)) {
            currentModel = StaticProjector.project(originalInstance.model, projectedTypes);
            change();
        }
    }

    /** Removes every entry from the list of projected types. */
    public void deprojectAll() {
        if (projectedTypes.size() > 0) {
            projectedTypes.clear();
            currentModel = StaticProjector.project(originalInstance.model, projectedTypes);
            change();
        }
    }

    /*
     * ========================================================= ================
     * ===================
     */

    /** Whether to use the original atom names. */
    private boolean useOriginalNames = false;

    /** Returns whether we will use original atom names. */
    public boolean useOriginalName() {
        return useOriginalNames;
    }

    /** Sets whether we will use original atom names or not. */
    public void useOriginalName(Boolean newValue) {
        if (newValue != null && useOriginalNames != newValue) {
            change();
            useOriginalNames = newValue;
        }
    }

    /*
     * ========================================================= ================
     * ===================
     */

    /** Whether to hide private sigs/fields/relations. */
    private boolean hidePrivate = false;

    /**
     * Returns whether we will hide private sigs/fields/relations.
     */
    public boolean hidePrivate() {
        return hidePrivate;
    }

    /**
     * Sets whether we will hide private sigs/fields/relations.
     */
    public void hidePrivate(Boolean newValue) {
        if (newValue != null && hidePrivate != newValue) {
            change();
            hidePrivate = newValue;
        }
    }

    /*
     * ========================================================= ================
     * ===================
     */

    /** Whether to hide meta sigs/fields/relations. */
    private boolean hideMeta = true;

    /**
     * Returns whether we will hide meta sigs/fields/relations.
     */
    public boolean hideMeta() {
        return hideMeta;
    }

    /** Sets whether we will hide meta sigs/fields/relations. */
    public void hideMeta(Boolean newValue) {
        if (newValue != null && hideMeta != newValue) {
            change();
            hideMeta = newValue;
        }
    }

    /*
     * ========================================================= ================
     * ===================
     */

    /** The graph's font size. */
    private int fontSize = 12;

    /** Returns the font size. */
    public int getFontSize() {
        return fontSize;
    }

    /** Sets the font size. */
    public void setFontSize(int n) {
        if (fontSize != n && fontSize > 0) {
            change();
            fontSize = n;
        }
    }

    /*
     * ========================================================= ================
     * ===================
     */

    /** The default node palette. */
    private DotPalette nodePalette;

    /** Gets the default node palette. */
    public DotPalette getNodePalette() {
        return nodePalette;
    }

    /** Sets the default node palette. */
    public void setNodePalette(DotPalette x) {
        if (nodePalette != x && x != null) {
            change();
            nodePalette = x;
        }
    }

    /*
     * ========================================================= ================
     * ===================
     */

    /** The default edge palette. */
    private DotPalette edgePalette;

    /** Gets the default edge palette. */
    public DotPalette getEdgePalette() {
        return edgePalette;
    }

    /** Sets the default edge palette. */
    public void setEdgePalette(DotPalette x) {
        if (edgePalette != x && x != null) {
            change();
            edgePalette = x;
        }
    }

    /*
     * ========================================================= ================
     * ===================
     */

    // An important invariant to maintain: every map here must map null to a
    // nonnull value.
    public final MInt           weight          = new MInt();
    public final MString        label           = new MString();
    public final MMap<DotColor> nodeColor       = new MMap<DotColor>();
    public final MMap<DotColor> edgeColor       = new MMap<DotColor>();
    public final MMap<DotStyle> nodeStyle       = new MMap<DotStyle>();
    public final MMap<DotStyle> edgeStyle       = new MMap<DotStyle>();
    public final MMap<DotShape> shape           = new MMap<DotShape>();
    public final MMap<Boolean>  attribute       = new MMap<Boolean>(true, false);
    public final MMap<Boolean>  mergeArrows     = new MMap<Boolean>(true, false);
    public final MMap<Boolean>  constraint      = new MMap<Boolean>(true, false);
    public final MMap<Boolean>  layoutBack      = new MMap<Boolean>(true, false);
    public final MMap<Boolean>  edgeVisible     = new MMap<Boolean>(true, false);
    public final MMap<Boolean>  nodeVisible     = new MMap<Boolean>(true, false);
    public final MMap<Boolean>  number          = new MMap<Boolean>(true, false);
    public final MMap<Boolean>  hideUnconnected = new MMap<Boolean>(true, false);
    public final MMap<Boolean>  showAsAttr      = new MMap<Boolean>(true, false);
    public final MMap<Boolean>  showAsLabel     = new MMap<Boolean>(true, false);

    public final class MInt {

        private final LinkedHashMap<AlloyElement,Integer> map = new LinkedHashMap<AlloyElement,Integer>();

        private MInt() {}

        private void clear() {
            map.clear();
            change();
        }

        private void putAll(MInt x) {
            map.putAll(x.map);
            change();
        }

        public int get(AlloyElement x) {
            Integer ans = map.get(x);
            if (ans == null)
                return 0;
            else
                return ans;
        }

        public void put(AlloyElement x, Integer v) {
            if (v == null || v < 0)
                v = 0;
            changeIf(map.put(x, v), v);
        }
    }

    public final class MString {

        private final LinkedHashMap<AlloyElement,String> map = new LinkedHashMap<AlloyElement,String>();

        private MString() {}

        private void clear() {
            map.clear();
            change();
        }

        private void putAll(MString x) {
            map.putAll(x.map);
            change();
        }

        public String get(AlloyElement x) {
            String ans = map.get(x);
            if (ans == null)
                ans = x.getName().trim();
            return ans;
        }

        public void put(AlloyElement x, String v) {
            if (x == null && v == null)
                v = "";
            if (x != null && x.getName().equals(v))
                v = null;
            changeIf(map.put(x, v), v);
        }
    }

    public final class MMap<T> {

        private final LinkedHashMap<AlloyElement,T> map = new LinkedHashMap<AlloyElement,T>();
        private final T                             onValue;
        private final T                             offValue;

        private MMap() {
            onValue = null;
            offValue = null;
        }

        private MMap(T on, T off) {
            this.onValue = on;
            this.offValue = off;
        }

        private void clear() {
            map.clear();
            change();
        }

        private void putAll(MMap<T> x) {
            map.putAll(x.map);
            change();
        }

        public T get(AlloyElement obj) {
            return map.get(obj);
        }

        public T resolve(AlloyElement obj) {
            AlloyModel m = currentModel;
            for (AlloyElement x = obj;; x = parent(x, m)) {
                T v = map.get(x);
                if (v != null)
                    return v;
            }
        }

        /**
         * Set the value for the given object; can be "null" to mean "inherit"
         */
        public void put(AlloyElement obj, T value) {
            if (obj == null && value == null)
                return;
            Object old = map.put(obj, value);
            if ((old == null && value != null) || (old != null && !old.equals(value)))
                change();
        }

        OurCheckbox pick(String label, String tooltip) {
            return new OurCheckbox(label, tooltip, (Boolean.TRUE.equals(get(null)) ? OurCheckbox.ON : OurCheckbox.OFF)) {

                private static final long serialVersionUID = 0;

                @Override
                public Icon do_action() {
                    T old = get(null);
                    boolean ans = (old != null && old.equals(onValue));
                    MMap.this.put(null, ans ? offValue : onValue);
                    return ans ? OFF : ON;
                }
            };
        }

        OurCheckbox pick(final AlloyElement obj, final String label, final String tooltip) {
            T a = get(obj), b = resolve(obj);
            Icon icon = a == null ? (Boolean.TRUE.equals(b) ? OurCheckbox.INH_ON : OurCheckbox.INH_OFF) : (Boolean.TRUE.equals(a) ? OurCheckbox.ALL_ON : OurCheckbox.ALL_OFF);
            return new OurCheckbox(label, tooltip, icon) {

                private static final long serialVersionUID = 0;

                @Override
                public Icon do_action() {
                    T a = get(obj);
                    if (a == null)
                        a = onValue;
                    else if (a.equals(onValue))
                        a = offValue;
                    else
                        a = null;
                    MMap.this.put(obj, a);
                    return a == null ? (Boolean.TRUE.equals(resolve(obj)) ? INH_ON : INH_OFF) : (Boolean.TRUE.equals(a) ? ALL_ON : ALL_OFF);
                }
            };
        }
    }

    // Reads the value for that type/set/relation.
    // If x==null, then we guarantee the return value is nonnull
    // If x!=null, then it may return null (which means "inherited")
    // (Note: "label" and "weight" will never return null)

    // Reads the value for that atom based on an existing AlloyInstance; return
    // value is never null.
    public DotColor nodeColor(AlloyAtom a, AlloyInstance i) {
        for (AlloySet s : i.atom2sets(a)) {
            DotColor v = nodeColor.get(s);
            if (v != null)
                return v;
        }
        return nodeColor.resolve(a.getType());
    }

    public DotStyle nodeStyle(AlloyAtom a, AlloyInstance i) {
        for (AlloySet s : i.atom2sets(a)) {
            DotStyle v = nodeStyle.get(s);
            if (v != null)
                return v;
        }
        return nodeStyle.resolve(a.getType());
    }

    public DotShape shape(AlloyAtom a, AlloyInstance i) {
        for (AlloySet s : i.atom2sets(a)) {
            DotShape v = shape.get(s);
            if (v != null)
                return v;
        }
        return shape.resolve(a.getType());
    }

    public boolean nodeVisible(AlloyAtom a, AlloyInstance i) {
        // If it's in 1 or more set, then TRUE if at least one of them is TRUE.
        // If it's in 0 set, then travel up the chain of AlloyType and return
        // the first non-null value.
        if (i.atom2sets(a).size() > 0) {
            for (AlloySet s : i.atom2sets(a))
                if (nodeVisible.resolve(s))
                    return true;
            return false;
        }
        return nodeVisible.resolve(a.getType());
    }
}<|MERGE_RESOLUTION|>--- conflicted
+++ resolved
@@ -346,11 +346,7 @@
      * Returns true iff the type is not univ, and it is a toplevel type.
      */
     public boolean canProject(final AlloyType type) {
-<<<<<<< HEAD
-        return isTopLevel(type) && !type.isVar; // [HASLab] can't project var
-=======
         return isTopLevel(type) && !type.isVar; // [electrum] can't project over mutable variable
->>>>>>> fb8d40d7
     }
 
     /**
