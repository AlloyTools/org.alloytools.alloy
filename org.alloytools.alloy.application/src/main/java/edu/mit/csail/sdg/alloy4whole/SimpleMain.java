--- conflicted
+++ resolved
@@ -211,11 +211,8 @@
 
         options.addOption(Option.builder("d").longOpt("decompose").hasArg(true).argName("threads").optionalArg(true).required(false).desc("run in decompose mode").build());
 
-<<<<<<< HEAD
         options.addOption(Option.builder("so").longOpt("solver-options").hasArg(true).required(false).desc("additional solver-specific options").build());
 
-=======
->>>>>>> 652120c3
         OptionGroup g = new OptionGroup();
         g.addOption(Option.builder("m").longOpt("miniSAT").hasArg(false).desc("select miniSAT bounded solver").build());
         g.addOption(Option.builder("g").longOpt("glucose").hasArg(false).desc("select glucose unbounded solver").build());
@@ -270,13 +267,6 @@
                     options.solver = A4Options.SatSolver.electrodS(clargs.hasOption("so") ? clargs.getOptionValue("so").split(",") : new String[0]);
                 else if (clargs.hasOption("nuXmv"))
                     options.solver = A4Options.SatSolver.electrodX(clargs.hasOption("so") ? clargs.getOptionValue("so").split(",") : new String[0]);
-
-                if (clargs.hasOption("decompose"))
-                    options.decompose_mode = 1;
-                if (clargs.getOptionValue("decompose") != null)
-                    options.decompose_threads = Integer.valueOf(clargs.getOptionValue("decompose"));
-                else
-                    options.decompose_mode = 0;
 
                 if (clargs.hasOption("decompose"))
                     options.decompose_mode = 1;
