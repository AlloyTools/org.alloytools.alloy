--- conflicted
+++ resolved
@@ -92,14 +92,8 @@
         }
 
         @Override
-<<<<<<< HEAD
-        // [HASLab] trace + decompose params
-        public void translate(String solver, int bitwidth, int maxseq, int mintrace, int maxtrace, int skolemDepth, int symmetry, String strat) {
-            info("Solver=" + solver + " Steps=" + mintrace + ".." + maxtrace + " Bitwidth=" + bitwidth + " MaxSeq=" + maxseq + " Symmetry=" + (symmetry > 0 ? ("" + symmetry) : "OFF") + " Mode=" + strat + "\n"); // [HASLab]
-=======
         public void translate(String solver, int bitwidth, int maxseq, int mintrace, int maxtrace, int skolemDepth, int symmetry) {
             info("Solver=" + solver + " Steps=" + mintrace + ".." + maxtrace + " Bitwidth=" + bitwidth + " MaxSeq=" + maxseq + " Symmetry=" + (symmetry > 0 ? ("" + symmetry) : "OFF") + "\n");
->>>>>>> 39211b8b
         }
 
         int totalVars = 0, totalPvars = 0, totalClauses = 0, lastStep = 0;
