package edu.mit.csail.sdg.alloy4whole;


import java.io.IOException;
import java.io.PrintWriter;
import java.io.StringWriter;
import java.util.ArrayList;
import java.util.HashMap;
import java.util.List;

import org.apache.commons.cli.CommandLine;
import org.apache.commons.cli.CommandLineParser;
import org.apache.commons.cli.DefaultParser;
import org.apache.commons.cli.HelpFormatter;
import org.apache.commons.cli.Option;
import org.apache.commons.cli.OptionGroup;
import org.apache.commons.cli.Options;
import org.apache.commons.cli.ParseException;
import org.slf4j.Logger;
import org.slf4j.LoggerFactory;

import edu.mit.csail.sdg.alloy4.A4Reporter;
import edu.mit.csail.sdg.alloy4.Err;
import edu.mit.csail.sdg.alloy4.ErrorWarning;
import edu.mit.csail.sdg.ast.Command;
import edu.mit.csail.sdg.ast.Func;
import edu.mit.csail.sdg.ast.Module;
import edu.mit.csail.sdg.parser.CompUtil;
import edu.mit.csail.sdg.translator.A4Options;
import edu.mit.csail.sdg.translator.A4Solution;
import edu.mit.csail.sdg.translator.TranslateAlloyToKodkod;

public class SimpleMain {

    static private A4Options options;
    private static long      start_time = 0;

    private static final class SimpleReporter extends A4Reporter {

        private Logger     LOGGER = LoggerFactory.getLogger(SimpleMain.class);

        private int        cmd_index;
        private boolean    outcome;
        private String     cmd_name;
        private boolean    cmd_type;
        private boolean    expected;
        private int        overall;
        private long       total_time;
        private String     filename;
        private A4Solution solution;

        public SimpleReporter() throws IOException {
        }

        @Override
        public void debug(String msg) {
            if (System.getProperty("debug", "no").equals("yes"))
                LOGGER.debug(msg);
        }

        @Override
        public void parse(String msg) {
            debug(msg);
        }

        @Override
        public void typecheck(String msg) {
            debug(msg);
        }

        public void cmd_index(int i) {
            cmd_index = i;
        }

        public void info(String msg) {
            LOGGER.info(msg);
        }

        @Override
        public void warning(ErrorWarning msg) {
            LOGGER.warn(msg.msg);
        }

        @Override
        public void scope(String msg) {
            debug(msg);
        }

        @Override
        public void bound(String msg) {
            debug(msg);
        }

        @Override
<<<<<<< HEAD
        public void translate(String solver, String mode, int bitwidth, int maxseq, int skolemDepth, int symmetry) {
            info("Solver=" + solver + " Mode=" + mode + " Bitwidth=" + bitwidth + " MaxSeq=" + maxseq + " Symmetry=" + (symmetry > 0 ? ("" + symmetry) : "OFF") + "\n");
=======
        // [HASLab] trace params
        public void translate(String solver, int bitwidth, int maxseq, int mintrace, int maxtrace, int skolemDepth, int symmetry) {
            info("Solver=" + solver + " Steps=" + mintrace + ".." + maxtrace + " Bitwidth=" + bitwidth + " MaxSeq=" + maxseq + " Symmetry=" + (symmetry > 0 ? ("" + symmetry) : "OFF") + "\n"); // [HASLab]
>>>>>>> 522aa784
        }

        int totalVars = 0, totalPvars = 0, totalClauses = 0, lastStep = 0;

        @Override
        public void solve(int plength, int pVars, int vars, int clauses) {
            lastStep = plength;
            totalVars += vars;
            totalPvars += pVars;
            totalClauses += clauses;
            info("Step " + plength + ". " + vars + " vars. " + pVars + " primary vars. " + clauses + " clauses.\n");
        }

        @Override
        public void resultCNF(String filename) {
        }

        @Override
        public void resultSAT(Object command, long solvingTime, Object solution) {
            if (!(command instanceof Command))
                return;
            Command cmd = (Command) command;
            outcome = true;
            total_time = System.currentTimeMillis() - start_time;
            expected = cmd.expects == 1;
            cmd_name = cmd.label;
            cmd_type = cmd.check;
            overall = cmd.overall;
            filename = ((A4Solution) solution).getOriginalFilename();
            this.solution = (A4Solution) solution;
            StringBuilder sb = new StringBuilder();
            sb.append(cmd.check ? "   Counterexample found. " : "   Instance found. ");
            if (cmd.check)
                sb.append("Assertion is invalid");
            else
                sb.append("Predicate is consistent");
            if (cmd.expects == 0)
                sb.append(", contrary to expectation");
            else if (cmd.expects == 1)
                sb.append(", as expected");
            sb.append(". " + solvingTime + "ms.\n\n");
            info(sb.toString());
            info(lastStep + " steps. " + totalVars + ", " + totalPvars + " primary vars, " + totalClauses + " clauses (total).\n");
            info(outcome());
        }

        @Override
        public void resultUNSAT(Object command, long solvingTime, Object solution) {
            if (!(command instanceof Command))
                return;
            Command cmd = (Command) command;
            outcome = false;
            total_time = System.currentTimeMillis() - start_time;
            expected = cmd.expects == 0;
            cmd_name = cmd.label;
            cmd_type = cmd.check;
            overall = cmd.overall;
            filename = ((A4Solution) solution).getOriginalFilename();
            this.solution = null;
            StringBuilder sb = new StringBuilder();
            sb.append(cmd.check ? "   No counterexample found." : "   No instance found.");
            if (cmd.check)
                sb.append(" Assertion may be valid");
            else
                sb.append(" Predicate may be inconsistent");
            if (cmd.expects == 1)
                sb.append(", contrary to expectation");
            else if (cmd.expects == 0)
                sb.append(", as expected");
            sb.append(". " + solvingTime + "ms.\n\n");
            info(sb.toString());
            info(outcome());
        }

        private String outcome() {
            StringBuilder sb = new StringBuilder("OUTCOME (");
            sb.append("(file " + filename + ") ");
            sb.append("(index " + cmd_index + ") ");
            sb.append("(ms " + total_time + ") ");
            sb.append("(cmd " + (cmd_type ? "check" : "run") + ") ");
            sb.append("(label " + cmd_name + ") ");
            sb.append("(scope " + overall + ") ");
            sb.append("(outcome " + (outcome ? "SAT" : "UNSAT") + ") ");
            sb.append("(engine " + options.solver.toString() + ") ");
            sb.append("(as_expected " + expected + "))\n");
            if (clargs.hasOption('o') && solution != null) {
                StringWriter wr = new StringWriter();
                try {
                    solution.writeXML(this, new PrintWriter(wr), new ArrayList<Func>(), new HashMap<String,String>());
                } catch (Err e) {
                    // TODO Auto-generated catch block
                    e.printStackTrace();
                }
                sb.append(wr.toString());
            }
            return sb.toString();
        }
    }

    private SimpleMain() {
    }

    private static Options options() {
        Options options = new Options();

        options.addOption(Option.builder("c").longOpt("command").hasArg(true).argName("command").optionalArg(false).required(false).desc("select command").build());

        options.addOption(Option.builder("v").longOpt("verbose").hasArg(false).required(false).desc("run in debug mode").build());

        options.addOption(Option.builder("o").longOpt("output").hasArg(false).required(false).desc("print full output if SAT").build());

        options.addOption(Option.builder("so").longOpt("solver-options").hasArg(true).required(false).desc("additional solver-specific options").build());

        options.addOption(Option.builder().longOpt("cli").hasArg(false).desc("force CLI mode").build());

        options.addOption(Option.builder("d").longOpt("decomposed").hasArg(true).argName("threads").optionalArg(true).required(false).desc("run in decomposed mode").build());

        options.addOption(Option.builder("so").longOpt("solver-options").hasArg(true).required(false).desc("additional solver-specific options").build());

        OptionGroup g = new OptionGroup();
        g.addOption(Option.builder("m").longOpt("miniSAT").hasArg(false).desc("select miniSAT bounded solver").build());
        g.addOption(Option.builder("g").longOpt("glucose").hasArg(false).desc("select glucose unbounded solver").build());
        g.addOption(Option.builder("s").longOpt("SAT4J").hasArg(false).desc("select SAT4J bounded solver").build());
        g.addOption(Option.builder("x").longOpt("nuXmv").hasArg(false).desc("select nuXmv unbounded solver").build());
        g.addOption(Option.builder("n").longOpt("NuSMV").hasArg(false).desc("select NuSMV unbounded solver").build());
        g.setRequired(false);

        options.addOptionGroup(g);

        return options;
    }

    static CommandLine clargs = null;

    public static void main(String[] args) throws Exception {
        try {
            CommandLineParser parser = new DefaultParser();
            clargs = parser.parse(options(), args, true);
        } catch (ParseException exp) {
            System.err.println("Parsing failed.  Reason: " + exp.getMessage());
            HelpFormatter formatter = new HelpFormatter();
            formatter.printHelp("electrum [options] [FILE]", options());
            return;
        }

        // if a single cli arg, then must be file name, open gui
        if (args.length <= 1 && !clargs.hasOption("cli"))
            SimpleGUI.main(args);
        else {

            if (clargs.hasOption("v"))
                System.setProperty("debug", "yes");

            // set the temp files
            //                    copyFromJAR();

            final SimpleReporter rep = new SimpleReporter();
            String filename = args[args.length - 1];
            try {
                rep.info("Parsing " + filename + ".\n");
                Module world = CompUtil.parseEverything_fromFile(rep, null, filename);
                List<Command> cmds = world.getAllCommands();
                options = new A4Options();
                options.originalFilename = filename;
                options.solver = A4Options.SatSolver.MiniSatJNI;
                if (clargs.hasOption("SAT4J"))
                    options.solver = A4Options.SatSolver.SAT4J;
                else if (clargs.hasOption("glucose"))
                    options.solver = A4Options.SatSolver.GlucoseJNI;
                else if (clargs.hasOption("NuSMV"))
                    options.solver = A4Options.SatSolver.electrodS(clargs.hasOption("so") ? clargs.getOptionValue("so").split(",") : new String[0]);
                else if (clargs.hasOption("nuXmv"))
                    options.solver = A4Options.SatSolver.electrodX(clargs.hasOption("so") ? clargs.getOptionValue("so").split(",") : new String[0]);

                if (clargs.hasOption("decomposed"))
                    options.decomposed_mode = 1;
                if (clargs.getOptionValue("decomposed") != null)
                    options.decomposed_threads = Integer.valueOf(clargs.getOptionValue("decomposed"));
                else
                    options.decomposed_mode = 0;

                int i0 = 0, i1 = cmds.size();
                if (clargs.hasOption("command")) {
                    i0 = Integer.valueOf(clargs.getOptionValue("command"));
                    i1 = i0 + 1;
                } else {
                    rep.info("Running all commands.");
                }
                for (int i = i0; i < i1; i++) {
                    Command c = cmds.get(i);
                    rep.cmd_index(i);
                    rep.info("Executing \"" + c + "\"\n");
                    options.skolemDepth = 2;
                    start_time = System.currentTimeMillis();
                    TranslateAlloyToKodkod.execute_commandFromBook(rep, world.getAllReachableSigs(), c, options);
                }
                rep.info("Shutting down.");
                System.exit(0);
            } catch (Throwable ex) {
                rep.info("An error occurred: " + ex.getMessage());
                if (System.getProperty("debug", "no").equals("yes"))
                    ex.printStackTrace();
            }
        }
    }

}<|MERGE_RESOLUTION|>--- conflicted
+++ resolved
@@ -92,14 +92,9 @@
         }
 
         @Override
-<<<<<<< HEAD
-        public void translate(String solver, String mode, int bitwidth, int maxseq, int skolemDepth, int symmetry) {
-            info("Solver=" + solver + " Mode=" + mode + " Bitwidth=" + bitwidth + " MaxSeq=" + maxseq + " Symmetry=" + (symmetry > 0 ? ("" + symmetry) : "OFF") + "\n");
-=======
         // [HASLab] trace params
         public void translate(String solver, int bitwidth, int maxseq, int mintrace, int maxtrace, int skolemDepth, int symmetry) {
             info("Solver=" + solver + " Steps=" + mintrace + ".." + maxtrace + " Bitwidth=" + bitwidth + " MaxSeq=" + maxseq + " Symmetry=" + (symmetry > 0 ? ("" + symmetry) : "OFF") + "\n"); // [HASLab]
->>>>>>> 522aa784
         }
 
         int totalVars = 0, totalPvars = 0, totalClauses = 0, lastStep = 0;
