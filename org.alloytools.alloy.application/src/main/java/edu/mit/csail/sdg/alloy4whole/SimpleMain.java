package edu.mit.csail.sdg.alloy4whole;


import java.io.IOException;
import java.io.PrintWriter;
import java.io.StringWriter;
import java.util.ArrayList;
import java.util.HashMap;
import java.util.List;

import org.apache.commons.cli.CommandLine;
import org.apache.commons.cli.CommandLineParser;
import org.apache.commons.cli.DefaultParser;
import org.apache.commons.cli.HelpFormatter;
import org.apache.commons.cli.Option;
import org.apache.commons.cli.OptionGroup;
import org.apache.commons.cli.Options;
import org.apache.commons.cli.ParseException;
import org.slf4j.Logger;
import org.slf4j.LoggerFactory;

import edu.mit.csail.sdg.alloy4.A4Reporter;
import edu.mit.csail.sdg.alloy4.Err;
import edu.mit.csail.sdg.alloy4.ErrorWarning;
import edu.mit.csail.sdg.ast.Command;
import edu.mit.csail.sdg.ast.Func;
import edu.mit.csail.sdg.ast.Module;
import edu.mit.csail.sdg.parser.CompUtil;
import edu.mit.csail.sdg.translator.A4Options;
import edu.mit.csail.sdg.translator.A4Solution;
import edu.mit.csail.sdg.translator.TranslateAlloyToKodkod;

public class SimpleMain {

    static private A4Options options;
    private static long      start_time = 0;

    private static final class SimpleReporter extends A4Reporter {

        private Logger     LOGGER = LoggerFactory.getLogger(SimpleMain.class);

        private int        cmd_index;
        private boolean    outcome;
        private String     cmd_name;
        private boolean    cmd_type;
        private boolean    expected;
        private int        overall;
        private long       total_time;
        private String     filename;
        private A4Solution solution;

        public SimpleReporter() throws IOException {
        }

        @Override
        public void debug(String msg) {
            if (System.getProperty("debug", "no").equals("yes"))
                LOGGER.debug(msg);
        }

        @Override
        public void parse(String msg) {
            debug(msg);
        }

        @Override
        public void typecheck(String msg) {
            debug(msg);
        }

        public void cmd_index(int i) {
            cmd_index = i;
        }

        public void info(String msg) {
            LOGGER.info(msg);
        }

        @Override
        public void warning(ErrorWarning msg) {
            LOGGER.warn(msg.msg);
        }

        @Override
        public void scope(String msg) {
            debug(msg);
        }

        @Override
        public void bound(String msg) {
            debug(msg);
        }

        @Override
        // [HASLab] trace + decompose params
        public void translate(String solver, int bitwidth, int maxseq, int mintrace, int maxtrace, int skolemDepth, int symmetry, String strat) {
            info("Solver=" + solver + " Steps=" + mintrace + ".." + maxtrace + " Bitwidth=" + bitwidth + " MaxSeq=" + maxseq + " Symmetry=" + (symmetry > 0 ? ("" + symmetry) : "OFF") + " Mode=" + strat + "\n"); // [HASLab]
        }

        int totalVars = 0, totalPvars = 0, totalClauses = 0, lastStep = 0;

        @Override
        public void solve(int plength, int pVars, int vars, int clauses) {
            lastStep = plength;
            totalVars += vars;
            totalPvars += pVars;
            totalClauses += clauses;
            info("Step " + plength + ". " + vars + " vars. " + pVars + " primary vars. " + clauses + " clauses.\n");
        }

        @Override
        public void resultCNF(String filename) {
        }

        @Override
        public void resultSAT(Object command, long solvingTime, Object solution) {
            if (!(command instanceof Command))
                return;
            Command cmd = (Command) command;
            outcome = true;
            total_time = System.currentTimeMillis() - start_time;
            expected = cmd.expects == 1;
            cmd_name = cmd.label;
            cmd_type = cmd.check;
            overall = cmd.overall;
            filename = ((A4Solution) solution).getOriginalFilename();
            this.solution = (A4Solution) solution;
            StringBuilder sb = new StringBuilder();
            sb.append(cmd.check ? "   Counterexample found. " : "   Instance found. ");
            if (cmd.check)
                sb.append("Assertion is invalid");
            else
                sb.append("Predicate is consistent");
            if (cmd.expects == 0)
                sb.append(", contrary to expectation");
            else if (cmd.expects == 1)
                sb.append(", as expected");
            sb.append(". " + solvingTime + "ms.\n\n");
            info(sb.toString());
            info(lastStep + " steps. " + totalVars + ", " + totalPvars + " primary vars, " + totalClauses + " clauses (total).\n");
            info(outcome());
        }

        @Override
        public void resultUNSAT(Object command, long solvingTime, Object solution) {
            if (!(command instanceof Command))
                return;
            Command cmd = (Command) command;
            outcome = false;
            total_time = System.currentTimeMillis() - start_time;
            expected = cmd.expects == 0;
            cmd_name = cmd.label;
            cmd_type = cmd.check;
            overall = cmd.overall;
            filename = ((A4Solution) solution).getOriginalFilename();
            this.solution = null;
            StringBuilder sb = new StringBuilder();
            sb.append(cmd.check ? "   No counterexample found." : "   No instance found.");
            if (cmd.check)
                sb.append(" Assertion may be valid");
            else
                sb.append(" Predicate may be inconsistent");
            if (cmd.expects == 1)
                sb.append(", contrary to expectation");
            else if (cmd.expects == 0)
                sb.append(", as expected");
            sb.append(". " + solvingTime + "ms.\n\n");
            info(sb.toString());
            info(outcome());
        }

        private String outcome() {
            StringBuilder sb = new StringBuilder("OUTCOME (");
            sb.append("(file " + filename + ") ");
            sb.append("(index " + cmd_index + ") ");
            sb.append("(ms " + total_time + ") ");
            sb.append("(cmd " + (cmd_type ? "check" : "run") + ") ");
            sb.append("(label " + cmd_name + ") ");
            sb.append("(scope " + overall + ") ");
            sb.append("(outcome " + (outcome ? "SAT" : "UNSAT") + ") ");
            sb.append("(engine " + options.solver.toString() + ") ");
            sb.append("(as_expected " + expected + "))\n");
            if (clargs.hasOption('o') && solution != null) {
                StringWriter wr = new StringWriter();
                try {
                    solution.writeXML(this, new PrintWriter(wr), new ArrayList<Func>(), new HashMap<String,String>());
                } catch (Err e) {
                    // TODO Auto-generated catch block
                    e.printStackTrace();
                }
                sb.append(wr.toString());
            }
            return sb.toString();
        }
    }

    private SimpleMain() {
    }

    private static Options options() {
        Options options = new Options();

        options.addOption(Option.builder("c").longOpt("command").hasArg(true).argName("command").optionalArg(false).required(false).desc("select command").build());

        options.addOption(Option.builder("v").longOpt("verbose").hasArg(false).required(false).desc("run in debug mode").build());

        options.addOption(Option.builder("o").longOpt("output").hasArg(false).required(false).desc("print full output if SAT").build());

        options.addOption(Option.builder("so").longOpt("solver-options").hasArg(true).required(false).desc("additional solver-specific options").build());

        options.addOption(Option.builder().longOpt("cli").hasArg(false).desc("force CLI mode").build());

<<<<<<< HEAD
        options.addOption(Option.builder("d").longOpt("decomposed").hasArg(true).argName("threads").optionalArg(true).required(false).desc("run in decomposed mode").build());

        options.addOption(Option.builder("so").longOpt("solver-options").hasArg(true).required(false).desc("additional solver-specific options").build());
=======
        options.addOption(Option.builder("d").longOpt("decompose").hasArg(true).argName("threads").optionalArg(true).required(false).desc("run in decompose mode").build());
>>>>>>> db7879c4

        OptionGroup g = new OptionGroup();
        g.addOption(Option.builder("m").longOpt("miniSAT").hasArg(false).desc("select miniSAT bounded solver").build());
        g.addOption(Option.builder("g").longOpt("glucose").hasArg(false).desc("select glucose unbounded solver").build());
        g.addOption(Option.builder("s").longOpt("SAT4J").hasArg(false).desc("select SAT4J bounded solver").build());
        g.addOption(Option.builder("x").longOpt("nuXmv").hasArg(false).desc("select nuXmv unbounded solver").build());
        g.addOption(Option.builder("n").longOpt("NuSMV").hasArg(false).desc("select NuSMV unbounded solver").build());
        g.setRequired(false);

        options.addOptionGroup(g);

        return options;
    }

    static CommandLine clargs = null;

    public static void main(String[] args) throws Exception {
        try {
            CommandLineParser parser = new DefaultParser();
            clargs = parser.parse(options(), args, true);
        } catch (ParseException exp) {
            System.err.println("Parsing failed.  Reason: " + exp.getMessage());
            HelpFormatter formatter = new HelpFormatter();
            formatter.printHelp("electrum [options] [FILE]", options());
            return;
        }

        // if a single cli arg, then must be file name, open gui
        if (args.length <= 1 && !clargs.hasOption("cli"))
            SimpleGUI.main(args);
        else {

            if (clargs.hasOption("v"))
                System.setProperty("debug", "yes");

            // set the temp files
            //                    copyFromJAR();

            final SimpleReporter rep = new SimpleReporter();
            String filename = args[args.length - 1];
            try {
                rep.info("Parsing " + filename + ".\n");
                Module world = CompUtil.parseEverything_fromFile(rep, null, filename);
                List<Command> cmds = world.getAllCommands();
                options = new A4Options();
                options.originalFilename = filename;
                options.solver = A4Options.SatSolver.MiniSatJNI;
                if (clargs.hasOption("SAT4J"))
                    options.solver = A4Options.SatSolver.SAT4J;
                else if (clargs.hasOption("glucose"))
                    options.solver = A4Options.SatSolver.GlucoseJNI;
                else if (clargs.hasOption("NuSMV"))
                    options.solver = A4Options.SatSolver.electrodS(clargs.hasOption("so") ? clargs.getOptionValue("so").split(",") : new String[0]);
                else if (clargs.hasOption("nuXmv"))
                    options.solver = A4Options.SatSolver.electrodX(clargs.hasOption("so") ? clargs.getOptionValue("so").split(",") : new String[0]);

                if (clargs.hasOption("decomposed"))
                    options.decomposed_mode = 1;
                if (clargs.getOptionValue("decomposed") != null)
                    options.decomposed_threads = Integer.valueOf(clargs.getOptionValue("decomposed"));
                else
                    options.decomposed_mode = 0;

                if (clargs.hasOption("decompose"))
                    options.decompose_mode = 1;
                if (clargs.getOptionValue("decompose") != null)
                    options.decompose_threads = Integer.valueOf(clargs.getOptionValue("decompose"));
                else
                    options.decompose_mode = 0;

                int i0 = 0, i1 = cmds.size();
                if (clargs.hasOption("command")) {
                    i0 = Integer.valueOf(clargs.getOptionValue("command"));
                    i1 = i0 + 1;
                } else {
                    rep.info("Running all commands.");
                }
                for (int i = i0; i < i1; i++) {
                    Command c = cmds.get(i);
                    rep.cmd_index(i);
                    rep.info("Executing \"" + c + "\"\n");
                    options.skolemDepth = 2;
                    start_time = System.currentTimeMillis();
                    TranslateAlloyToKodkod.execute_commandFromBook(rep, world.getAllReachableSigs(), c, options);
                }
                rep.info("Shutting down.");
                System.exit(0);
            } catch (Throwable ex) {
                rep.info("An error occurred: " + ex.getMessage());
                if (System.getProperty("debug", "no").equals("yes"))
                    ex.printStackTrace();
            }
        }
    }

}<|MERGE_RESOLUTION|>--- conflicted
+++ resolved
@@ -210,13 +210,9 @@
 
         options.addOption(Option.builder().longOpt("cli").hasArg(false).desc("force CLI mode").build());
 
-<<<<<<< HEAD
-        options.addOption(Option.builder("d").longOpt("decomposed").hasArg(true).argName("threads").optionalArg(true).required(false).desc("run in decomposed mode").build());
+        options.addOption(Option.builder("d").longOpt("decompose").hasArg(true).argName("threads").optionalArg(true).required(false).desc("run in decompose mode").build());
 
         options.addOption(Option.builder("so").longOpt("solver-options").hasArg(true).required(false).desc("additional solver-specific options").build());
-=======
-        options.addOption(Option.builder("d").longOpt("decompose").hasArg(true).argName("threads").optionalArg(true).required(false).desc("run in decompose mode").build());
->>>>>>> db7879c4
 
         OptionGroup g = new OptionGroup();
         g.addOption(Option.builder("m").longOpt("miniSAT").hasArg(false).desc("select miniSAT bounded solver").build());
@@ -272,13 +268,6 @@
                     options.solver = A4Options.SatSolver.electrodS(clargs.hasOption("so") ? clargs.getOptionValue("so").split(",") : new String[0]);
                 else if (clargs.hasOption("nuXmv"))
                     options.solver = A4Options.SatSolver.electrodX(clargs.hasOption("so") ? clargs.getOptionValue("so").split(",") : new String[0]);
-
-                if (clargs.hasOption("decomposed"))
-                    options.decomposed_mode = 1;
-                if (clargs.getOptionValue("decomposed") != null)
-                    options.decomposed_threads = Integer.valueOf(clargs.getOptionValue("decomposed"));
-                else
-                    options.decomposed_mode = 0;
 
                 if (clargs.hasOption("decompose"))
                     options.decompose_mode = 1;
