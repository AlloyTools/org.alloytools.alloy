/* Alloy Analyzer 4 -- Copyright (c) 2006-2009, Felix Chang
 * Electrum -- Copyright (c) 2015-present, Nuno Macedo
 *
 * Permission is hereby granted, free of charge, to any person obtaining a copy of this software and associated documentation files
 * (the "Software"), to deal in the Software without restriction, including without limitation the rights to use, copy, modify,
 * merge, publish, distribute, sublicense, and/or sell copies of the Software, and to permit persons to whom the Software is
 * furnished to do so, subject to the following conditions:
 *
 * The above copyright notice and this permission notice shall be included in all copies or substantial portions of the Software.
 *
 * THE SOFTWARE IS PROVIDED "AS IS", WITHOUT WARRANTY OF ANY KIND, EXPRESS OR IMPLIED, INCLUDING BUT NOT LIMITED TO THE WARRANTIES
 * OF MERCHANTABILITY, FITNESS FOR A PARTICULAR PURPOSE AND NONINFRINGEMENT. IN NO EVENT SHALL THE AUTHORS OR COPYRIGHT HOLDERS BE
 * LIABLE FOR ANY CLAIM, DAMAGES OR OTHER LIABILITY, WHETHER IN AN ACTION OF CONTRACT, TORT OR OTHERWISE, ARISING FROM, OUT OF
 * OR IN CONNECTION WITH THE SOFTWARE OR THE USE OR OTHER DEALINGS IN THE SOFTWARE.
 */

package edu.mit.csail.sdg.alloy4whole;

import static edu.mit.csail.sdg.alloy4.A4Preferences.AnalyzerHeight;
import static edu.mit.csail.sdg.alloy4.A4Preferences.AnalyzerWidth;
import static edu.mit.csail.sdg.alloy4.A4Preferences.AnalyzerX;
import static edu.mit.csail.sdg.alloy4.A4Preferences.AnalyzerY;
import static edu.mit.csail.sdg.alloy4.A4Preferences.AntiAlias;
import static edu.mit.csail.sdg.alloy4.A4Preferences.AutoVisualize;
import static edu.mit.csail.sdg.alloy4.A4Preferences.CoreGranularity;
import static edu.mit.csail.sdg.alloy4.A4Preferences.CoreMinimization;
import static edu.mit.csail.sdg.alloy4.A4Preferences.DecomposePref;
import static edu.mit.csail.sdg.alloy4.A4Preferences.FontName;
import static edu.mit.csail.sdg.alloy4.A4Preferences.FontSize;
import static edu.mit.csail.sdg.alloy4.A4Preferences.ImplicitThis;
import static edu.mit.csail.sdg.alloy4.A4Preferences.InferPartialInstance;
import static edu.mit.csail.sdg.alloy4.A4Preferences.LAF;
import static edu.mit.csail.sdg.alloy4.A4Preferences.Model0;
import static edu.mit.csail.sdg.alloy4.A4Preferences.Model1;
import static edu.mit.csail.sdg.alloy4.A4Preferences.Model2;
import static edu.mit.csail.sdg.alloy4.A4Preferences.Model3;
import static edu.mit.csail.sdg.alloy4.A4Preferences.NoOverflow;
import static edu.mit.csail.sdg.alloy4.A4Preferences.RecordKodkod;
import static edu.mit.csail.sdg.alloy4.A4Preferences.SkolemDepth;
import static edu.mit.csail.sdg.alloy4.A4Preferences.Solver;
import static edu.mit.csail.sdg.alloy4.A4Preferences.SubMemory;
import static edu.mit.csail.sdg.alloy4.A4Preferences.SubStack;
import static edu.mit.csail.sdg.alloy4.A4Preferences.SyntaxDisabled;
import static edu.mit.csail.sdg.alloy4.A4Preferences.TabSize;
import static edu.mit.csail.sdg.alloy4.A4Preferences.Unrolls;
import static edu.mit.csail.sdg.alloy4.A4Preferences.VerbosityPref;
import static edu.mit.csail.sdg.alloy4.A4Preferences.WarningNonfatal;
import static edu.mit.csail.sdg.alloy4.A4Preferences.Welcome;
import static edu.mit.csail.sdg.alloy4.OurUtil.menu;
import static edu.mit.csail.sdg.alloy4.OurUtil.menuItem;
import static java.awt.event.KeyEvent.VK_A;
import static java.awt.event.KeyEvent.VK_ALT;
import static java.awt.event.KeyEvent.VK_E;
import static java.awt.event.KeyEvent.VK_PAGE_DOWN;
import static java.awt.event.KeyEvent.VK_PAGE_UP;
import static java.awt.event.KeyEvent.VK_SHIFT;
import static java.awt.event.KeyEvent.VK_U;

import java.awt.BorderLayout;
import java.awt.Color;
import java.awt.Container;
import java.awt.Desktop;
import java.awt.Font;
import java.awt.GraphicsEnvironment;
import java.awt.Toolkit;
import java.awt.event.ActionEvent;
import java.awt.event.ActionListener;
import java.awt.event.ComponentEvent;
import java.awt.event.ComponentListener;
import java.io.File;
import java.io.FileInputStream;
import java.io.IOException;
import java.io.InputStream;
import java.io.ObjectInputStream;
import java.lang.reflect.Method;
import java.net.URISyntaxException;
import java.util.ArrayList;
import java.util.Date;
import java.util.LinkedHashMap;
import java.util.List;
import java.util.Locale;
import java.util.Map;
import java.util.Random;
import java.util.Scanner;
import java.util.Set;

import javax.swing.Action;
import javax.swing.Box;
import javax.swing.Icon;
import javax.swing.JButton;
import javax.swing.JCheckBox;
import javax.swing.JComboBox;
import javax.swing.JEditorPane;
import javax.swing.JFrame;
import javax.swing.JLabel;
import javax.swing.JMenu;
import javax.swing.JMenuBar;
import javax.swing.JMenuItem;
import javax.swing.JPanel;
import javax.swing.JScrollPane;
import javax.swing.JSeparator;
import javax.swing.JSplitPane;
import javax.swing.JTextArea;
import javax.swing.JTextField;
import javax.swing.JTextPane;
import javax.swing.JToolBar;
import javax.swing.KeyStroke;
import javax.swing.SwingUtilities;
import javax.swing.Timer;
import javax.swing.UIManager;
import javax.swing.WindowConstants;
import javax.swing.border.EmptyBorder;
import javax.swing.border.LineBorder;
import javax.swing.event.ChangeEvent;
import javax.swing.event.ChangeListener;
import javax.swing.event.HyperlinkEvent;
import javax.swing.event.HyperlinkEvent.EventType;
import javax.swing.event.HyperlinkListener;
import javax.swing.plaf.FontUIResource;
import javax.swing.text.html.HTMLDocument;
import javax.swing.text.html.HTMLEditorKit;
import javax.swing.text.html.StyleSheet;

import org.alloytools.alloy.core.AlloyCore;

//import com.apple.eawt.Application;
//import com.apple.eawt.ApplicationAdapter;
//import com.apple.eawt.ApplicationEvent;
//

import edu.mit.csail.sdg.alloy4.A4Preferences;
import edu.mit.csail.sdg.alloy4.A4Preferences.BooleanPref;
import edu.mit.csail.sdg.alloy4.A4Preferences.ChoicePref;
import edu.mit.csail.sdg.alloy4.A4Preferences.Pref;
import edu.mit.csail.sdg.alloy4.A4Preferences.StringPref;
import edu.mit.csail.sdg.alloy4.A4Preferences.Verbosity;
import edu.mit.csail.sdg.alloy4.A4Reporter;
import edu.mit.csail.sdg.alloy4.Computer;
import edu.mit.csail.sdg.alloy4.Err;
import edu.mit.csail.sdg.alloy4.ErrorFatal;
import edu.mit.csail.sdg.alloy4.ErrorType;
import edu.mit.csail.sdg.alloy4.Listener;
import edu.mit.csail.sdg.alloy4.MailBug;
import edu.mit.csail.sdg.alloy4.OurAntiAlias;
import edu.mit.csail.sdg.alloy4.OurBorder;
import edu.mit.csail.sdg.alloy4.OurCombobox;
import edu.mit.csail.sdg.alloy4.OurDialog;
import edu.mit.csail.sdg.alloy4.OurSyntaxWidget;
import edu.mit.csail.sdg.alloy4.OurTabbedSyntaxWidget;
import edu.mit.csail.sdg.alloy4.OurTree;
import edu.mit.csail.sdg.alloy4.OurUtil;
import edu.mit.csail.sdg.alloy4.Pair;
import edu.mit.csail.sdg.alloy4.Pos;
import edu.mit.csail.sdg.alloy4.Runner;
import edu.mit.csail.sdg.alloy4.Util;
import edu.mit.csail.sdg.alloy4.Version;
import edu.mit.csail.sdg.alloy4.WorkerEngine;
import edu.mit.csail.sdg.alloy4.XMLNode;
import edu.mit.csail.sdg.alloy4viz.VizGUI;
import edu.mit.csail.sdg.alloy4whole.SimpleReporter.SimpleCallback1;
import edu.mit.csail.sdg.alloy4whole.SimpleReporter.SimpleTask1;
import edu.mit.csail.sdg.alloy4whole.SimpleReporter.SimpleTask2;
import edu.mit.csail.sdg.ast.Browsable;
import edu.mit.csail.sdg.ast.Command;
import edu.mit.csail.sdg.ast.Expr;
import edu.mit.csail.sdg.ast.ExprVar;
import edu.mit.csail.sdg.ast.Module;
import edu.mit.csail.sdg.ast.Sig;
import edu.mit.csail.sdg.ast.Sig.Field;
import edu.mit.csail.sdg.parser.CompUtil;
import edu.mit.csail.sdg.sim.SimInstance;
import edu.mit.csail.sdg.sim.SimTuple;
import edu.mit.csail.sdg.sim.SimTupleset;
import edu.mit.csail.sdg.translator.A4Options;
import edu.mit.csail.sdg.translator.A4Options.SatSolver;
import edu.mit.csail.sdg.translator.A4Solution;
import edu.mit.csail.sdg.translator.A4SolutionReader;
import edu.mit.csail.sdg.translator.A4Tuple;
import edu.mit.csail.sdg.translator.A4TupleSet;
import kodkod.engine.fol2sat.HigherOrderDeclException;

/**
 * Simple graphical interface for accessing various features of the analyzer.
 * <p>
 * Except noted below, methods in this class can only be called by the AWT event
 * thread.
 * <p>
 * The methods that might get called from other threads are: <br>
 * (1) the run() method in SatRunner is launched from a fresh thread <br>
 * (2) the run() method in the instance watcher (in constructor) is launched
 * from a fresh thread
 *
 * @modified Nuno Macedo, Eduardo Pessoa // [electrum-base] support for .ele
 *           file format; register electrum version; added electrum example
 *           models; added accelerator for execute all on mac; updated about
 *           message; [electrum-temporal] evaluator now takes a second argument
<<<<<<< HEAD
 *           denoting the focused state; [electrum-vizualizer] visualize traces
 *           with 2 states, 1 otherwise; [electrum-simulator] enumerator now
 *           takes as additional argument the operation to apply; also
 *           distinguishes between global and local iterations, the former
 *           resets the visualizer; [electrum-unbounded] added electrod binaries
=======
 *           denoting the focused state; [electrum-decomposed] added the option
 *           to select the decompose strategy
>>>>>>> 652120c3
 */
public final class SimpleGUI implements ComponentListener, Listener {

    MacUtil macUtil;

    /**
     * The latest welcome screen; each time we update the welcome screen, we
     * increment this number.
     */
    // private static final int welcomeLevel = 2;

    // Verify that the graphics environment is set up
    static {
        try {
            GraphicsEnvironment.getLocalGraphicsEnvironment();
        } catch (Throwable ex) {
            System.err.println("Unable to start the graphical environment.");
            System.err.println("If you're on Mac OS X:");
            System.err.println("   Please make sure you are running as the current local user.");
            System.err.println("If you're on Linux or FreeBSD:");
            System.err.println("   Please make sure your X Windows is configured.");
            System.err.println("   You can verify this by typing \"xhost\"; it should not give an error message.");
            System.err.flush();
            System.exit(1);
        }
    }

    /** The JFrame for the main window. */
    private JFrame                frame;

    /** The JFrame for the visualizer window. */
    private VizGUI                viz;

    /**
     * The "File", "Edit", "Run", "Option", "Window", and "Help" menus.
     */
    private JMenu                 filemenu, editmenu, runmenu, optmenu, windowmenu, windowmenu2, helpmenu;

    /** The toolbar. */
    private JToolBar              toolbar;

    /** The various toolbar buttons. */
    private JButton               runbutton, stopbutton, showbutton;

    /** The Splitpane. */
    private JSplitPane            splitpane;

    /**
     * The JLabel that displays the current line/column position, etc.
     */
    private JLabel                status;

    /**
     * Whether the editor has the focus, or the log window has the focus.
     */
    private boolean               lastFocusIsOnEditor    = true;

    /** The text editor. */
    private OurTabbedSyntaxWidget text;

    /** The "message panel" on the right. */
    private SwingLogPanel         log;

    /** The scrollpane containing the "message panel". */
    private JScrollPane           logpane;

    /** The last "find" that the user issued. */
    private String                lastFind               = "";

    /** The last find is case-sensitive or not. */
    private boolean               lastFindCaseSensitive  = true;

    /** The last find is forward or not. */
    private boolean               lastFindForward        = true;

    /** The icon for a "checked" menu item. */
    private static final Icon     iconYes                = OurUtil.loadIcon("images/menu1.gif");

    /** The icon for an "unchecked" menu item. */
    private static final Icon     iconNo                 = OurUtil.loadIcon("images/menu0.gif");

    /**
     * The system-specific file separator (forward-slash on UNIX, back-slash on
     * Windows, etc.)
     */
    private static final String   fs                     = System.getProperty("file.separator");

    /**
     * The darker background color (for the MessageLog window and the Toolbar and
     * the Status Bar, etc.)
     */
    private static final Color    background             = new Color(0.9f, 0.9f, 0.9f);

    /**
     * If subrunning==true: 0 means SAT solving; 1 means metamodel; 2 means global
     * enumeration; 3 means local enumeration.
     */
    private int                   subrunningTask         = 0;

    /**
     * The amount of memory (in MB) currently allocated for this.subprocess
     */
    private int                   subMemoryNow           = 0;

    /**
     * The amount of stack (in KB) currently allocated for this.subprocess
     */
    private int                   subStackNow            = 0;

    /**
     * The list of commands (this field will be cleared to null when the text buffer
     * is edited).
     */
    private List<Command>         commands               = null;

    /** The latest executed command. */
    private int                   latestCommand          = 0;

    /**
     * The most recent Alloy version (as queried from alloy.mit.edu); -1 if
     * alloy.mit.edu has not replied yet.
     */
    private int                   latestAlloyVersion     = (-1);

    /**
     * The most recent Alloy version name (as queried from alloy.mit.edu); "unknown"
     * if alloy.mit.edu has not replied yet.
     */
    private String                latestAlloyVersionName = "unknown";

    /**
     * If it's not "", then it is the XML filename for the latest satisfying
     * instance or the latest metamodel.
     */
    private String                latestInstance         = "";

    /**
     * If it's not "", then it is the latest instance or metamodel during the most
     * recent click of "Execute".
     */
    private String                latestAutoInstance     = "";

    /**
     * If true, that means the event handlers should return a Runner encapsulating
     * them, rather than perform the actual work.
     */
    private boolean               wrap                   = false;

    /** The preferences dialog. */
    private PreferencesDialog     prefDialog;

    // ====== helper methods =================================================//

    public JFrame getFrame() {
        return frame;
    }

    /**
     * Inserts "filename" into the "recently opened file list".
     */
    private void addHistory(String filename) {
        String name0 = Model0.get(), name1 = Model1.get(), name2 = Model2.get();
        if (name0.equals(filename))
            return;
        else {
            Model0.set(filename);
            Model1.set(name0);
        }
        if (name1.equals(filename))
            return;
        else
            Model2.set(name1);
        if (name2.equals(filename))
            return;
        else
            Model3.set(name2);
    }

    /** Sets the flag "lastFocusIsOnEditor" to be true. */
    private Runner notifyFocusGained() {
        if (wrap)
            return wrapMe();
        lastFocusIsOnEditor = true;
        return null;
    }

    /** Sets the flag "lastFocusIsOnEditor" to be false. */
    void notifyFocusLost() {
        lastFocusIsOnEditor = false;
    }

    /** Updates the status bar at the bottom of the screen. */
    private Runner notifyChange() {
        if (wrap)
            return wrapMe();
        commands = null;
        if (text == null)
            return null; // If this was called prior to the "text" being fully
                        // initialized
        OurSyntaxWidget t = text.get();
        if (Util.onMac())
            frame.getRootPane().putClientProperty("windowModified", Boolean.valueOf(t.modified()));
        if (t.isFile())
            frame.setTitle(t.getFilename());
        else
            frame.setTitle("Electrum Analyzer " + Version.getShortversion());
        toolbar.setBorder(new OurBorder(false, false, text.count() <= 1, false));
        int c = t.getCaret();
        int y = t.getLineOfOffset(c) + 1;
        int x = c - t.getLineStartOffset(y - 1) + 1;
        status.setText("<html>&nbsp; Line " + y + ", Column " + x + (t.modified() ? " <b style=\"color:#B43333;\">[modified]</b></html>" : "</html>"));
        return null;
    }

    /**
     * Helper method that returns a hopefully very short name for a file name.
     */
    public static String slightlyShorterFilename(String name) {
        if (name.toLowerCase(Locale.US).endsWith(".als") || name.toLowerCase(Locale.US).endsWith(".ele")) {
            int i = name.lastIndexOf('/');
            if (i >= 0)
                name = name.substring(i + 1);
            i = name.lastIndexOf('\\');
            if (i >= 0)
                name = name.substring(i + 1);
            return name.substring(0, name.length() - 4);
        } else if (name.toLowerCase(Locale.US).endsWith(".xml")) {
            int i = name.lastIndexOf('/');
            if (i > 0)
                i = name.lastIndexOf('/', i - 1);
            if (i >= 0)
                name = name.substring(i + 1);
            i = name.lastIndexOf('\\');
            if (i > 0)
                i = name.lastIndexOf('\\', i - 1);
            if (i >= 0)
                name = name.substring(i + 1);
            return name.substring(0, name.length() - 4);
        }
        return name;
    }

    /**
     * Copy the required files from the JAR into a temporary directory.
     */
    private void copyFromJAR() {
        // Compute the appropriate platform
        String os = System.getProperty("os.name").toLowerCase(Locale.US).replace(' ', '-');
        if (os.startsWith("mac-"))
            os = "mac";
        else if (os.startsWith("windows-"))
            os = "windows";
        String arch = System.getProperty("os.arch").toLowerCase(Locale.US).replace(' ', '-');
        if (arch.equals("powerpc"))
            arch = "ppc-" + os;
        else
            arch = arch.replaceAll("\\Ai[3456]86\\z", "x86") + "-" + os;
        if (os.equals("mac"))
            arch = "x86-mac"; // our pre-compiled binaries are all universal
                             // binaries
                             // Find out the appropriate Alloy directory
        final String platformBinary = alloyHome(frame) + fs + "binary";
        // Write a few test files
        try {
            (new File(platformBinary)).mkdirs();
            Util.writeAll(platformBinary + fs + "tmp.cnf", "p cnf 3 1\n1 0\n");
        } catch (Err er) {
            // The error will be caught later by the "berkmin" or "spear" test
        }
        // Copy the platform-dependent binaries
        Util.copy(frame, true, false, platformBinary, arch + "/libminisat.so", arch + "/libminisatx1.so", arch + "/libminisat.jnilib", arch + "/libminisat.dylib", arch + "/libminisatprover.so", arch + "/libminisatproverx1.so", arch + "/libminisatprover.jnilib", arch + "/libminisatprover.dylib", arch + "/libzchaff.so", arch + "/libzchaffmincost.so", arch + "/libzchaffx1.so", arch + "/libzchaff.jnilib", arch + "/liblingeling.so", arch + "/liblingeling.dylib", arch + "/liblingeling.jnilib", arch + "/plingeling", arch + "/libglucose.so", arch + "/libglucose.dylib", arch + "/libglucose.jnilib", arch + "/libcryptominisat.so", arch + "/libcryptominisat.la", arch + "/libcryptominisat.dylib", arch + "/libcryptominisat.jnilib", arch + "/berkmin", arch + "/spear", arch + "/cryptominisat", arch + "/electrod");
        Util.copy(frame, false, false, platformBinary, arch + "/minisat.dll", arch + "/cygminisat.dll", arch + "/libminisat.dll.a", arch + "/minisatprover.dll", arch + "/cygminisatprover.dll", arch + "/libminisatprover.dll.a", arch + "/glucose.dll", arch + "/cygglucose.dll", arch + "/libglucose.dll.a", arch + "/zchaff.dll", arch + "/berkmin.exe", arch + "/spear.exe", arch + "/electrod.exe");
        // Copy the model files
        Util.copy(frame, false, true, alloyHome(frame), "models/book/appendixA/addressBook1.als", "models/book/appendixA/addressBook2.als", "models/book/appendixA/barbers.als", "models/book/appendixA/closure.als", "models/book/appendixA/distribution.als", "models/book/appendixA/phones.als", "models/book/appendixA/prison.als", "models/book/appendixA/properties.als", "models/book/appendixA/ring.als", "models/book/appendixA/spanning.als", "models/book/appendixA/tree.als", "models/book/appendixA/tube.als", "models/book/appendixA/undirected.als", "models/book/appendixE/hotel.thm", "models/book/appendixE/p300-hotel.als", "models/book/appendixE/p303-hotel.als", "models/book/appendixE/p306-hotel.als", "models/book/chapter2/addressBook1a.als", "models/book/chapter2/addressBook1b.als", "models/book/chapter2/addressBook1c.als", "models/book/chapter2/addressBook1d.als", "models/book/chapter2/addressBook1e.als", "models/book/chapter2/addressBook1f.als", "models/book/chapter2/addressBook1g.als", "models/book/chapter2/addressBook1h.als", "models/book/chapter2/addressBook2a.als", "models/book/chapter2/addressBook2b.als", "models/book/chapter2/addressBook2c.als", "models/book/chapter2/addressBook2d.als", "models/book/chapter2/addressBook2e.als", "models/book/chapter2/addressBook3a.als", "models/book/chapter2/addressBook3b.als", "models/book/chapter2/addressBook3c.als", "models/book/chapter2/addressBook3d.als", "models/book/chapter2/theme.thm", "models/book/chapter4/filesystem.als", "models/book/chapter4/grandpa1.als", "models/book/chapter4/grandpa2.als", "models/book/chapter4/grandpa3.als", "models/book/chapter4/lights.als", "models/book/chapter5/addressBook.als", "models/book/chapter5/lists.als", "models/book/chapter5/sets1.als", "models/book/chapter5/sets2.als", "models/book/chapter6/hotel.thm", "models/book/chapter6/hotel1.als", "models/book/chapter6/hotel2.als", "models/book/chapter6/hotel3.als", "models/book/chapter6/hotel4.als", "models/book/chapter6/mediaAssets.als", "models/book/chapter6/memory/abstractMemory.als", "models/book/chapter6/memory/cacheMemory.als", "models/book/chapter6/memory/checkCache.als", "models/book/chapter6/memory/checkFixedSize.als", "models/book/chapter6/memory/fixedSizeMemory.als", "models/book/chapter6/memory/fixedSizeMemory_H.als", "models/book/chapter6/ringElection.thm", "models/book/chapter6/ringElection1.als", "models/book/chapter6/ringElection2.als", "models/examples/algorithms/dijkstra.als", "models/examples/algorithms/dijkstra.thm", "models/examples/algorithms/messaging.als", "models/examples/algorithms/messaging.thm", "models/examples/algorithms/opt_spantree.als", "models/examples/algorithms/opt_spantree.thm", "models/examples/algorithms/peterson.als", "models/examples/algorithms/ringlead.als", "models/examples/algorithms/ringlead.thm", "models/examples/algorithms/s_ringlead.als", "models/examples/algorithms/stable_mutex_ring.als", "models/examples/algorithms/stable_mutex_ring.thm", "models/examples/algorithms/stable_orient_ring.als", "models/examples/algorithms/stable_orient_ring.thm", "models/examples/algorithms/stable_ringlead.als", "models/examples/algorithms/stable_ringlead.thm", "models/examples/case_studies/INSLabel.als", "models/examples/case_studies/chord.als", "models/examples/case_studies/chord2.als", "models/examples/case_studies/chordbugmodel.als", "models/examples/case_studies/com.als", "models/examples/case_studies/firewire.als", "models/examples/case_studies/firewire.thm", "models/examples/case_studies/ins.als", "models/examples/case_studies/iolus.als", "models/examples/case_studies/sync.als", "models/examples/case_studies/syncimpl.als", "models/examples/puzzles/farmer.als", "models/examples/puzzles/farmer.thm", "models/examples/puzzles/handshake.als", "models/examples/puzzles/handshake.thm", "models/examples/puzzles/hanoi.als", "models/examples/puzzles/hanoi.thm", "models/examples/systems/file_system.als", "models/examples/systems/file_system.thm", "models/examples/systems/javatypes_soundness.als", "models/examples/systems/lists.als", "models/examples/systems/lists.thm", "models/examples/systems/marksweepgc.als", "models/examples/systems/views.als", "models/examples/toys/birthday.als", "models/examples/toys/birthday.thm", "models/examples/toys/ceilingsAndFloors.als", "models/examples/toys/ceilingsAndFloors.thm", "models/examples/toys/genealogy.als", "models/examples/toys/genealogy.thm", "models/examples/toys/grandpa.als", "models/examples/toys/grandpa.thm", "models/examples/toys/javatypes.als", "models/examples/toys/life.als", "models/examples/toys/life.thm", "models/examples/toys/numbering.als", "models/examples/toys/railway.als", "models/examples/toys/railway.thm", "models/examples/toys/trivial.als", "models/examples/tutorial/farmer.als", "models/util/boolean.als", "models/util/graph.als", "models/util/integer.als", "models/util/natural.als", "models/util/ordering.als", "models/util/relation.als", "models/util/seqrel.als", "models/util/sequence.als", "models/util/sequniv.als", "models/util/ternary.als", "models/util/time.als",
                  "models/examples/electrum/buffer.ele", "models/examples/electrum/leader.ele", "models/examples/electrum/leader_events.ele", "models/examples/electrum/trash.ele");
        // Record the locations
        System.setProperty("alloy.theme0", alloyHome(frame) + fs + "models");
        System.setProperty("alloy.home", alloyHome(frame));
    }

    /** Called when this window is resized. */
    @Override
    public void componentResized(ComponentEvent e) {
        componentMoved(e);
    }

    /** Called when this window is moved. */
    @Override
    public void componentMoved(ComponentEvent e) {
        AnalyzerWidth.set(frame.getWidth());
        AnalyzerHeight.set(frame.getHeight());
        AnalyzerX.set(frame.getX());
        AnalyzerY.set(frame.getY());
    }

    /**
     * Called when this window is shown.
     */
    @Override
    public void componentShown(ComponentEvent e) {
    }

    /** Called when this window is hidden. */
    @Override
    public void componentHidden(ComponentEvent e) {
    }

    /**
     * Wraps the calling method into a Runnable whose run() will call the calling
     * method with (false) as the only argument.
     */
    private Runner wrapMe() {
        final String name;
        try {
            throw new Exception();
        } catch (Exception ex) {
            name = ex.getStackTrace()[1].getMethodName();
        }
        Method[] methods = getClass().getDeclaredMethods();
        Method m = null;
        for (int i = 0; i < methods.length; i++)
            if (methods[i].getName().equals(name)) {
                m = methods[i];
                break;
            }
        final Method method = m;
        return new Runner() {

            private static final long serialVersionUID = 0;

            @Override
            public void run() {
                try {
                    method.setAccessible(true);
                    method.invoke(SimpleGUI.this, new Object[] {
});
                } catch (Throwable ex) {
                    ex = new IllegalArgumentException("Failed call to " + name + "()", ex);
                    Thread.getDefaultUncaughtExceptionHandler().uncaughtException(Thread.currentThread(), ex);
                }
            }

            @Override
            public void run(Object arg) {
                run();
            }
        };
    }

    /**
     * Wraps the calling method into a Runnable whose run() will call the calling
     * method with (false,argument) as the two arguments.
     */
    private Runner wrapMe(final Object argument) {
        final String name;
        try {
            throw new Exception();
        } catch (Exception ex) {
            name = ex.getStackTrace()[1].getMethodName();
        }
        Method[] methods = getClass().getDeclaredMethods();
        Method m = null;
        for (int i = 0; i < methods.length; i++)
            if (methods[i].getName().equals(name)) {
                m = methods[i];
                break;
            }
        final Method method = m;
        return new Runner() {

            private static final long serialVersionUID = 0;

            @Override
            public void run(Object arg) {
                try {
                    method.setAccessible(true);
                    method.invoke(SimpleGUI.this, new Object[] {
                                                                arg
                    });
                } catch (Throwable ex) {
                    ex = new IllegalArgumentException("Failed call to " + name + "(" + arg + ")", ex);
                    Thread.getDefaultUncaughtExceptionHandler().uncaughtException(Thread.currentThread(), ex);
                }
            }

            @Override
            public void run() {
                run(argument);
            }
        };
    }

    /**
     * This variable caches the result of alloyHome() function call.
     */
    private static String alloyHome = null;

    /**
     * Find a temporary directory to store Alloy files; it's guaranteed to be a
     * canonical absolute path.
     */
    private static synchronized String alloyHome(JFrame parent) {
        if (alloyHome != null)
            return alloyHome;
        String temp = System.getProperty("java.io.tmpdir");
        if (temp == null || temp.length() == 0)
            OurDialog.fatal(parent, "Error. JVM need to specify a temporary directory using java.io.tmpdir property.");
        String username = System.getProperty("user.name");
        File tempfile = new File(temp + File.separatorChar + "alloy4tmp40-" + (username == null ? "" : username));
        tempfile.mkdirs();
        String ans = Util.canon(tempfile.getPath());
        if (!tempfile.isDirectory()) {
            OurDialog.fatal(parent, "Error. Cannot create the temporary directory " + ans);
        }
        if (!Util.onWindows()) {
            String[] args = {
                             "chmod", "700", ans
            };
            try {
                Runtime.getRuntime().exec(args).waitFor();
            } catch (Throwable ex) {
            } // We only intend to make a best effort.
        }
        return alloyHome = ans;
    }

    /**
     * Create an empty temporary directory for use, designate it "deleteOnExit",
     * then return it. It is guaranteed to be a canonical absolute path.
     */
    private static String maketemp(JFrame parent) {
        Random r = new Random(new Date().getTime());
        while (true) {
            int i = r.nextInt(1000000);
            String dest = alloyHome(parent) + File.separatorChar + "tmp" + File.separatorChar + i;
            File f = new File(dest);
            if (f.mkdirs()) {
                f.deleteOnExit();
                return Util.canon(dest);
            }
        }
    }

    /**
     * Return the number of bytes used by the Temporary Directory (or return -1 if
     * the answer exceeds "long")
     */
    private static long computeTemporarySpaceUsed(JFrame parent) {
        long ans = iterateTemp(parent, null, false);
        if (ans < 0)
            return -1;
        else
            return ans;
    }

    /** Delete every file in the Temporary Directory. */
    private static void clearTemporarySpace(JFrame parent) {
        iterateTemp(parent, null, true);
        // Also clear the temp dir from previous versions of Alloy4
        String temp = System.getProperty("java.io.tmpdir");
        if (temp == null || temp.length() == 0)
            return;
        String username = System.getProperty("user.name");
        if (username == null)
            username = "";
        for (int i = 1; i < 40; i++)
            iterateTemp(parent, temp + File.separatorChar + "alloy4tmp" + i + "-" + username, true);
    }

    /**
     * Helper method for performing either computeTemporarySpaceUsed() or
     * clearTemporarySpace()
     */
    private static long iterateTemp(JFrame parent, String filename, boolean delete) {
        long ans = 0;
        if (filename == null)
            filename = alloyHome(parent) + File.separatorChar + "tmp";
        File x = new File(filename);
        if (x.isDirectory()) {
            for (String subfile : x.list()) {
                long tmp = iterateTemp(parent, filename + File.separatorChar + subfile, delete);
                if (ans >= 0)
                    ans = ans + tmp;
            }
        } else if (x.isFile()) {
            long tmp = x.length();
            if (ans >= 0)
                ans = ans + tmp;
        }
        if (delete)
            x.delete();
        return ans;
    }

    // ===============================================================================================================//

    /** This method refreshes the "file" menu. */
    private Runner doRefreshFile() {
        if (wrap)
            return wrapMe();
        try {
            wrap = true;
            filemenu.removeAll();
            menuItem(filemenu, "New", 'N', 'N', doNew());
            menuItem(filemenu, "Open...", 'O', 'O', doOpen());
            if (!Util.onMac())
                menuItem(filemenu, "Open Sample Models...", VK_ALT, 'O', doBuiltin());
            else
                menuItem(filemenu, "Open Sample Models...", doBuiltin());
            JMenu recentmenu;
            filemenu.add(recentmenu = new JMenu("Open Recent"));
            menuItem(filemenu, "Reload all", 'R', 'R', doReloadAll());
            menuItem(filemenu, "Save", 'S', 'S', doSave());
            if (Util.onMac())
                menuItem(filemenu, "Save As...", VK_SHIFT, 'S', doSaveAs());
            else
                menuItem(filemenu, "Save As...", 'A', doSaveAs());
            menuItem(filemenu, "Close", 'W', 'W', doClose());
            menuItem(filemenu, "Clear Temporary Directory", doClearTemp());
            menuItem(filemenu, "Quit", 'Q', (Util.onMac() ? -1 : 'Q'), doQuit());
            boolean found = false;
            for (StringPref p : new StringPref[] {
                                                  Model0, Model1, Model2, Model3
            }) {
                String name = p.get();
                if (name.length() > 0) {
                    found = true;
                    menuItem(recentmenu, name, doOpenFile(name));
                }
            }
            recentmenu.addSeparator();
            menuItem(recentmenu, "Clear Menu", doClearRecent());
            recentmenu.setEnabled(found);
        } finally {
            wrap = false;
        }
        return null;
    }

    /** This method performs File->New. */
    private Runner doNew() {
        if (!wrap) {
            text.newtab(null);
            notifyChange();
            doShow();
        }
        return wrapMe();
    }

    /** This method performs File->Open. */
    private Runner doOpen() {
        if (wrap)
            return wrapMe();
        File file = getFile(null);
        if (file != null) {
            Util.setCurrentDirectory(file.getParentFile());
            doOpenFile(file.getPath());
        }
        return null;
    }

    /** This method performs File->OpenBuiltinModels. */
    private Runner doBuiltin() {
        if (wrap)
            return wrapMe();
        File file = getFile(alloyHome(frame) + fs + "models");
        if (file != null) {
            doOpenFile(file.getPath());
        }
        return null;
    }

    private File getFile(String home) {
        File file = OurDialog.askFile(frame, true, home, new String[] {
                                                                       ".ele", ".als", ".md", "*"
        }, "Electrum (.ele), Alloy (.als) or Markdown (.md) files");
        return file;
    }

    /** This method performs File->ReloadAll. */
    private Runner doReloadAll() {
        if (!wrap)
            text.reloadAll();
        return wrapMe();
    }

    /** This method performs File->ClearRecentFiles. */
    private Runner doClearRecent() {
        if (!wrap) {
            Model0.set("");
            Model1.set("");
            Model2.set("");
            Model3.set("");
        }
        return wrapMe();
    }

    /** This method performs File->Save. */
    private Runner doSave() {
        if (!wrap) {
            String ans = text.save(false);
            if (ans == null)
                return null;
            notifyChange();
            addHistory(ans);
            log.clearError();
        }
        return wrapMe();
    }

    /** This method performs File->SaveAs. */
    private Runner doSaveAs() {
        if (!wrap) {
            String ans = text.save(true);
            if (ans == null)
                return null;
            notifyChange();
            addHistory(ans);
            log.clearError();
        }
        return wrapMe();
    }

    /**
     * This method clears the temporary files and then reinitialize the temporary
     * directory.
     */
    private Runner doClearTemp() {
        if (!wrap) {
            clearTemporarySpace(frame);
            copyFromJAR();
            log.logBold("Temporary directory has been cleared.\n\n");
            log.logDivider();
            log.flush();
        }
        return wrapMe();
    }

    /** This method performs File->Close. */
    private Runner doClose() {
        if (!wrap)
            text.close();
        return wrapMe();
    }

    /** This method performs File->Quit. */
    public Runner doQuit() {
        if (!wrap)
            if (text.closeAll()) {
                try {
                    WorkerEngine.stop();
                } finally {
                    System.exit(0);
                }
            }
        return wrapMe();
    }

    // ===============================================================================================================//

    /** This method refreshes the "edit" menu. */
    private Runner doRefreshEdit() {
        if (wrap)
            return wrapMe();
        try {
            wrap = true;
            boolean canUndo = text.get().canUndo();
            boolean canRedo = text.get().canRedo();
            editmenu.removeAll();
            menuItem(editmenu, "Undo", 'Z', 'Z', doUndo(), canUndo);
            if (Util.onMac())
                menuItem(editmenu, "Redo", VK_SHIFT, 'Z', doRedo(), canRedo);
            else
                menuItem(editmenu, "Redo", 'Y', 'Y', doRedo(), canRedo);
            editmenu.addSeparator();
            menuItem(editmenu, "Cut", 'X', 'X', doCut());
            menuItem(editmenu, "Copy", 'C', 'C', doCopy());
            menuItem(editmenu, "Paste", 'V', 'V', doPaste());
            editmenu.addSeparator();
            menuItem(editmenu, "Go To...", 'T', 'T', doGoto());
            menuItem(editmenu, "Previous File", VK_PAGE_UP, VK_PAGE_UP, doGotoPrevFile(), text.count() > 1);
            menuItem(editmenu, "Next File", VK_PAGE_DOWN, VK_PAGE_DOWN, doGotoNextFile(), text.count() > 1);
            editmenu.addSeparator();
            menuItem(editmenu, "Find...", 'F', 'F', doFind());
            menuItem(editmenu, "Find Next", 'G', 'G', doFindNext());
            editmenu.addSeparator();
            if (!Util.onMac())
                menuItem(editmenu, "Preferences", 'P', 'P', doPreferences());
        } finally {
            wrap = false;
        }
        return null;
    }

    /** This method performs Edit->Undo. */
    private Runner doUndo() {
        if (!wrap)
            text.get().undo();
        return wrapMe();
    }

    /** This method performs Edit->Redo. */
    private Runner doRedo() {
        if (!wrap)
            text.get().redo();
        return wrapMe();
    }

    /** This method performs Edit->Copy. */
    private Runner doCopy() {
        if (!wrap) {
            if (lastFocusIsOnEditor)
                text.get().copy();
            else
                log.copy();
        }
        return wrapMe();
    }

    /** This method performs Edit->Cut. */
    private Runner doCut() {
        if (!wrap && lastFocusIsOnEditor)
            text.get().cut();
        return wrapMe();
    }

    /** This method performs Edit->Paste. */
    private Runner doPaste() {
        if (!wrap && lastFocusIsOnEditor)
            text.get().paste();
        return wrapMe();
    }

    /** This method performs Edit->Find. */
    private Runner doFind() {
        if (wrap)
            return wrapMe();
        JTextField x = OurUtil.textfield(lastFind, 30);
        x.selectAll();
        JCheckBox c = new JCheckBox("Case Sensitive?", lastFindCaseSensitive);
        c.setMnemonic('c');
        JCheckBox b = new JCheckBox("Search Backward?", !lastFindForward);
        b.setMnemonic('b');
        if (!OurDialog.getInput(frame, "Find", "Text:", x, " ", c, b))
            return null;
        if (x.getText().length() == 0)
            return null;
        lastFind = x.getText();
        lastFindCaseSensitive = c.getModel().isSelected();
        lastFindForward = !b.getModel().isSelected();
        doFindNext();
        return null;
    }

    /** This method performs Edit->FindNext. */
    private Runner doFindNext() {
        if (wrap)
            return wrapMe();
        if (lastFind.length() == 0)
            return null;
        OurSyntaxWidget t = text.get();
        String all = t.getText();
        int i = Util.indexOf(all, lastFind, t.getCaret() + (lastFindForward ? 0 : -1), lastFindForward, lastFindCaseSensitive);
        if (i < 0) {
            i = Util.indexOf(all, lastFind, lastFindForward ? 0 : (all.length() - 1), lastFindForward, lastFindCaseSensitive);
            if (i < 0) {
                log.logRed("The specified search string cannot be found.");
                return null;
            }
            log.logRed("Search wrapped.");
        } else {
            log.clearError();
        }
        if (lastFindForward)
            t.moveCaret(i, i + lastFind.length());
        else
            t.moveCaret(i + lastFind.length(), i);
        t.requestFocusInWindow();
        return null;
    }

    /** This method performs Edit->Preferences. */
    public Runner doPreferences() {
        if (wrap)
            return wrapMe();
        prefDialog.setVisible(true);
        return null;
    }

    /**
     * This method applies the look and feel stored in a user preference. Default
     * look and feel for Mac and Windows computers is "Native", and for other is
     * "Cross-platform".
     */
    private Runner doLookAndFeel() {
        if (wrap)
            return wrapMe();
        try {
            if ("Native".equals(LAF.get())) {
                UIManager.setLookAndFeel(UIManager.getSystemLookAndFeelClassName());
            } else {
                UIManager.setLookAndFeel(UIManager.getCrossPlatformLookAndFeelClassName());
            }
            SwingUtilities.updateComponentTreeUI(frame);
            SwingUtilities.updateComponentTreeUI(prefDialog);
            SwingUtilities.updateComponentTreeUI(viz.getFrame());
        } catch (Throwable e) {
        }
        return null;
    }

    /** This method performs Edit->Goto. */
    private Runner doGoto() {
        if (wrap)
            return wrapMe();
        JTextField y = OurUtil.textfield("", 10);
        JTextField x = OurUtil.textfield("", 10);
        if (!OurDialog.getInput(frame, "Go To", "Line Number:", y, "Column Number (optional):", x))
            return null;
        try {
            OurSyntaxWidget t = text.get();
            int xx = 1, yy = Integer.parseInt(y.getText()), lineCount = t.getLineCount();
            if (yy < 1)
                return null;
            if (yy > lineCount) {
                log.logRed("This file only has " + lineCount + " line(s).");
                return null;
            }
            if (x.getText().length() != 0)
                xx = Integer.parseInt(x.getText());
            if (xx < 1) {
                log.logRed("If the column number is specified, it must be 1 or greater.");
                return null;
            }
            int caret = t.getLineStartOffset(yy - 1);
            int len = (yy == lineCount ? t.getText().length() + 1 : t.getLineStartOffset(yy)) - caret;
            if (xx > len)
                xx = len;
            if (xx < 1)
                xx = 1;
            t.moveCaret(caret + xx - 1, caret + xx - 1);
            t.requestFocusInWindow();
        } catch (NumberFormatException ex) {
            log.logRed("The number must be 1 or greater.");
        } catch (Throwable ex) {
            // This error is not important
        }
        return null;
    }

    /** This method performs Edit->GotoPrevFile. */
    private Runner doGotoPrevFile() {
        if (wrap)
            return wrapMe();
        else {
            text.prev();
            return null;
        }
    }

    /** This method performs Edit->GotoNextFile. */
    private Runner doGotoNextFile() {
        if (wrap)
            return wrapMe();
        else {
            text.next();
            return null;
        }
    }

    // ===============================================================================================================//

    /** This method refreshes the "run" menu. */
    private Runner doRefreshRun() {
        if (wrap)
            return wrapMe();
        try {
            wrap = true;
            runmenu.removeAll();
            menuItem(runmenu, "Execute Latest Command", 'E', 'E', doExecuteLatest());
            runmenu.add(new JSeparator());
            menuItem(runmenu, "Show Latest Instance", 'L', 'L', doShowLatest(), latestInstance.length() > 0);
            menuItem(runmenu, "Show Metamodel", 'M', 'M', doShowMetaModel());
            if (Version.experimental)
                menuItem(runmenu, "Show Parse Tree", 'P', doShowParseTree());
            menuItem(runmenu, "Open Evaluator", 'V', doLoadEvaluator());
        } finally {
            wrap = false;
        }
        List<Command> cp = commands;
        if (cp == null) {
            try {
                String source = text.get().getText();
                cp = CompUtil.parseOneModule_fromString(source);
            } catch (Err e) {
                commands = null;
                runmenu.getItem(0).setEnabled(false);
                runmenu.getItem(3).setEnabled(false);
                text.shade(new Pos(text.get().getFilename(), e.pos.x, e.pos.y, e.pos.x2, e.pos.y2));
                if (AlloyCore.isDebug() && VerbosityPref.get() == Verbosity.FULLDEBUG)
                    log.logRed("Fatal Exception!" + e.dump() + "\n\n");
                else
                    log.logRed(e.toString() + "\n\n");
                return null;
            } catch (Throwable e) {
                commands = null;
                runmenu.getItem(0).setEnabled(false);
                runmenu.getItem(3).setEnabled(false);
                log.logRed("Cannot parse the model.\n" + e.toString() + "\n\n");
                return null;
            }
            commands = cp;
        }
        text.clearShade();
        log.clearError(); // To clear any residual error message
        if (cp == null) {
            runmenu.getItem(0).setEnabled(false);
            runmenu.getItem(3).setEnabled(false);
            return null;
        }
        if (cp.size() == 0) {
            runmenu.getItem(0).setEnabled(false);
            return null;
        }
        if (latestCommand >= cp.size())
            latestCommand = cp.size() - 1;
        runmenu.remove(0);
        try {
            wrap = true;
            for (int i = 0; i < cp.size(); i++) {
                JMenuItem menuItem = new JMenuItem(cp.get(i).toString(), null);
                menuItem.addActionListener(doRun(i));
                if (i == latestCommand) {
                    menuItem.setMnemonic(VK_E);
                    menuItem.setAccelerator(KeyStroke.getKeyStroke(VK_E, Toolkit.getDefaultToolkit().getMenuShortcutKeyMask()));
                }
                runmenu.add(menuItem, i);
            }
            if (cp.size() > 1) {
                JMenuItem menuItem = new JMenuItem("Execute All", null);
                // [electrum] cmd+u acc for mac
                final int mnemonic = Util.onMac() ? VK_U : VK_A;
                menuItem.setMnemonic(mnemonic);
                menuItem.setAccelerator(KeyStroke.getKeyStroke(mnemonic, Toolkit.getDefaultToolkit().getMenuShortcutKeyMask()));
                menuItem.addActionListener(doRun(-1));
                runmenu.add(menuItem, 0);
                runmenu.add(new JSeparator(), 1);
            }
        } finally {
            wrap = false;
        }
        return null;
    }

    /**
     * This method executes a particular RUN or CHECK command.
     */
    private Runner doRun(Integer commandIndex) {
        if (wrap)
            return wrapMe(commandIndex);
        final int index = commandIndex;
        if (WorkerEngine.isBusy())
            return null;
        if (index == (-2))
            subrunningTask = 1;
        else
            subrunningTask = 0;
        latestAutoInstance = "";
        if (index >= 0)
            latestCommand = index;
        if (index == -1 && commands != null) {
            latestCommand = commands.size() - 1;
            if (latestCommand < 0)
                latestCommand = 0;
        }
        // To update the accelerator to point to the command actually chosen
        doRefreshRun();
        OurUtil.enableAll(runmenu);
        if (commands == null)
            return null;
        if (commands.size() == 0 && index != -2 && index != -3) {
            log.logRed("There are no commands to execute.\n\n");
            return null;
        }
        int i = index;
        if (i >= commands.size())
            i = commands.size() - 1;
        SimpleCallback1 cb = new SimpleCallback1(this, null, log, VerbosityPref.get().ordinal(), latestAlloyVersionName, latestAlloyVersion);
        SimpleTask1 task = new SimpleTask1();
        A4Options opt = new A4Options();
        opt.tempDirectory = alloyHome(frame) + fs + "tmp";
        opt.solverDirectory = alloyHome(frame) + fs + "binary";
        opt.recordKodkod = RecordKodkod.get();
        opt.noOverflow = NoOverflow.get();
        opt.unrolls = Version.experimental ? Unrolls.get() : (-1);
        opt.skolemDepth = SkolemDepth.get();
        opt.coreMinimization = CoreMinimization.get();
        opt.inferPartialInstance = InferPartialInstance.get();
        opt.coreGranularity = CoreGranularity.get();
<<<<<<< HEAD
        opt.decompose_mode = DecomposePref.get().ordinal(); // [HASLab]
=======
        opt.decompose_mode = DecomposePref.get().ordinal();
>>>>>>> 652120c3
        opt.originalFilename = Util.canon(text.get().getFilename());
        opt.solver = Solver.get();
        task.bundleIndex = i;
        task.bundleWarningNonFatal = WarningNonfatal.get();
        task.map = text.takeSnapshot();
        task.options = opt.dup();
        task.resolutionMode = (Version.experimental && ImplicitThis.get()) ? 2 : 1;
        task.tempdir = maketemp(frame);
        try {
            runmenu.setEnabled(false);
            runbutton.setVisible(false);
            showbutton.setEnabled(false);
            stopbutton.setVisible(true);
            int newmem = SubMemory.get(), newstack = SubStack.get();
            if (newmem != subMemoryNow || newstack != subStackNow)
                WorkerEngine.stop();
            if (AlloyCore.isDebug() && VerbosityPref.get() == Verbosity.FULLDEBUG)
                WorkerEngine.runLocally(task, cb);
            else
                WorkerEngine.run(task, newmem, newstack, alloyHome(frame) + fs + "binary", "", cb);
            subMemoryNow = newmem;
            subStackNow = newstack;
        } catch (Throwable ex) {
            WorkerEngine.stop();
            log.logBold("Fatal Error: Solver failed due to unknown reason.\n" + "One possible cause is that, in the Options menu, your specified\n" + "memory size is larger than the amount allowed by your OS.\n" + "Also, please make sure \"java\" is in your program path.\n");
            log.logDivider();
            log.flush();
            doStop(2);
        }
        return null;
    }

    /**
     * This method stops the current run or check (how==0 means DONE, how==1 means
     * FAIL, how==2 means STOP).
     */
    Runner doStop(Integer how) {
        if (wrap)
            return wrapMe(how);
        int h = how;
        if (h != 0) {
            if (h == 2 && WorkerEngine.isBusy()) {
                WorkerEngine.stop();
                log.logBold("\nSolving Stopped.\n");
                log.logDivider();
            }
            WorkerEngine.stop();
        }
        runmenu.setEnabled(true);
        runbutton.setVisible(true);
        showbutton.setEnabled(true);
        stopbutton.setVisible(false);
        if (latestAutoInstance.length() > 0) {
            String f = latestAutoInstance;
            latestAutoInstance = "";
            // [electrum] move to first state if global iteration
            if (subrunningTask == 2)
                viz.loadXML(f, true, 0);
            else if (subrunningTask == 3)
                viz.loadXML(f, true);
            else if (AutoVisualize.get() || subrunningTask == 1)
                doVisualize("XML: " + f);
        }
        return null;
    }

    /** This method executes the latest command. */
    private Runner doExecuteLatest() {
        if (wrap)
            return wrapMe();
        doRefreshRun();
        OurUtil.enableAll(runmenu);
        if (commands == null)
            return null;
        int n = commands.size();
        if (n <= 0) {
            log.logRed("There are no commands to execute.\n\n");
            return null;
        }
        if (latestCommand >= n)
            latestCommand = n - 1;
        if (latestCommand < 0)
            latestCommand = 0;
        return doRun(latestCommand);
    }

    /** This method displays the parse tree. */
    private Runner doShowParseTree() {
        if (wrap)
            return wrapMe();
        doRefreshRun();
        OurUtil.enableAll(runmenu);
        if (commands != null) {
            Module world = null;
            try {
                int resolutionMode = (Version.experimental && ImplicitThis.get()) ? 2 : 1;
                A4Options opt = new A4Options();
                opt.tempDirectory = alloyHome(frame) + fs + "tmp";
                opt.solverDirectory = alloyHome(frame) + fs + "binary";
                opt.originalFilename = Util.canon(text.get().getFilename());
                world = CompUtil.parseEverything_fromFile(A4Reporter.NOP, text.takeSnapshot(), opt.originalFilename, resolutionMode);
            } catch (Err er) {
                text.shade(er.pos);
                log.logRed(er.toString() + "\n\n");
                return null;
            }
            world.showAsTree(this);
        }
        return null;
    }

    /** This method displays the meta model. */
    private Runner doShowMetaModel() {
        if (wrap)
            return wrapMe();
        doRefreshRun();
        OurUtil.enableAll(runmenu);
        if (commands != null)
            doRun(-2);
        return null;
    }

    /** This method displays the latest instance. */
    private Runner doShowLatest() {
        if (wrap)
            return wrapMe();
        if (latestInstance.length() == 0)
            log.logRed("No previous instances are available for viewing.\n\n");
        else
            doVisualize("XML: " + latestInstance);
        return null;
    }

    /**
     * This method happens when the user tries to load the evaluator from the main
     * GUI.
     */
    private Runner doLoadEvaluator() {
        if (wrap)
            return wrapMe();
        log.logRed("Note: the evaluator is now in the visualizer.\n" + "Just click the \"Evaluator\" toolbar button\n" + "when an instance is shown in the visualizer.\n");
        log.flush();
        return null;
    }

    // ===============================================================================================================//

    /**
     * This method refreshes the "Window" menu for either the SimpleGUI window
     * (isViz==false) or the VizGUI window (isViz==true).
     */
    private Runner doRefreshWindow(Boolean isViz) {
        if (wrap)
            return wrapMe(isViz);
        try {
            wrap = true;
            JMenu w = (isViz ? windowmenu2 : windowmenu);
            w.removeAll();
            if (isViz) {
                viz.addMinMaxActions(w);
            } else {
                menuItem(w, "Minimize", 'M', doMinimize(), iconNo);
                menuItem(w, "Zoom", doZoom(), iconNo);
            }
            w.addSeparator();
            int i = 0;
            for (String f : text.getFilenames()) {
                JMenuItem it = new JMenuItem("Model: " + slightlyShorterFilename(f) + (text.modified(i) ? " *" : ""), null);
                it.setIcon((f.equals(text.get().getFilename()) && !isViz) ? iconYes : iconNo);
                it.addActionListener(f.equals(text.get().getFilename()) ? doShow() : doOpenFile(f));
                w.add(it);
                i++;
            }
            if (viz != null)
                for (String f : viz.getInstances()) {
                    JMenuItem it = new JMenuItem("Instance: " + viz.getInstanceTitle(f), null);
                    it.setIcon((isViz && f.equals(viz.getXMLfilename())) ? iconYes : iconNo);
                    it.addActionListener(doVisualize("XML: " + f));
                    w.add(it);
                }
        } finally {
            wrap = false;
        }
        return null;
    }

    /** This method minimizes the window. */
    private Runner doMinimize() {
        if (wrap)
            return wrapMe();
        else {
            OurUtil.minimize(frame);
            return null;
        }
    }

    /**
     * This method alternatingly maximizes or restores the window.
     */
    private Runner doZoom() {
        if (wrap)
            return wrapMe();
        else {
            OurUtil.zoom(frame);
            return null;
        }
    }

    /** This method bring this window to the foreground. */
    private Runner doShow() {
        if (wrap)
            return wrapMe();
        OurUtil.show(frame);
        text.get().requestFocusInWindow();
        return null;
    }

    // ===============================================================================================================//

    /** This method refreshes the "Option" menu. */
    private Runner doRefreshOption() {
        if (wrap)
            return wrapMe();
        try {
            wrap = true;
            optmenu.removeAll();
            addToMenu(optmenu, Welcome);

            optmenu.addSeparator();

            addToMenu(optmenu, WarningNonfatal);
            addToMenu(optmenu, SubMemory, SubStack, VerbosityPref);

            optmenu.addSeparator();

            addToMenu(optmenu, SyntaxDisabled);
            addToMenu(optmenu, FontSize);
            menuItem(optmenu, "Font: " + FontName.get() + "...", doOptFontname());
            addToMenu(optmenu, TabSize);
            if (Util.onMac() || Util.onWindows())
                menuItem(optmenu, "Use anti-aliasing: Yes", false);
            else
                addToMenu(optmenu, AntiAlias);
            addToMenu(optmenu, A4Preferences.LAF);

            optmenu.addSeparator();

            addToMenu(optmenu, Solver);
            addToMenu(optmenu, SkolemDepth);
            JMenu cmMenu = addToMenu(optmenu, CoreMinimization);
            cmMenu.setEnabled(Solver.get() == SatSolver.MiniSatProverJNI);
            JMenu cgMenu = addToMenu(optmenu, CoreGranularity);
            cgMenu.setEnabled(Solver.get() == SatSolver.MiniSatProverJNI);

            addToMenu(optmenu, AutoVisualize, RecordKodkod);

            if (Version.experimental) {
                addToMenu(optmenu, Unrolls);
<<<<<<< HEAD
                addToMenu(optmenu, DecomposePref); // [HASLab]
=======
                addToMenu(optmenu, DecomposePref);
>>>>>>> 652120c3
                addToMenu(optmenu, ImplicitThis, NoOverflow, InferPartialInstance);
            }

        } finally {
            wrap = false;
        }
        return null;
    }

    private Runner doOptFontname() {
        if (wrap)
            return wrapMe();
        int size = FontSize.get();
        String f = OurDialog.askFont(frame);
        if (f.length() > 0) {
            FontName.set(f);
            text.setFont(f, size, TabSize.get());
            status.setFont(new Font(f, Font.PLAIN, size));
            log.setFontName(f);
        }
        return null;
    }

    /**
     * This method applies the changes to the font-related settings.
     */
    private Runner doOptRefreshFont() {
        if (wrap)
            return wrapMe();
        String f = FontName.get();
        int n = FontSize.get();
        text.setFont(f, n, TabSize.get());
        status.setFont(new Font(f, Font.PLAIN, n));
        log.setFontSize(n);
        viz.doSetFontSize(n);
        return null;
    }

    /** This method toggles the "antialias" checkbox. */
    private Runner doOptAntiAlias() {
        if (!wrap) {
            OurAntiAlias.enableAntiAlias(AntiAlias.get());
        }
        return wrapMe();
    }

    /**
     * This method toggles the "syntax highlighting" checkbox.
     */
    private Runner doOptSyntaxHighlighting() {
        if (!wrap) {
            text.enableSyntax(!SyntaxDisabled.get());
        }
        return wrapMe();
    }

    // ===============================================================================================================//

    /**
     * This method displays the about box.
     */
    public Runner doAbout() {
        if (wrap)
            return wrapMe();

        // Old about message
        //        OurDialog.showmsg("About Electrum Analyzer " + Version.version(), OurUtil.loadIcon("images/logo.gif"), Version.aa_version(),
        //                  "Build date: " + Version.buildDate(), "git: " + Version.commit, " ", "Lead developer: Nuno Macedo", "Project lead: Alcino Cunha", "Thanks to: David Chemouil, Julien Brunel, Denis Kuperberg, Eduardo Pessoa, Tiago Guimarães.", " ", "Electrum is based on Alloy Analyzer", " ", "Lead developer: Felix Chang", "Engine developer: Emina Torlak", "Graphic design: Julie Pelaez", "Project lead: Daniel Jackson", " ", "Please post comments and questions to the Alloy Community Forum at http://alloy.mit.edu/", " ", "Thanks to: Ilya Shlyakhter, " + "Manu Sridharan, " + "Derek Rayside, " + "Jonathan Edwards, " + "Gregory Dennis,", "Robert Seater, Edmond Lau, Vincent Yeung, Sam Daitch, Andrew Yip, Jongmin Baek, Ning Song,", "Arturo Arizpe, Li-kuo (Brian) Lin, Joseph Cohen, Jesse Pavel, Ian Schechter, and Uriel Schafer.");

        HTMLEditorKit kit = new HTMLEditorKit();
        StyleSheet styleSheet = kit.getStyleSheet();
        styleSheet.addRule("body {color:#000; font-family:Verdana, Trebuchet MS,Geneva, sans-serif; font-size: 10px; margin: 4px; }");
        styleSheet.addRule("h1 {color: blue;}");
        styleSheet.addRule("h2 {color: #ff0000;}");
        styleSheet.addRule("pre {font : 10px monaco; color : black; background-color: #C0C0C0; padding: 4px; margin: 4px; }");
        styleSheet.addRule("th {text-align:left;}");

        JTextPane ta = new JTextPane();
        ta.setEditorKit(kit);
        ta.setContentType("text/html");
        ta.setBackground(null);
        ta.setBorder(null);
        ta.setFont(new JLabel().getFont());
        // @formatter:off
        ta.setText("<html><h1>Electrum Analyzer "+ Version.getShortversion() +"</h1>"
        + "<br/>"
        + "<html>"
        + "<tr><th>Project Lead</th><td>Daniel Jackson</td></tr>"
        + "<tr><th>Chief Developer</th><td>Aleksandar Milicevic</td></tr>"
        + "<tr><th>Kodkod Engine</th><td>Emina Torlak</td></tr>"
        + "<tr><th>Open Source</th><td>Peter Kriens</td></tr>"
        + "</table><br/>"
        + "<p>For more information about Alloy, <a href='http://alloytools.org'>http://alloytools.org</a></p>"
        + "<p>Questions and comments about Alloy are welcome at the community forum:</p>"
        + "<p>Alloy Community Forum: <a href='https://groups.google.com/forum/#!forum/alloytools'>https://groups.google.com/forum/#!forum/alloytools</a></p>"
        + "<p>Alloy experts also respond to <a href='https://stackoverflow.com/questions/tagged/alloy'>https://stackoverflow.com</a> questions tagged <code>alloy</code>.</p>"
        + "<p>Major contributions to earlier versions of Alloy were made by: Julien Brunel, David<br/>"
        + "Chemouil, Alcino Cunha, Nuno Macedo, Denis Kuperberg, Eduardo Pessoa, Tiago Guimarães<br/>" // [electrum] electrum contributors
        + "(Electrum); Felix Chang (v4); Jonathan Edwards, Eunsuk Kang, Joe Near, Robert Seater,<br/>"
        + "Derek Rayside, Greg Dennis, Ilya Shlyakhter, Mana Taghdiri, Mandana Vaziri, Sarfraz<br/>"
        + "Khurshid (v3); Manu Sridharan (v2); Edmond Lau, Vincent Yeung, Sam Daitch, Andrew Yip,<br/>"
        + "Jongmin Baek, Ning Song, Arturo Arizpe, Li-kuo (Brian) Lin, Joseph Cohen, Jesse Pavel,<br/>"
        + "Ian Schechter, Uriel Schafer (v1).</p>"
        + "<p>The development of Alloy was funded by part by the National Science Foundation under<br/>"
        + "Grant Nos. 0325283, 0541183, 0438897 and 0707612; by the Air Force Research Laboratory<br/>"
        + "(AFRL/IF) and the Disruptive Technology Office (DTO) in the National Intelligence<br/>"
        + "Community Information Assurance Research (NICIAR) Program; and by the Nokia<br/>"
        + "Corporation as part of a collaboration between Nokia Research and MIT CSAIL.</p>"
        + "<br/><pre>"
        + "Build Date: " + Version.buildDate() + "<br/>"
        + "Git Commit: " + Version.commit
        + "</pre>");
        // @formatter:on
        ta.setEditable(false);
        ta.addHyperlinkListener((e) -> {
            if (e.getEventType() == EventType.ACTIVATED) {
                if (Desktop.isDesktopSupported() && Desktop.getDesktop().isSupported(Desktop.Action.BROWSE)) {
                    try {
                        Desktop.getDesktop().browse(e.getURL().toURI());
                    } catch (IOException | URISyntaxException e1) {
                        // ignore
                    }
                }
            }
        });
        OurDialog.showmsg("About Alloy Analyzer " + Version.version(), ta);

        return null;
    }

    /** This method displays the help html. */
    private Runner doHelp() {
        if (wrap)
            return wrapMe();
        try {
            int w = OurUtil.getScreenWidth(), h = OurUtil.getScreenHeight();
            final JFrame frame = new JFrame();
            final JEditorPane html1 = new JEditorPane("text/html", "");
            final JEditorPane html2 = new JEditorPane("text/html", "");
            final HTMLDocument doc1 = (HTMLDocument) (html1.getDocument());
            doc1.setAsynchronousLoadPriority(-1);
            final HTMLDocument doc2 = (HTMLDocument) (html2.getDocument());
            doc2.setAsynchronousLoadPriority(-1);
            html1.setPage(this.getClass().getResource("/help/Nav.html"));
            html2.setPage(this.getClass().getResource("/help/index.html"));
            HyperlinkListener hl = new HyperlinkListener() {

                @Override
                public final void hyperlinkUpdate(HyperlinkEvent e) {
                    try {
                        if (e.getEventType() != HyperlinkEvent.EventType.ACTIVATED)
                            return;
                        if (e.getURL().getPath().endsWith("quit.htm")) {
                            frame.dispose();
                            return;
                        }
                        HTMLDocument doc = (HTMLDocument) (html2.getDocument());
                        doc.setAsynchronousLoadPriority(-1); // So that we can
                                                            // catch any
                                                            // exception
                                                            // that may
                                                            // occur
                        html2.setPage(e.getURL());
                        html2.requestFocusInWindow();
                    } catch (Throwable ex) {
                    }
                }
            };
            html1.setEditable(false);
            html1.setBorder(new EmptyBorder(3, 3, 3, 3));
            html1.addHyperlinkListener(hl);
            html2.setEditable(false);
            html2.setBorder(new EmptyBorder(3, 3, 3, 3));
            html2.addHyperlinkListener(hl);
            JScrollPane scroll1 = OurUtil.scrollpane(html1);
            JScrollPane scroll2 = OurUtil.scrollpane(html2);
            JSplitPane split = OurUtil.splitpane(JSplitPane.HORIZONTAL_SPLIT, scroll1, scroll2, 150);
            split.setResizeWeight(0d);
            frame.setTitle("Alloy Analyzer Online Guide");
            frame.getContentPane().setLayout(new BorderLayout());
            frame.getContentPane().add(split, BorderLayout.CENTER);
            frame.pack();
            frame.setSize(w - w / 10, h - h / 10);
            frame.setLocation(w / 20, h / 20);
            frame.setDefaultCloseOperation(WindowConstants.DISPOSE_ON_CLOSE);
            frame.setVisible(true);
            html2.requestFocusInWindow();
        } catch (Throwable ex) {
            return null;
        }
        return null;
    }

    /** This method displays the license box. */
    private Runner doLicense() {
        if (wrap)
            return wrapMe();
        final String JAR = Util.jarPrefix();
        String alloytxt;
        try {
            alloytxt = Util.readAll(JAR + "LICENSES" + File.separator + "Alloy.txt");
        } catch (IOException ex) {
            return null;
        }
        final JTextArea text = OurUtil.textarea(alloytxt, 15, 85, false, false, new EmptyBorder(2, 2, 2, 2), new Font("Monospaced", Font.PLAIN, 12));
        final JScrollPane scroll = OurUtil.scrollpane(text, new LineBorder(Color.DARK_GRAY, 1));
        final JComboBox combo = new OurCombobox(new String[] {
                                                              "Alloy", "Kodkod", "JavaCup", "SAT4J", "ZChaff", "MiniSat"
        }) {

            private static final long serialVersionUID = 0;

            @Override
            public void do_changed(Object value) {
                if (value instanceof String) {
                    try {
                        String content = Util.readAll(JAR + "LICENSES" + File.separator + value + ".txt");
                        text.setText(content);
                    } catch (IOException ex) {
                        text.setText("Sorry: an error has occurred in displaying the license file.");
                    }
                }
                text.setCaretPosition(0);
            }
        };
        OurDialog.showmsg("Copyright Notices", "The source code for the Alloy Analyzer is available under the MIT license.", " ", "The Alloy Analyzer utilizes several third-party packages whose code may", "be distributed under a different license. We are extremely grateful to", "the authors of these packages for making their source code freely available.", " ", OurUtil.makeH(null, "See the copyright notice for: ", combo, null), " ", scroll);
        return null;
    }

    /** This method changes the latest instance. */
    void doSetLatest(String arg) {
        latestInstance = arg;
        latestAutoInstance = arg;
    }

    /**
     * The color to use for functions/predicate/paragraphs that contains part of the
     * unsat core.
     */
    final Color supCoreColor = new Color(0.95f, 0.1f, 0.1f);

    /** The color to use for the unsat core. */
    final Color coreColor    = new Color(0.9f, 0.4f, 0.4f);

    /**
     * The color to use for functions/predicate used by the Unsat core.
     */
    final Color subCoreColor = new Color(0.9f, 0.7f, 0.7f);

    /**
     * This method displays a particular instance or message.
     */
    @SuppressWarnings("unchecked" )
    Runner doVisualize(String arg) {
        if (wrap)
            return wrapMe(arg);
        text.clearShade();
        if (arg.startsWith("MSG: ")) { // MSG: message
            OurDialog.showtext("Detailed Message", arg.substring(5));
        }
        if (arg.startsWith("CORE: ")) { // CORE: filename
            String filename = Util.canon(arg.substring(6));
            Pair<Set<Pos>,Set<Pos>> hCore;
            // Set<Pos> lCore;
            InputStream is = null;
            ObjectInputStream ois = null;
            try {
                is = new FileInputStream(filename);
                ois = new ObjectInputStream(is);
                hCore = (Pair<Set<Pos>,Set<Pos>>) ois.readObject();
                // lCore = (Set<Pos>) ois.readObject();
            } catch (Throwable ex) {
                log.logRed("Error reading or parsing the core \"" + filename + "\"\n");
                return null;
            } finally {
                Util.close(ois);
                Util.close(is);
            }
            text.clearShade();
            text.shade(hCore.b, subCoreColor, false);
            text.shade(hCore.a, coreColor, false);
            // shade again, because if not all files were open, some shadings
            // will have no effect
            text.shade(hCore.b, subCoreColor, false);
            text.shade(hCore.a, coreColor, false);
        }
        if (arg.startsWith("POS: ")) { // POS: x1 y1 x2 y2 filename
            Scanner s = new Scanner(arg.substring(5));
            int x1 = s.nextInt(), y1 = s.nextInt(), x2 = s.nextInt(), y2 = s.nextInt();
            String f = s.nextLine();
            if (f.length() > 0 && f.charAt(0) == ' ')
                f = f.substring(1); // Get rid of the space after Y2
            Pos p = new Pos(Util.canon(f), x1, y1, x2, y2);
            text.shade(p);
        }
        if (arg.startsWith("CNF: ")) { // CNF: filename
            String filename = Util.canon(arg.substring(5));
            try {
                String text = Util.readAll(filename);
                OurDialog.showtext("Text Viewer", text);
            } catch (IOException ex) {
                log.logRed("Error reading the file \"" + filename + "\"\n");
            }
        }
        if (arg.startsWith("XML: ")) { // XML: filename
            viz.loadXML(Util.canon(arg.substring(5)), false, 0);
        }
        return null;
    }

    /** This method opens a particular file. */
    private Runner doOpenFile(String arg) {
        if (wrap)
            return wrapMe(arg);
        String f = Util.canon(arg);
        if (!text.newtab(f))
            return null;
        if (text.get().isFile())
            addHistory(f);
        doShow();
        text.get().requestFocusInWindow();
        log.clearError();
        return null;
    }

    /** This object performs solution enumeration. */
    private final Computer enumerator = new Computer() {

        @Override
        public String compute(Object input) {
            final String[] arg = (String[]) input; // [electrum] additional argument to set the iteration operation
            OurUtil.show(frame);
            if (WorkerEngine.isBusy())
                throw new RuntimeException("Alloy4 is currently executing a SAT solver command. Please wait until that command has finished.");
            SimpleCallback1 cb = new SimpleCallback1(SimpleGUI.this, viz, log, VerbosityPref.get().ordinal(), latestAlloyVersionName, latestAlloyVersion);
            SimpleTask2 task = new SimpleTask2();
            task.filename = arg[0];
            task.index = Integer.valueOf(arg[1]);
            try {
                if (AlloyCore.isDebug())
                    WorkerEngine.runLocally(task, cb);
                else
                    WorkerEngine.run(task, SubMemory.get(), SubStack.get(), alloyHome(frame) + fs + "binary", "", cb);
                // task.run(cb);
            } catch (Throwable ex) {
                WorkerEngine.stop();
                log.logBold("Fatal Error: Solver failed due to unknown reason.\n" + "One possible cause is that, in the Options menu, your specified\n" + "memory size is larger than the amount allowed by your OS.\n" + "Also, please make sure \"java\" is in your program path.\n");
                log.logDivider();
                log.flush();
                doStop(2);
                return arg[0];
            }
            subrunningTask = task.index < 1 ? 2 : 3; // [electrum] whether global iteration
            runmenu.setEnabled(false);
            runbutton.setVisible(false);
            showbutton.setEnabled(false);
            stopbutton.setVisible(true);
            return arg[0];
        }
    };

    /** Converts an A4TupleSet into a SimTupleset object. */
    private static SimTupleset convert(Object object) throws Err {
        if (!(object instanceof A4TupleSet))
            throw new ErrorFatal("Unexpected type error: expecting an A4TupleSet.");
        A4TupleSet s = (A4TupleSet) object;
        if (s.size() == 0)
            return SimTupleset.EMPTY;
        List<SimTuple> list = new ArrayList<SimTuple>(s.size());
        int arity = s.arity();
        for (A4Tuple t : s) {
            String[] array = new String[arity];
            for (int i = 0; i < t.arity(); i++)
                array[i] = t.atom(i);
            list.add(SimTuple.make(array));
        }
        return SimTupleset.make(list);
    }

    /** Converts an A4Solution into a SimInstance object. */
    private static SimInstance convert(Module root, A4Solution ans) throws Err {
        SimInstance ct = new SimInstance(root, ans.getBitwidth(), ans.getMaxSeq());
        for (Sig s : ans.getAllReachableSigs()) {
            if (!s.builtin)
                ct.init(s, convert(ans.eval(s)));
            for (Field f : s.getFields())
                if (!f.defined)
                    ct.init(f, convert(ans.eval(f)));
        }
        for (ExprVar a : ans.getAllAtoms())
            ct.init(a, convert(ans.eval(a)));
        for (ExprVar a : ans.getAllSkolems())
            ct.init(a, convert(ans.eval(a)));
        return ct;
    }

    /** This object performs expression evaluation. */
    private static Computer evaluator = new Computer() {

        private String filename = null;

        @Override
        public final Object compute(final Object input) throws Exception {
            if (input instanceof File) {
                filename = ((File) input).getAbsolutePath();
                return "";
            }
            if (!(input instanceof String[]))
                return "";
            // [electrum] evaluator takes two arguments, the second is the focused state
            final String[] strs = (String[]) input;
            if (strs[0].trim().length() == 0)
                return ""; // Empty line
            Module root = null;
            A4Solution ans = null;
            try {
                Map<String,String> fc = new LinkedHashMap<String,String>();
                XMLNode x = new XMLNode(new File(filename));
                if (!x.is("alloy"))
                    throw new Exception();
                String mainname = null;
                for (XMLNode sub : x)
                    if (sub.is("instance")) {
                        mainname = sub.getAttribute("filename");
                        break;
                    }
                if (mainname == null)
                    throw new Exception();
                for (XMLNode sub : x)
                    if (sub.is("source")) {
                        String name = sub.getAttribute("filename");
                        String content = sub.getAttribute("content");
                        fc.put(name, content);
                    }
                root = CompUtil.parseEverything_fromFile(A4Reporter.NOP, fc, mainname, (Version.experimental && ImplicitThis.get()) ? 2 : 1);
                ans = A4SolutionReader.read(root.getAllReachableSigs(), x);
                for (ExprVar a : ans.getAllAtoms()) {
                    root.addGlobal(a.label, a);
                }
                for (ExprVar a : ans.getAllSkolems()) {
                    root.addGlobal(a.label, a);
                }
            } catch (Throwable ex) {
                throw new ErrorFatal("Failed to read or parse the XML file.");
            }
            try {
                Expr e = CompUtil.parseOneExpression_fromString(root, strs[0]);
                if (AlloyCore.isDebug() && VerbosityPref.get() == Verbosity.FULLDEBUG) {
                    SimInstance simInst = convert(root, ans);
                    if (simInst.wasOverflow())
                        return simInst.visitThis(e).toString() + " (OF)";
                }
                return ans.eval(e, Integer.valueOf(strs[1])).toString();
            } catch (HigherOrderDeclException ex) {
                throw new ErrorType("Higher-order quantification is not allowed in the evaluator.");
            }
        }
    };

    // ====== Main Method ====================================================//

    /**
     * Main method that launches the program; this method might be called by an
     * arbitrary thread.
     */
    public static void main(final String[] args) throws Exception {

        List<String> remainingArgs = new ArrayList<>();

        if (args.length > 0) {
            boolean help = false;
            boolean quit = false;

            for (String cmd : args) {
                switch (cmd) {

                    case "--worker" :
                    case "-w" :
                        WorkerEngine.main(args);
                        break;

                    case "--version" :
                    case "-v" :
                        System.out.println(Version.version());
                        break;

                    case "--help" :
                    case "-h" :
                    case "-?" :
                        help = true;
                        break;

                    case "--debug" :
                    case "-d" :
                        System.setProperty("debug", "yes");
                        break;

                    case "--quit" :
                    case "-q" :
                        quit = true;
                        break;

                    default :
                        if (cmd.endsWith(".als") || cmd.endsWith(".ele"))
                            remainingArgs.add(cmd);
                        else {
                            System.out.println("Unknown cmd " + cmd);
                            help = true;
                        }
                        break;
                }
            }

            if (help)
                System.out.println("Usage: alloy [options] file ...\n" + "  //" + "  -d/--debug                  set debug mode\n" + "  -h/--help                   show this help\n" + "  -q/--quit                   do not continue with GUI\n" + "  -v/--version                show version\n");

            if (quit)
                return;
        }

        SwingUtilities.invokeLater(new Runnable() {

            @Override
            public void run() {
                new SimpleGUI(args);
            }
        });
    }

    // ====== Constructor ====================================================//

    // /** Create a dummy task object for testing purpose. */
    // private static final WorkerEngine.WorkerTask dummyTask = new
    // WorkerEngine.WorkerTask() {
    // private static final long serialVersionUID = 0;
    // public void run(WorkerCallback out) { }
    // };

    /**
     * The constructor; this method will be called by the AWT event thread, using
     * the "invokeLater" method.
     */
    private SimpleGUI(final String[] args) {

        UIManager.put("ToolTip.font", new FontUIResource("Courier New", Font.PLAIN, 14));

        // Register an exception handler for uncaught exceptions
        MailBug.setup(frame);

        // Enable better look-and-feel
        if (Util.onMac() || Util.onWindows()) {
            System.setProperty("com.apple.mrj.application.apple.menu.about.name", "Alloy");
            System.setProperty("com.apple.mrj.application.growbox.intrudes", "true");
            System.setProperty("com.apple.mrj.application.live-resize", "true");
            System.setProperty("com.apple.macos.useScreenMenuBar", "true");
            System.setProperty("apple.laf.useScreenMenuBar", "true");
        }
        if (Util.onMac()) {
            try {
                macUtil = new MacUtil();
                macUtil.addMenus(this);
            } catch (NoClassDefFoundError e) {
                // ignore
            }
        }

        doLookAndFeel();

        // Figure out the desired x, y, width, and height
        int screenWidth = OurUtil.getScreenWidth(), screenHeight = OurUtil.getScreenHeight();
        int width = AnalyzerWidth.get();
        if (width <= 0)
            width = screenWidth / 10 * 8;
        else if (width < 100)
            width = 100;
        if (width > screenWidth)
            width = screenWidth;
        int height = AnalyzerHeight.get();
        if (height <= 0)
            height = screenHeight / 10 * 8;
        else if (height < 100)
            height = 100;
        if (height > screenHeight)
            height = screenHeight;
        int x = AnalyzerX.get();
        if (x < 0)
            x = screenWidth / 10;
        if (x > screenWidth - 100)
            x = screenWidth - 100;
        int y = AnalyzerY.get();
        if (y < 0)
            y = screenHeight / 10;
        if (y > screenHeight - 100)
            y = screenHeight - 100;

        // Put up a slash screen
        final JFrame frame = new JFrame("Electrum Analyzer");
        frame.setDefaultCloseOperation(WindowConstants.DO_NOTHING_ON_CLOSE);
        frame.pack();
        if (!Util.onMac() && !Util.onWindows()) {
            String gravity = System.getenv("_JAVA_AWT_WM_STATIC_GRAVITY");
            if (gravity == null || gravity.length() == 0) {
                // many Window managers do not respect ICCCM2; this should help
                // avoid the Title Bar being shifted "off screen"
                if (x < 30) {
                    if (x < 0)
                        x = 0;
                    width = width - (30 - x);
                    x = 30;
                }
                if (y < 30) {
                    if (y < 0)
                        y = 0;
                    height = height - (30 - y);
                    y = 30;
                }
            }
        }

        if (width < 500)
            width = 500;
        if (height < 500)
            height = 500;

        frame.setSize(width, height);
        frame.setLocation(x, y);
        frame.setVisible(true);
        frame.setTitle("Electrum Analyzer " + Version.version() + " loading... please wait...");
        final int windowWidth = width;
        // We intentionally call setVisible(true) first before settings the
        // "please wait" title,
        // since we want the minimized window title on Linux/FreeBSD to just say
        // Alloy Analyzer

        // Test the allowed memory sizes
        // final WorkerEngine.WorkerCallback c = new
        // WorkerEngine.WorkerCallback() {
        // private final List<Integer> allowed = new ArrayList<Integer>();
        // private final List<Integer> toTry = new
        // ArrayList<Integer>(Arrays.asList(256,512,768,1024,1536,2048,2560,3072,3584,4096));
        // private int mem;
        // public synchronized void callback(Object msg) {
        // if (toTry.size()==0) {
        // SwingUtilities.invokeLater(new Runnable() {
        // public void run() { SimpleGUI.this.frame=frame;
        // SimpleGUI.this.finishInit(args, windowWidth); }
        // });
        // return;
        // }
        // try { mem=toTry.remove(0); WorkerEngine.stop();
        // WorkerEngine.run(dummyTask, mem, 128, "", "", this); return; }
        // catch(IOException ex) { fail(); }
        // }
        // public synchronized void done() {
        // //System.out.println("Alloy4 can use "+mem+"M"); System.out.flush();
        // allowed.add(mem);
        // callback(null);
        // }
        // public synchronized void fail() {
        // //System.out.println("Alloy4 cannot use "+mem+"M");
        // System.out.flush();
        // callback(null);
        // }
        // };
        // c.callback(null);

        if (Util.onMac()) {
            frame.getRootPane().putClientProperty("apple.awt.fullscreenable", true);
        }
        SimpleGUI.this.frame = frame;
        finishInit(args, windowWidth);
    }

    private void finishInit(String[] args, int width) {

        // Add the listeners
        try {
            wrap = true;
            frame.addWindowListener(doQuit());
        } finally {
            wrap = false;
        }
        frame.addComponentListener(this);

        // initialize the "allowed memory sizes" array
        // allowedMemorySizes = new
        // ArrayList<Integer>(initialAllowedMemorySizes);
        // int newmem = SubMemory.get();
        // if (!allowedMemorySizes.contains(newmem)) {
        // int newmemlen = allowedMemorySizes.size();
        // if (allowedMemorySizes.contains(768) || newmemlen==0)
        // SubMemory.set(768); // a nice default value
        // else
        // SubMemory.set(allowedMemorySizes.get(newmemlen-1));
        // }

        // Choose the appropriate font
        int fontSize = FontSize.get();
        String fontName = OurDialog.getProperFontName(FontName.get(), "Courier New", "Lucidia", "Courier", "Monospaced");
        FontName.set(fontName);

        // Copy required files from the JAR
        copyFromJAR();
        final String binary = alloyHome(frame) + fs + "binary";

        // Create the menu bar
        JMenuBar bar = new JMenuBar();
        try {
            wrap = true;
            filemenu = menu(bar, "&File", doRefreshFile());
            editmenu = menu(bar, "&Edit", doRefreshEdit());
            runmenu = menu(bar, "E&xecute", doRefreshRun());
            optmenu = menu(bar, "&Options", doRefreshOption());
            windowmenu = menu(bar, "&Window", doRefreshWindow(false));
            windowmenu2 = menu(null, "&Window", doRefreshWindow(true));
            helpmenu = menu(bar, "&Help", null);
            menuItem(helpmenu, "About Alloy...", 'A', doAbout());
            menuItem(helpmenu, "Quick Guide", 'Q', doHelp());
            menuItem(helpmenu, "See the Copyright Notices...", 'L', doLicense());
        } finally {
            wrap = false;
        }

        // Pre-load the visualizer
        viz = new VizGUI(false, "", windowmenu2, enumerator, evaluator, 2);
        viz.doSetFontSize(FontSize.get());

        // Create the toolbar
        try {
            wrap = true;
            toolbar = new JToolBar();
            toolbar.setFloatable(false);
            if (!Util.onMac())
                toolbar.setBackground(background);
            toolbar.add(OurUtil.button("New", "Starts a new blank model", "images/24_new.gif", doNew()));
            toolbar.add(OurUtil.button("Open", "Opens an existing model", "images/24_open.gif", doOpen()));
            toolbar.add(OurUtil.button("Reload", "Reload all the models from disk", "images/24_reload.gif", doReloadAll()));
            toolbar.add(OurUtil.button("Save", "Saves the current model", "images/24_save.gif", doSave()));
            toolbar.add(runbutton = OurUtil.button("Execute", "Executes the latest command", "images/24_execute.gif", doExecuteLatest()));
            toolbar.add(stopbutton = OurUtil.button("Stop", "Stops the current analysis", "images/24_execute_abort2.gif", doStop(2)));
            stopbutton.setVisible(false);
            toolbar.add(showbutton = OurUtil.button("Show", "Shows the latest instance", "images/24_graph.gif", doShowLatest()));
            toolbar.add(Box.createHorizontalGlue());
            toolbar.setBorder(new OurBorder(false, false, false, false));
        } finally {
            wrap = false;
        }

        // Choose the antiAlias setting
        OurAntiAlias.enableAntiAlias(AntiAlias.get());

        // Create the message area
        logpane = OurUtil.scrollpane(null);
        log = new SwingLogPanel(logpane, fontName, fontSize, background, Color.BLACK, new Color(.7f, .2f, .2f), this);

        // Create loggers for preference changes
        PreferencesDialog.logOnChange(log, A4Preferences.allUserPrefs().toArray(new Pref< ? >[0]));

        // Create the text area
        text = new OurTabbedSyntaxWidget(fontName, fontSize, TabSize.get(), frame);
        text.listeners.add(this);
        text.enableSyntax(!SyntaxDisabled.get());

        // Add everything to the frame, then display the frame
        Container all = frame.getContentPane();
        all.setLayout(new BorderLayout());
        all.removeAll();
        JPanel lefthalf = new JPanel();
        lefthalf.setLayout(new BorderLayout());
        lefthalf.add(toolbar, BorderLayout.NORTH);
        text.addTo(lefthalf, BorderLayout.CENTER);
        splitpane = OurUtil.splitpane(JSplitPane.HORIZONTAL_SPLIT, lefthalf, logpane, width / 2);
        splitpane.setResizeWeight(0.5D);
        status = OurUtil.make(OurAntiAlias.label(" "), new Font(fontName, Font.PLAIN, fontSize), Color.BLACK, background);
        status.setBorder(new OurBorder(true, false, false, false));
        all.add(splitpane, BorderLayout.CENTER);
        all.add(status, BorderLayout.SOUTH);

        // Generate some informative log messages
        log.logBold("Electrum Analyzer " + Version.getShortversion() + " built " + Version.buildDate() + "\n\n");

        // If on Mac, then register an application listener
        try {
            wrap = true;
            if (Util.onMac()) {
                macUtil.registerApplicationListener(doShow(), doAbout(), doOpenFile(""), doQuit());
            }
        } catch (Throwable t) {
            System.out.println("Mac classes not there");
        } finally {
            wrap = false;
        }

        // Add the new JNI location to the java.library.path
        try {
            System.setProperty("java.library.path", binary);
            // The above line is actually useless on Sun JDK/JRE (see Sun's bug
            // ID 4280189)
            // The following 4 lines should work for Sun's JDK/JRE (though they
            // probably won't work for others)
            String[] newarray = new String[] {
                                              binary
            };
            java.lang.reflect.Field old = ClassLoader.class.getDeclaredField("usr_paths");
            old.setAccessible(true);
            old.set(null, newarray);
        } catch (Throwable ex) {
        }

        // Pre-load the preferences dialog
        prefDialog = new PreferencesDialog(log, binary);
        prefDialog.setDefaultCloseOperation(WindowConstants.DISPOSE_ON_CLOSE);
        try {
            wrap = true;
            prefDialog.addChangeListener(wrapToChangeListener(doOptRefreshFont()), FontName, FontSize, TabSize);
            prefDialog.addChangeListener(wrapToChangeListener(doOptAntiAlias()), AntiAlias);
            prefDialog.addChangeListener(wrapToChangeListener(doOptSyntaxHighlighting()), SyntaxDisabled);
            prefDialog.addChangeListener(wrapToChangeListener(doLookAndFeel()), LAF);
        } finally {
            wrap = false;
        }

        // If the temporary directory has become too big, then tell the user
        // they can "clear temporary directory".
        long space = computeTemporarySpaceUsed(frame);
        if (space < 0 || space >= 20 * 1024768) {
            if (space < 0)
                log.logBold("Warning: Alloy4's temporary directory has exceeded 1024M.\n");
            else
                log.logBold("Warning: Alloy4's temporary directory now uses " + (space / 1024768) + "M.\n");
            log.log("To clear the temporary directory,\n" + "go to the File menu and click \"Clear Temporary Directory\"\n");
            log.logDivider();
            log.flush();
        }

        // Refreshes all the menu items
        doRefreshFile();
        OurUtil.enableAll(filemenu);
        doRefreshEdit();
        OurUtil.enableAll(editmenu);
        doRefreshRun();
        OurUtil.enableAll(runmenu);
        doRefreshOption();
        doRefreshWindow(false);
        OurUtil.enableAll(windowmenu);
        frame.setJMenuBar(bar);

        // Open the given file, if a filename is given in the command line
        for (String f : args)
            if (f.toLowerCase(Locale.US).endsWith(".als") || f.toLowerCase(Locale.US).endsWith(".ele")) {
                File file = new File(f);
                if (file.exists() && file.isFile())
                    doOpenFile(file.getPath());
            }

        // Update the title and status bar
        notifyChange();
        text.get().requestFocusInWindow();

        // Launch the welcome screen if needed
        if (!AlloyCore.isDebug() && Welcome.get()) {
            JCheckBox again = new JCheckBox("Show this message every time you start the Alloy Analyzer");
            again.setSelected(true);
            OurDialog.showmsg("Welcome", "Thank you for using the Alloy Analyzer " + Version.version(), " ", "Version 4 of the Alloy Analyzer is a complete rewrite,", "offering improvements in robustness, performance and usability.", "Models written in Alloy 3 will require some small alterations to run in Alloy 4.", " ", "Here are some quick tips:", " ", "* Function calls now use [ ] instead of ( )", "  For more details, please see http://alloy.mit.edu/alloy4/quickguide/", " ", "* The Execute button always executes the latest command.", "  To choose which command to execute, go to the Execute menu.", " ", "* The Alloy Analyzer comes with a variety of sample models.", "  To see them, go to the File menu and click Open Sample Models.", " ", again);
            doShow();
            Welcome.set(again.isSelected());
        }

        // Periodically ask the MailBug thread to see if there is a newer
        // version or not
        final long now = System.currentTimeMillis();
        final Timer t = new Timer(800, null);
        t.addActionListener(new ActionListener() {

            @Override
            public void actionPerformed(ActionEvent e) {
                int n = MailBug.latestBuildNumber();
                // If beyond 3 seconds, then we should stop because the log
                // message may run into other user messages
                if (System.currentTimeMillis() - now >= 3000 || n <= Version.buildNumber()) {
                    t.stop();
                    return;
                }
                latestAlloyVersion = n;
                latestAlloyVersionName = MailBug.latestBuildName();
                log.logBold("An updated version of the Alloy Analyzer has been released.\n");
                log.log("Please visit alloy.mit.edu to download the latest version:\nVersion " + latestAlloyVersionName + "\n");
                log.logDivider();
                log.flush();
                t.stop();
            }
        });
        t.start();
    }

    /**
     * {@inheritDoc}
     */
    @Override
    public Object do_action(Object sender, Event e) {
        if (sender instanceof OurTabbedSyntaxWidget)
            switch (e) {
                case FOCUSED :
                    notifyFocusGained();
                    break;
                case STATUS_CHANGE :
                    notifyChange();
                    break;
                default :
                    break;
            }
        return true;
    }

    /** {@inheritDoc} */
    @Override
    public Object do_action(Object sender, Event e, Object arg) {
        if (sender instanceof OurTree && e == Event.CLICK && arg instanceof Browsable) {
            Pos p = ((Browsable) arg).pos();
            if (p == Pos.UNKNOWN)
                p = ((Browsable) arg).span();
            text.shade(p);
        }
        return true;
    }

    /**
     * Creates menu items from boolean preferences (<code>prefs</code>) and adds
     * them to a given parent menu (<code>parent</code>).
     */
    private void addToMenu(JMenu parent, BooleanPref... prefs) {
        for (BooleanPref pref : prefs) {
            Action action = pref.getTitleAction();
            Object name = action.getValue(Action.NAME);
            menuItem(parent, name + ": " + (pref.get() ? "Yes" : "No"), action);
        }
    }

    /**
     * Creates a menu item for each choice preference (from <code>prefs</code>) and
     * adds it to a given parent menu (<code>parent</code>).
     */
    @SuppressWarnings({
                       "rawtypes", "unchecked"
    } )
    private JMenu addToMenu(JMenu parent, ChoicePref... prefs) {
        JMenu last = null;
        for (ChoicePref pref : prefs) {
            last = new JMenu(pref.title + ": " + pref.renderValueShort(pref.get()));
            addSubmenuItems(last, pref);
            parent.add(last);
        }
        return last;
    }

    /**
     * Creates a sub-menu item for each choice of a given preference
     * (<code>pref</code>) and adds it to a given parent menu (<code>parent</code>).
     */
    @SuppressWarnings({
                       "rawtypes", "unchecked"
    } )
    private void addSubmenuItems(JMenu parent, ChoicePref pref) {
        Object selected = pref.get();
        for (Object item : pref.validChoices()) {
            Action action = pref.getAction(item);
            menuItem(parent, pref.renderValueLong(item).toString(), action, item == selected ? iconYes : iconNo);
        }
    }

    /**
     * Takes a <code>Runner</code> and wraps it into a <code>ChangeListener</code>
     */
    private static ChangeListener wrapToChangeListener(final Runner r) {
        assert r != null;
        return new ChangeListener() {

            @Override
            public void stateChanged(ChangeEvent e) {
                r.run();
            }
        };
    }
}<|MERGE_RESOLUTION|>--- conflicted
+++ resolved
@@ -194,16 +194,13 @@
  *           file format; register electrum version; added electrum example
  *           models; added accelerator for execute all on mac; updated about
  *           message; [electrum-temporal] evaluator now takes a second argument
-<<<<<<< HEAD
  *           denoting the focused state; [electrum-vizualizer] visualize traces
  *           with 2 states, 1 otherwise; [electrum-simulator] enumerator now
  *           takes as additional argument the operation to apply; also
  *           distinguishes between global and local iterations, the former
- *           resets the visualizer; [electrum-unbounded] added electrod binaries
-=======
- *           denoting the focused state; [electrum-decomposed] added the option
- *           to select the decompose strategy
->>>>>>> 652120c3
+ *           resets the visualizer; [electrum-unbounded] added electrod
+ *           binaries; [electrum-decomposed] added the option to select the
+ *           decompose strategy
  */
 public final class SimpleGUI implements ComponentListener, Listener {
 
@@ -1203,11 +1200,7 @@
         opt.coreMinimization = CoreMinimization.get();
         opt.inferPartialInstance = InferPartialInstance.get();
         opt.coreGranularity = CoreGranularity.get();
-<<<<<<< HEAD
-        opt.decompose_mode = DecomposePref.get().ordinal(); // [HASLab]
-=======
         opt.decompose_mode = DecomposePref.get().ordinal();
->>>>>>> 652120c3
         opt.originalFilename = Util.canon(text.get().getFilename());
         opt.solver = Solver.get();
         task.bundleIndex = i;
@@ -1466,11 +1459,7 @@
 
             if (Version.experimental) {
                 addToMenu(optmenu, Unrolls);
-<<<<<<< HEAD
-                addToMenu(optmenu, DecomposePref); // [HASLab]
-=======
                 addToMenu(optmenu, DecomposePref);
->>>>>>> 652120c3
                 addToMenu(optmenu, ImplicitThis, NoOverflow, InferPartialInstance);
             }
 
