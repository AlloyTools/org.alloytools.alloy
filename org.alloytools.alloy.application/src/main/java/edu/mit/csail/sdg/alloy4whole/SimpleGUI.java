--- conflicted
+++ resolved
@@ -185,11 +185,7 @@
  * from a fresh thread
  *
  * @modified: Nuno Macedo, Eduardo Pessoa // [HASLab] electrum-base,
-<<<<<<< HEAD
  *            electrum-simulator, electrum-unbounded, electrum-decomposed
-=======
- *            electrum-simulator
->>>>>>> fb6ead24
  */
 public final class SimpleGUI implements ComponentListener, Listener {
 
@@ -1119,10 +1115,7 @@
             }
             if (cp.size() > 1) {
                 JMenuItem menuItem = new JMenuItem("Execute All", null);
-<<<<<<< HEAD
-=======
                 // [Electrum] cmd+u acc for mac
->>>>>>> fb6ead24
                 final int mnemonic = Util.onMac() ? VK_U : VK_A;
                 menuItem.setMnemonic(mnemonic);
                 menuItem.setAccelerator(KeyStroke.getKeyStroke(mnemonic, Toolkit.getDefaultToolkit().getMenuShortcutKeyMask()));
