--- conflicted
+++ resolved
@@ -1225,7 +1225,7 @@
         if (latestAutoInstance.length() > 0) {
             String f = latestAutoInstance;
             latestAutoInstance = "";
-            if (subrunningTask == 2)
+            if (subrunningTask == 2) // [HASLab] move to first state
                 viz.loadXML(f, true, 0);
             else if (subrunningTask == 3) // [HASLab]
                 viz.loadXML(f, true);
@@ -1669,11 +1669,7 @@
             }
         }
         if (arg.startsWith("XML: ")) { // XML: filename
-<<<<<<< HEAD
             viz.loadXML(Util.canon(arg.substring(5)), false, 0); // [HASLab]
-=======
-            viz.loadXML(Util.canon(arg.substring(5)), false, 1); // [HASLab]
->>>>>>> 19e44f12
         }
         return null;
     }
@@ -1720,7 +1716,7 @@
                 doStop(2);
                 return arg[0]; // [HASLab]
             }
-            subrunningTask = task.index < 0 ? 2 : 3; // [HASLab]
+            subrunningTask = task.index < 1 ? 2 : 3; // [HASLab]
             runmenu.setEnabled(false);
             runbutton.setVisible(false);
             showbutton.setEnabled(false);
