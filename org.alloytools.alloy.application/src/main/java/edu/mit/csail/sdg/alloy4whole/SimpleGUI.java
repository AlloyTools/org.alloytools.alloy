--- conflicted
+++ resolved
@@ -1225,13 +1225,8 @@
         if (latestAutoInstance.length() > 0) {
             String f = latestAutoInstance;
             latestAutoInstance = "";
-<<<<<<< HEAD
-            if (subrunningTask == 2)
-                viz.loadXML(f, true, 1);
-=======
             if (subrunningTask == 2) // [HASLab] move to first state
                 viz.loadXML(f, true, 0);
->>>>>>> b5d8202c
             else if (subrunningTask == 3) // [HASLab]
                 viz.loadXML(f, true);
             else if (AutoVisualize.get() || subrunningTask == 1)
