--- conflicted
+++ resolved
@@ -1,5 +1,4 @@
 /* Alloy Analyzer 4 -- Copyright (c) 2006-2009, Felix Chang
- * Electrum -- Copyright (c) 2015-present, Nuno Macedo
  *
  * Permission is hereby granted, free of charge, to any person obtaining a copy of this software and associated documentation files
  * (the "Software"), to deal in the Software without restriction, including without limitation the rights to use, copy, modify,
@@ -24,11 +23,7 @@
 import static edu.mit.csail.sdg.alloy4.A4Preferences.AutoVisualize;
 import static edu.mit.csail.sdg.alloy4.A4Preferences.CoreGranularity;
 import static edu.mit.csail.sdg.alloy4.A4Preferences.CoreMinimization;
-<<<<<<< HEAD
-import static edu.mit.csail.sdg.alloy4.A4Preferences.DecomposedPref;
-=======
 import static edu.mit.csail.sdg.alloy4.A4Preferences.DecomposePref;
->>>>>>> 5a684db6
 import static edu.mit.csail.sdg.alloy4.A4Preferences.FontName;
 import static edu.mit.csail.sdg.alloy4.A4Preferences.FontSize;
 import static edu.mit.csail.sdg.alloy4.A4Preferences.ImplicitThis;
@@ -203,10 +198,6 @@
  * (2) the run() method in the instance watcher (in constructor) is launched
  * from a fresh thread
  *
-<<<<<<< HEAD
- * @modified: Nuno Macedo, Eduardo Pessoa // [HASLab] electrum-base,
- *            electrum-simulator, electrum-unbounded, electrum-decomposed
-=======
  * @modified [electrum] added electrum example models; added accelerator for
  *           execute all on mac; updated about message; evaluator now takes a
  *           second argument denoting the focused state; visualize traces with 2
@@ -214,7 +205,6 @@
  *           the operation to apply; also distinguishes between global and local
  *           iterations, the former resets the visualizer; added electrod
  *           binaries; added the option to select the decompose strategy
->>>>>>> 5a684db6
  */
 public final class SimpleGUI implements ComponentListener, Listener {
 
@@ -420,7 +410,7 @@
         if (t.isFile())
             frame.setTitle(t.getFilename());
         else
-            frame.setTitle("Electrum Analyzer " + Version.getShortversion()); // [HASLab]
+            frame.setTitle("Alloy Analyzer " + Version.getShortversion());
         toolbar.setBorder(new OurBorder(false, false, text.count() <= 1, false));
         int c = t.getCaret();
         int y = t.getLineOfOffset(c) + 1;
@@ -433,7 +423,7 @@
      * Helper method that returns a hopefully very short name for a file name.
      */
     public static String slightlyShorterFilename(String name) {
-        if (name.toLowerCase(Locale.US).endsWith(".als") || name.toLowerCase(Locale.US).endsWith(".ele")) { // [HASLab] .ele extension
+        if (name.toLowerCase(Locale.US).endsWith(".als")) {
             int i = name.lastIndexOf('/');
             if (i >= 0)
                 name = name.substring(i + 1);
@@ -485,19 +475,11 @@
             // The error will be caught later by the "berkmin" or "spear" test
         }
         // Copy the platform-dependent binaries
-<<<<<<< HEAD
-        Util.copy(frame, true, false, platformBinary, arch + "/libminisat.so", arch + "/libminisatx1.so", arch + "/libminisat.jnilib", arch + "/libminisat.dylib", arch + "/libminisatprover.so", arch + "/libminisatproverx1.so", arch + "/libminisatprover.jnilib", arch + "/libminisatprover.dylib", arch + "/libzchaff.so", arch + "/libzchaffmincost.so", arch + "/libzchaffx1.so", arch + "/libzchaff.jnilib", arch + "/liblingeling.so", arch + "/liblingeling.dylib", arch + "/liblingeling.jnilib", arch + "/plingeling", arch + "/libglucose.so", arch + "/libglucose.dylib", arch + "/libglucose.jnilib", arch + "/libcryptominisat.so", arch + "/libcryptominisat.la", arch + "/libcryptominisat.dylib", arch + "/libcryptominisat.jnilib", arch + "/berkmin", arch + "/spear", arch + "/cryptominisat", arch + "/electrod"); // [HASLab]
-        Util.copy(frame, false, false, platformBinary, arch + "/minisat.dll", arch + "/cygminisat.dll", arch + "/libminisat.dll.a", arch + "/minisatprover.dll", arch + "/cygminisatprover.dll", arch + "/libminisatprover.dll.a", arch + "/glucose.dll", arch + "/cygglucose.dll", arch + "/libglucose.dll.a", arch + "/zchaff.dll", arch + "/berkmin.exe", arch + "/spear.exe");
-        // Copy the model files
-        Util.copy(frame, false, true, alloyHome(frame), "models/book/appendixA/addressBook1.als", "models/book/appendixA/addressBook2.als", "models/book/appendixA/barbers.als", "models/book/appendixA/closure.als", "models/book/appendixA/distribution.als", "models/book/appendixA/phones.als", "models/book/appendixA/prison.als", "models/book/appendixA/properties.als", "models/book/appendixA/ring.als", "models/book/appendixA/spanning.als", "models/book/appendixA/tree.als", "models/book/appendixA/tube.als", "models/book/appendixA/undirected.als", "models/book/appendixE/hotel.thm", "models/book/appendixE/p300-hotel.als", "models/book/appendixE/p303-hotel.als", "models/book/appendixE/p306-hotel.als", "models/book/chapter2/addressBook1a.als", "models/book/chapter2/addressBook1b.als", "models/book/chapter2/addressBook1c.als", "models/book/chapter2/addressBook1d.als", "models/book/chapter2/addressBook1e.als", "models/book/chapter2/addressBook1f.als", "models/book/chapter2/addressBook1g.als", "models/book/chapter2/addressBook1h.als", "models/book/chapter2/addressBook2a.als", "models/book/chapter2/addressBook2b.als", "models/book/chapter2/addressBook2c.als", "models/book/chapter2/addressBook2d.als", "models/book/chapter2/addressBook2e.als", "models/book/chapter2/addressBook3a.als", "models/book/chapter2/addressBook3b.als", "models/book/chapter2/addressBook3c.als", "models/book/chapter2/addressBook3d.als", "models/book/chapter2/theme.thm", "models/book/chapter4/filesystem.als", "models/book/chapter4/grandpa1.als", "models/book/chapter4/grandpa2.als", "models/book/chapter4/grandpa3.als", "models/book/chapter4/lights.als", "models/book/chapter5/addressBook.als", "models/book/chapter5/lists.als", "models/book/chapter5/sets1.als", "models/book/chapter5/sets2.als", "models/book/chapter6/hotel.thm", "models/book/chapter6/hotel1.als", "models/book/chapter6/hotel2.als", "models/book/chapter6/hotel3.als", "models/book/chapter6/hotel4.als", "models/book/chapter6/mediaAssets.als", "models/book/chapter6/memory/abstractMemory.als", "models/book/chapter6/memory/cacheMemory.als", "models/book/chapter6/memory/checkCache.als", "models/book/chapter6/memory/checkFixedSize.als", "models/book/chapter6/memory/fixedSizeMemory.als", "models/book/chapter6/memory/fixedSizeMemory_H.als", "models/book/chapter6/ringElection.thm", "models/book/chapter6/ringElection1.als", "models/book/chapter6/ringElection2.als", "models/examples/algorithms/dijkstra.als", "models/examples/algorithms/dijkstra.thm", "models/examples/algorithms/messaging.als", "models/examples/algorithms/messaging.thm", "models/examples/algorithms/opt_spantree.als", "models/examples/algorithms/opt_spantree.thm", "models/examples/algorithms/peterson.als", "models/examples/algorithms/ringlead.als", "models/examples/algorithms/ringlead.thm", "models/examples/algorithms/s_ringlead.als", "models/examples/algorithms/stable_mutex_ring.als", "models/examples/algorithms/stable_mutex_ring.thm", "models/examples/algorithms/stable_orient_ring.als", "models/examples/algorithms/stable_orient_ring.thm", "models/examples/algorithms/stable_ringlead.als", "models/examples/algorithms/stable_ringlead.thm", "models/examples/case_studies/INSLabel.als", "models/examples/case_studies/chord.als", "models/examples/case_studies/chord2.als", "models/examples/case_studies/chordbugmodel.als", "models/examples/case_studies/com.als", "models/examples/case_studies/firewire.als", "models/examples/case_studies/firewire.thm", "models/examples/case_studies/ins.als", "models/examples/case_studies/iolus.als", "models/examples/case_studies/sync.als", "models/examples/case_studies/syncimpl.als", "models/examples/puzzles/farmer.als", "models/examples/puzzles/farmer.thm", "models/examples/puzzles/handshake.als", "models/examples/puzzles/handshake.thm", "models/examples/puzzles/hanoi.als", "models/examples/puzzles/hanoi.thm", "models/examples/systems/file_system.als", "models/examples/systems/file_system.thm", "models/examples/systems/javatypes_soundness.als", "models/examples/systems/lists.als", "models/examples/systems/lists.thm", "models/examples/systems/marksweepgc.als", "models/examples/systems/views.als", "models/examples/toys/birthday.als", "models/examples/toys/birthday.thm", "models/examples/toys/ceilingsAndFloors.als", "models/examples/toys/ceilingsAndFloors.thm", "models/examples/toys/genealogy.als", "models/examples/toys/genealogy.thm", "models/examples/toys/grandpa.als", "models/examples/toys/grandpa.thm", "models/examples/toys/javatypes.als", "models/examples/toys/life.als", "models/examples/toys/life.thm", "models/examples/toys/numbering.als", "models/examples/toys/railway.als", "models/examples/toys/railway.thm", "models/examples/toys/trivial.als", "models/examples/tutorial/farmer.als", "models/util/boolean.als", "models/util/graph.als", "models/util/integer.als", "models/util/natural.als", "models/util/ordering.als", "models/util/relation.als", "models/util/seqrel.als", "models/util/sequence.als", "models/util/sequniv.als", "models/util/ternary.als", "models/util/time.als", "models/examples/electrum/toys/railway.ele", "models/examples/electrum/toys/life.ele", "models/examples/electrum/toys/birthday.ele", // [HASLab] electrum examples
-                  "models/examples/electrum/toys/ex1.ele", "models/examples/electrum/algorithms/messaging.ele", "models/examples/electrum/algorithms/stable_orient_ring.ele", "models/examples/electrum/algorithms/ring.ele", "models/examples/electrum/algorithms/span_tree.ele", "models/examples/electrum/algorithms/peterson.ele", "models/examples/electrum/algorithms/stable_mutex_ring.ele", "models/examples/electrum/algorithms/dijkstra.ele", "models/examples/electrum/puzzles/hanoi.ele", "models/examples/electrum/puzzles/hanoi.thm", "models/examples/electrum/puzzles/farmer.thm", "models/examples/electrum/puzzles/farmer.ele", "models/examples/electrum/systems/hotel.ele", "models/examples/electrum/systems/views.ele", "models/examples/electrum/systems/javatypes_soundness.ele", "models/examples/electrum/systems/lift_spl.ele", "models/examples/electrum/case_studies/train.ele", "models/examples/electrum/case_studies/train.thm", "models/examples/electrum/case_studies/firewire.ele");
-=======
         Util.copy(frame, true, false, platformBinary, arch + "/libminisat.so", arch + "/libminisatx1.so", arch + "/libminisat.jnilib", arch + "/libminisat.dylib", arch + "/libminisatprover.so", arch + "/libminisatproverx1.so", arch + "/libminisatprover.jnilib", arch + "/libminisatprover.dylib", arch + "/libzchaff.so", arch + "/libzchaffmincost.so", arch + "/libzchaffx1.so", arch + "/libzchaff.jnilib", arch + "/liblingeling.so", arch + "/liblingeling.dylib", arch + "/liblingeling.jnilib", arch + "/plingeling", arch + "/libglucose.so", arch + "/libglucose.dylib", arch + "/libglucose.jnilib", arch + "/libcryptominisat.so", arch + "/libcryptominisat.la", arch + "/libcryptominisat.dylib", arch + "/libcryptominisat.jnilib", arch + "/berkmin", arch + "/spear", arch + "/cryptominisat", arch + "/electrod");
         Util.copy(frame, false, false, platformBinary, arch + "/minisat.dll", arch + "/cygminisat.dll", arch + "/libminisat.dll.a", arch + "/minisatprover.dll", arch + "/cygminisatprover.dll", arch + "/libminisatprover.dll.a", arch + "/glucose.dll", arch + "/cygglucose.dll", arch + "/libglucose.dll.a", arch + "/zchaff.dll", arch + "/berkmin.exe", arch + "/spear.exe", arch + "/electrod.exe");
         // Copy the model files
         Util.copy(frame, false, true, alloyHome(frame), "models/book/appendixA/addressBook1.als", "models/book/appendixA/addressBook2.als", "models/book/appendixA/barbers.als", "models/book/appendixA/closure.als", "models/book/appendixA/distribution.als", "models/book/appendixA/phones.als", "models/book/appendixA/prison.als", "models/book/appendixA/properties.als", "models/book/appendixA/ring.als", "models/book/appendixA/spanning.als", "models/book/appendixA/tree.als", "models/book/appendixA/tube.als", "models/book/appendixA/undirected.als", "models/book/appendixE/hotel.thm", "models/book/appendixE/p300-hotel.als", "models/book/appendixE/p303-hotel.als", "models/book/appendixE/p306-hotel.als", "models/book/chapter2/addressBook1a.als", "models/book/chapter2/addressBook1b.als", "models/book/chapter2/addressBook1c.als", "models/book/chapter2/addressBook1d.als", "models/book/chapter2/addressBook1e.als", "models/book/chapter2/addressBook1f.als", "models/book/chapter2/addressBook1g.als", "models/book/chapter2/addressBook1h.als", "models/book/chapter2/addressBook2a.als", "models/book/chapter2/addressBook2b.als", "models/book/chapter2/addressBook2c.als", "models/book/chapter2/addressBook2d.als", "models/book/chapter2/addressBook2e.als", "models/book/chapter2/addressBook3a.als", "models/book/chapter2/addressBook3b.als", "models/book/chapter2/addressBook3c.als", "models/book/chapter2/addressBook3d.als", "models/book/chapter2/theme.thm", "models/book/chapter4/filesystem.als", "models/book/chapter4/grandpa1.als", "models/book/chapter4/grandpa2.als", "models/book/chapter4/grandpa3.als", "models/book/chapter4/lights.als", "models/book/chapter5/addressBook.als", "models/book/chapter5/lists.als", "models/book/chapter5/sets1.als", "models/book/chapter5/sets2.als", "models/book/chapter6/hotel.thm", "models/book/chapter6/hotel1.als", "models/book/chapter6/hotel2.als", "models/book/chapter6/hotel3.als", "models/book/chapter6/hotel4.als", "models/book/chapter6/mediaAssets.als", "models/book/chapter6/memory/abstractMemory.als", "models/book/chapter6/memory/cacheMemory.als", "models/book/chapter6/memory/checkCache.als", "models/book/chapter6/memory/checkFixedSize.als", "models/book/chapter6/memory/fixedSizeMemory.als", "models/book/chapter6/memory/fixedSizeMemory_H.als", "models/book/chapter6/ringElection.thm", "models/book/chapter6/ringElection1.als", "models/book/chapter6/ringElection2.als", "models/examples/algorithms/dijkstra.als", "models/examples/algorithms/dijkstra.thm", "models/examples/algorithms/messaging.als", "models/examples/algorithms/messaging.thm", "models/examples/algorithms/opt_spantree.als", "models/examples/algorithms/opt_spantree.thm", "models/examples/algorithms/peterson.als", "models/examples/algorithms/ringlead.als", "models/examples/algorithms/ringlead.thm", "models/examples/algorithms/s_ringlead.als", "models/examples/algorithms/stable_mutex_ring.als", "models/examples/algorithms/stable_mutex_ring.thm", "models/examples/algorithms/stable_orient_ring.als", "models/examples/algorithms/stable_orient_ring.thm", "models/examples/algorithms/stable_ringlead.als", "models/examples/algorithms/stable_ringlead.thm", "models/examples/case_studies/INSLabel.als", "models/examples/case_studies/chord.als", "models/examples/case_studies/chord2.als", "models/examples/case_studies/chordbugmodel.als", "models/examples/case_studies/com.als", "models/examples/case_studies/firewire.als", "models/examples/case_studies/firewire.thm", "models/examples/case_studies/ins.als", "models/examples/case_studies/iolus.als", "models/examples/case_studies/sync.als", "models/examples/case_studies/syncimpl.als", "models/examples/puzzles/farmer.als", "models/examples/puzzles/farmer.thm", "models/examples/puzzles/handshake.als", "models/examples/puzzles/handshake.thm", "models/examples/puzzles/hanoi.als", "models/examples/puzzles/hanoi.thm", "models/examples/systems/file_system.als", "models/examples/systems/file_system.thm", "models/examples/systems/javatypes_soundness.als", "models/examples/systems/lists.als", "models/examples/systems/lists.thm", "models/examples/systems/marksweepgc.als", "models/examples/systems/views.als", "models/examples/toys/birthday.als", "models/examples/toys/birthday.thm", "models/examples/toys/ceilingsAndFloors.als", "models/examples/toys/ceilingsAndFloors.thm", "models/examples/toys/genealogy.als", "models/examples/toys/genealogy.thm", "models/examples/toys/grandpa.als", "models/examples/toys/grandpa.thm", "models/examples/toys/javatypes.als", "models/examples/toys/life.als", "models/examples/toys/life.thm", "models/examples/toys/numbering.als", "models/examples/toys/railway.als", "models/examples/toys/railway.thm", "models/examples/toys/trivial.als", "models/examples/tutorial/farmer.als", "models/util/boolean.als", "models/util/graph.als", "models/util/integer.als", "models/util/natural.als", "models/util/ordering.als", "models/util/relation.als", "models/util/seqrel.als", "models/util/sequence.als", "models/util/sequniv.als", "models/util/ternary.als", "models/util/time.als",
                   "models/examples/temporal/buffer.als", "models/examples/temporal/leader.als", "models/examples/temporal/leader_events.als", "models/examples/temporal/trash.als");
->>>>>>> 5a684db6
         // Record the locations
         System.setProperty("alloy.theme0", alloyHome(frame) + fs + "models");
         System.setProperty("alloy.home", alloyHome(frame));
@@ -642,7 +624,8 @@
             };
             try {
                 Runtime.getRuntime().exec(args).waitFor();
-            } catch (Throwable ex) {} // We only intend to make a best effort.
+            } catch (Throwable ex) {
+            } // We only intend to make a best effort.
         }
         return alloyHome = ans;
     }
@@ -795,8 +778,8 @@
 
     private File getFile(String home) {
         File file = OurDialog.askFile(frame, true, home, new String[] {
-                                                                       ".ele", ".als", ".md", "*"
-        }, "Electrum (.ele), Alloy (.als) or Markdown (.md) files"); // [HASLab] ele extension
+                                                                       ".als", ".md", "*"
+        }, "Alloy (.als) or Markdown (.md) files");
         return file;
     }
 
@@ -1160,11 +1143,7 @@
             }
             if (cp.size() > 1) {
                 JMenuItem menuItem = new JMenuItem("Execute All", null);
-<<<<<<< HEAD
-                // [Electrum] cmd+u acc for mac
-=======
                 // [electrum] cmd+u acc for mac
->>>>>>> 5a684db6
                 final int mnemonic = Util.onMac() ? VK_U : VK_A;
                 menuItem.setMnemonic(mnemonic);
                 menuItem.setAccelerator(KeyStroke.getKeyStroke(mnemonic, Toolkit.getDefaultToolkit().getMenuShortcutKeyMask()));
@@ -1223,11 +1202,7 @@
         opt.coreMinimization = CoreMinimization.get();
         opt.inferPartialInstance = InferPartialInstance.get();
         opt.coreGranularity = CoreGranularity.get();
-<<<<<<< HEAD
-        opt.decomposed_mode = DecomposedPref.get().ordinal(); // [HASLab]
-=======
         opt.decompose_mode = DecomposePref.get().ordinal();
->>>>>>> 5a684db6
         opt.originalFilename = Util.canon(text.get().getFilename());
         opt.solver = Solver.get();
         task.bundleIndex = i;
@@ -1283,16 +1258,10 @@
         if (latestAutoInstance.length() > 0) {
             String f = latestAutoInstance;
             latestAutoInstance = "";
-<<<<<<< HEAD
-            if (subrunningTask == 2) // [HASLab] move to first state
-                viz.loadXML(f, true, 0);
-            else if (subrunningTask == 3) // [HASLab]
-=======
             // [electrum] move to first state if global iteration
             if (subrunningTask == 2)
                 viz.loadXML(f, true, 0);
             else if (subrunningTask == 3)
->>>>>>> 5a684db6
                 viz.loadXML(f, true);
             else if (AutoVisualize.get() || subrunningTask == 1)
                 doVisualize("XML: " + f);
@@ -1492,11 +1461,7 @@
 
             if (Version.experimental) {
                 addToMenu(optmenu, Unrolls);
-<<<<<<< HEAD
-                addToMenu(optmenu, DecomposedPref); // [HASLab]
-=======
                 addToMenu(optmenu, DecomposePref);
->>>>>>> 5a684db6
                 addToMenu(optmenu, ImplicitThis, NoOverflow, InferPartialInstance);
             }
 
@@ -1563,7 +1528,7 @@
             return wrapMe();
 
         // Old about message
-        //        OurDialog.showmsg("About Electrum Analyzer " + Version.version(), OurUtil.loadIcon("images/logo.gif"), Version.aa_version(), // [HASLab]
+        //        OurDialog.showmsg("About Electrum Analyzer " + Version.version(), OurUtil.loadIcon("images/logo.gif"), Version.aa_version(),
         //                  "Build date: " + Version.buildDate(), "git: " + Version.commit, " ", "Lead developer: Nuno Macedo", "Project lead: Alcino Cunha", "Thanks to: David Chemouil, Julien Brunel, Denis Kuperberg, Eduardo Pessoa, Tiago Guimarães.", " ", "Electrum is based on Alloy Analyzer", " ", "Lead developer: Felix Chang", "Engine developer: Emina Torlak", "Graphic design: Julie Pelaez", "Project lead: Daniel Jackson", " ", "Please post comments and questions to the Alloy Community Forum at http://alloy.mit.edu/", " ", "Thanks to: Ilya Shlyakhter, " + "Manu Sridharan, " + "Derek Rayside, " + "Jonathan Edwards, " + "Gregory Dennis,", "Robert Seater, Edmond Lau, Vincent Yeung, Sam Daitch, Andrew Yip, Jongmin Baek, Ning Song,", "Arturo Arizpe, Li-kuo (Brian) Lin, Joseph Cohen, Jesse Pavel, Ian Schechter, and Uriel Schafer.");
 
         HTMLEditorKit kit = new HTMLEditorKit();
@@ -1581,11 +1546,7 @@
         ta.setBorder(null);
         ta.setFont(new JLabel().getFont());
         // @formatter:off
-<<<<<<< HEAD
-        ta.setText("<html><h1>Electrum Analyzer "+ Version.getShortversion() +"</h1>"
-=======
         ta.setText("<html><h1>Alloy Analyzer "+ Version.getShortversion() +"</h1>"
->>>>>>> 5a684db6
         + "<br/>"
         + "<html>"
         + "<tr><th>Project Lead</th><td>Daniel Jackson</td></tr>"
@@ -1598,11 +1559,7 @@
         + "<p>Alloy Community Forum: <a href='https://groups.google.com/forum/#!forum/alloytools'>https://groups.google.com/forum/#!forum/alloytools</a></p>"
         + "<p>Alloy experts also respond to <a href='https://stackoverflow.com/questions/tagged/alloy'>https://stackoverflow.com</a> questions tagged <code>alloy</code>.</p>"
         + "<p>Major contributions to earlier versions of Alloy were made by: Julien Brunel, David<br/>"
-<<<<<<< HEAD
-        + "Chemouil, Alcino Cunha, Nuno Macedo, Denis Kuperberg, Eduardo Pessoa, Tiago Guimarães<br/>" // [HASLab]
-=======
         + "Chemouil, Alcino Cunha, Nuno Macedo, Denis Kuperberg, Eduardo Pessoa, Tiago Guimarães<br/>" // [electrum] electrum contributors
->>>>>>> 5a684db6
         + "(Electrum); Felix Chang (v4); Jonathan Edwards, Eunsuk Kang, Joe Near, Robert Seater,<br/>"
         + "Derek Rayside, Greg Dennis, Ilya Shlyakhter, Mana Taghdiri, Mandana Vaziri, Sarfraz<br/>"
         + "Khurshid (v3); Manu Sridharan (v2); Edmond Lau, Vincent Yeung, Sam Daitch, Andrew Yip,<br/>"
@@ -1809,11 +1766,7 @@
             }
         }
         if (arg.startsWith("XML: ")) { // XML: filename
-<<<<<<< HEAD
-            viz.loadXML(Util.canon(arg.substring(5)), false, 0); // [HASLab]
-=======
             viz.loadXML(Util.canon(arg.substring(5)), false, 0);
->>>>>>> 5a684db6
         }
         return null;
     }
@@ -1838,23 +1791,14 @@
 
         @Override
         public String compute(Object input) {
-<<<<<<< HEAD
-            final String[] arg = (String[]) input; // [HASLab] simulator
-=======
             final String[] arg = (String[]) input; // [electrum] additional argument to set the iteration operation
->>>>>>> 5a684db6
             OurUtil.show(frame);
             if (WorkerEngine.isBusy())
                 throw new RuntimeException("Alloy4 is currently executing a SAT solver command. Please wait until that command has finished.");
             SimpleCallback1 cb = new SimpleCallback1(SimpleGUI.this, viz, log, VerbosityPref.get().ordinal(), latestAlloyVersionName, latestAlloyVersion);
             SimpleTask2 task = new SimpleTask2();
-<<<<<<< HEAD
-            task.filename = arg[0]; // [HASLab] simulator
-            task.index = Integer.valueOf(arg[1]); // [HASLab] simulator
-=======
             task.filename = arg[0];
             task.index = Integer.valueOf(arg[1]);
->>>>>>> 5a684db6
             try {
                 if (AlloyCore.isDebug())
                     WorkerEngine.runLocally(task, cb);
@@ -1867,24 +1811,14 @@
                 log.logDivider();
                 log.flush();
                 doStop(2);
-<<<<<<< HEAD
-                return arg[0]; // [HASLab]
-            }
-            subrunningTask = task.index < 1 ? 2 : 3; // [HASLab]
-=======
                 return arg[0];
             }
             subrunningTask = task.index < 1 ? 2 : 3; // [electrum] whether global iteration
->>>>>>> 5a684db6
             runmenu.setEnabled(false);
             runbutton.setVisible(false);
             showbutton.setEnabled(false);
             stopbutton.setVisible(true);
-<<<<<<< HEAD
-            return arg[0]; // [HASLab]
-=======
             return arg[0];
->>>>>>> 5a684db6
         }
     };
 
@@ -1936,12 +1870,8 @@
             }
             if (!(input instanceof String[]))
                 return "";
-<<<<<<< HEAD
-            final String[] strs = (String[]) input; // [HASLab] state arg
-=======
             // [electrum] evaluator takes two arguments, the second is the focused state
             final String[] strs = (String[]) input;
->>>>>>> 5a684db6
             if (strs[0].trim().length() == 0)
                 return ""; // Empty line
             Module root = null;
@@ -1977,21 +1907,13 @@
                 throw new ErrorFatal("Failed to read or parse the XML file.");
             }
             try {
-<<<<<<< HEAD
-                Expr e = CompUtil.parseOneExpression_fromString(root, strs[0]); // [HASLab]
-=======
                 Expr e = CompUtil.parseOneExpression_fromString(root, strs[0]);
->>>>>>> 5a684db6
                 if (AlloyCore.isDebug() && VerbosityPref.get() == Verbosity.FULLDEBUG) {
                     SimInstance simInst = convert(root, ans);
                     if (simInst.wasOverflow())
                         return simInst.visitThis(e).toString() + " (OF)";
                 }
-<<<<<<< HEAD
-                return ans.eval(e, Integer.valueOf(strs[1])).toString(); // [HASLab] eval state
-=======
                 return ans.eval(e, Integer.valueOf(strs[1])).toString();
->>>>>>> 5a684db6
             } catch (HigherOrderDeclException ex) {
                 throw new ErrorType("Higher-order quantification is not allowed in the evaluator.");
             }
@@ -2092,7 +2014,7 @@
                         break;
 
                     default :
-                        if (cmd.endsWith(".als") || cmd.endsWith(".md") || cmd.endsWith(".ele")) // [HASLab] .ele extension
+                        if (cmd.endsWith(".als") || cmd.endsWith(".md"))
                             remainingArgs.add(cmd);
                         else {
                             System.out.println("Unknown cmd " + cmd);
@@ -2146,15 +2068,14 @@
             System.setProperty("com.apple.macos.useScreenMenuBar", "true");
             System.setProperty("apple.laf.useScreenMenuBar", "true");
         }
-        // [HASLab] duplicated listeners
-        //        if (Util.onMac()) {
-        //            try {
-        //                macUtil = new MacUtil();
-        //                macUtil.addMenus(this);
-        //            } catch (NoClassDefFoundError e) {
-        //                // ignore
-        //            }
-        //        }
+        if (Util.onMac()) {
+            try {
+                macUtil = new MacUtil();
+                macUtil.addMenus(this);
+            } catch (NoClassDefFoundError e) {
+                // ignore
+            }
+        }
 
         doLookAndFeel();
 
@@ -2186,7 +2107,7 @@
             y = screenHeight - 100;
 
         // Put up a slash screen
-        final JFrame frame = new JFrame("Electrum Analyzer"); // [HASLab]
+        final JFrame frame = new JFrame("Alloy Analyzer");
         frame.setDefaultCloseOperation(WindowConstants.DO_NOTHING_ON_CLOSE);
         frame.pack();
         if (!Util.onMac() && !Util.onWindows()) {
@@ -2217,7 +2138,7 @@
         frame.setSize(width, height);
         frame.setLocation(x, y);
         frame.setVisible(true);
-        frame.setTitle("Electrum Analyzer " + Version.version() + " loading... please wait..."); // [HASLab]
+        frame.setTitle("Electrum Analyzer " + Version.version() + " loading... please wait...");
         final int windowWidth = width;
         // We intentionally call setVisible(true) first before settings the
         // "please wait" title,
@@ -2314,11 +2235,7 @@
         }
 
         // Pre-load the visualizer
-<<<<<<< HEAD
-        viz = new VizGUI(false, "", windowmenu2, enumerator, evaluator, 2); // [HASLab]
-=======
         viz = new VizGUI(false, "", windowmenu2, enumerator, evaluator, 2);
->>>>>>> 5a684db6
         viz.doSetFontSize(FontSize.get());
 
         // Create the toolbar
@@ -2373,13 +2290,13 @@
         all.add(status, BorderLayout.SOUTH);
 
         // Generate some informative log messages
-        log.logBold("Electrum Analyzer " + Version.getShortversion() + " built " + Version.buildDate() + "\n\n"); // [HASLab]
+        log.logBold("Electrum Analyzer " + Version.getShortversion() + " built " + Version.buildDate() + "\n\n");
 
         // If on Mac, then register an application listener
         try {
             wrap = true;
             if (Util.onMac()) {
-                new MacUtil().registerApplicationListener(doShow(), doAbout(), doPreferences(), doOpenFile(""), doQuit()); // [HASLab]
+                new MacUtil().registerApplicationListener(doShow(), doAbout(), doPreferences(), doOpenFile(""), doQuit());
             }
         } catch (Throwable t) {
             System.out.println("Mac classes not there");
@@ -2442,7 +2359,7 @@
 
         // Open the given file, if a filename is given in the command line
         for (String f : args)
-            if (f.toLowerCase(Locale.US).endsWith(".als") || f.toLowerCase(Locale.US).endsWith(".md") || f.toLowerCase(Locale.US).endsWith(".ele")) { // [HASLab] ele extension
+            if (f.toLowerCase(Locale.US).endsWith(".als") || f.toLowerCase(Locale.US).endsWith(".md")) {
                 File file = new File(f);
                 if (file.exists() && file.isFile())
                     doOpenFile(file.getPath());
