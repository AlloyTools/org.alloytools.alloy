--- conflicted
+++ resolved
@@ -1928,7 +1928,6 @@
         	java.net.Socket socket = new Socket("localhost", port);
         	AlloyLanguageServer langserv = new AlloyLanguageServer();
         	System.out.println("connected!");
-<<<<<<< HEAD
 
         	InputStream inputStream = socket.getInputStream();
         	OutputStream outputStream = socket.getOutputStream();
@@ -1944,23 +1943,6 @@
         	System.out.println("Alloy Language Server Started!");
         	res.get();
 
-=======
-
-        	InputStream inputStream = socket.getInputStream();
-        	OutputStream outputStream = socket.getOutputStream();
-
-
-        	//InputStream inputStream = System.in;
-        	//OutputStream outputStream = System.out;
-
-        	Launcher<AlloyLanguageClient> launcher = createServerLauncher(langserv, AlloyLanguageClient.class, inputStream, outputStream);
-        	System.out.println("Starting Alloy Language Server!");
-        	langserv.connect(launcher.getRemoteProxy());
-        	Future<Void> res = launcher.startListening();
-        	System.out.println("Alloy Language Server Started!");
-        	res.get();
-
->>>>>>> ea8dca1e
         	System.out.println("########Exited Alloy Language Server!");
         } catch (Throwable ex) {
         	System.out.println(ex.toString());
@@ -2024,11 +2006,7 @@
                         break;
 
                     default :
-<<<<<<< HEAD
-                        if (cmd.endsWith(".als") || cmd.endsWith(".md"))
-=======
                         if (cmd.endsWith(".als") || cmd.endsWith(".md") || cmd.endsWith(".ele")) // [HASLab] .ele extension
->>>>>>> ea8dca1e
                             remainingArgs.add(cmd);
                         else {
                             System.out.println("Unknown cmd " + cmd);
@@ -2374,12 +2352,7 @@
 
         // Open the given file, if a filename is given in the command line
         for (String f : args)
-<<<<<<< HEAD
-        	
-            if (f.toLowerCase(Locale.ROOT).endsWith(".als") || f.toLowerCase(Locale.US).endsWith(".md")) {
-=======
             if (f.toLowerCase(Locale.US).endsWith(".als") || f.toLowerCase(Locale.US).endsWith(".md") || f.toLowerCase(Locale.US).endsWith(".ele")) { // [HASLab] ele extension
->>>>>>> ea8dca1e
                 File file = new File(f);
                 if (file.exists() && file.isFile())
                     doOpenFile(file.getPath());
