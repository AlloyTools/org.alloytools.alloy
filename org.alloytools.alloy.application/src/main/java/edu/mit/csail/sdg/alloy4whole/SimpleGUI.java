--- conflicted
+++ resolved
@@ -2222,11 +2222,7 @@
         all.add(status, BorderLayout.SOUTH);
 
         // Generate some informative log messages
-<<<<<<< HEAD
         log.logBold("Alloy Analyzer " + Version.getShortversion() + " built " + Version.buildDate() + "\n\n");
-=======
-        log.logBold("Electrum Analyzer " + Version.getShortversion() + " built " + Version.buildDate() + "\n\n"); // [HASLab]
->>>>>>> 04004cfc
 
         // If on Mac, then register an application listener
         try {
