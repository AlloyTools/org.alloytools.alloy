--- conflicted
+++ resolved
@@ -190,10 +190,6 @@
  * (2) the run() method in the instance watcher (in constructor) is launched
  * from a fresh thread
  *
-<<<<<<< HEAD
- * @modified: Nuno Macedo, Eduardo Pessoa // [HASLab] electrum-base,
- *            electrum-simulator, electrum-unbounded, electrum-decomposed
-=======
  * @modified Nuno Macedo, Eduardo Pessoa // [electrum-base] support for .ele
  *           file format; register electrum version; added electrum example
  *           models; added accelerator for execute all on mac; updated about
@@ -203,7 +199,6 @@
  *           takes as additional argument the operation to apply; also
  *           distinguishes between global and local iterations, the former
  *           resets the visualizer
->>>>>>> 39211b8b
  */
 public final class SimpleGUI implements ComponentListener, Listener {
 
