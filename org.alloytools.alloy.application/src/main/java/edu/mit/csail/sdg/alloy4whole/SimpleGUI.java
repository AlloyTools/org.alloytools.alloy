/* Alloy Analyzer 4 -- Copyright (c) 2006-2009, Felix Chang
 * Electrum -- Copyright (c) 2015-present, Nuno Macedo
 *
 * Permission is hereby granted, free of charge, to any person obtaining a copy of this software and associated documentation files
 * (the "Software"), to deal in the Software without restriction, including without limitation the rights to use, copy, modify,
 * merge, publish, distribute, sublicense, and/or sell copies of the Software, and to permit persons to whom the Software is
 * furnished to do so, subject to the following conditions:
 *
 * The above copyright notice and this permission notice shall be included in all copies or substantial portions of the Software.
 *
 * THE SOFTWARE IS PROVIDED "AS IS", WITHOUT WARRANTY OF ANY KIND, EXPRESS OR IMPLIED, INCLUDING BUT NOT LIMITED TO THE WARRANTIES
 * OF MERCHANTABILITY, FITNESS FOR A PARTICULAR PURPOSE AND NONINFRINGEMENT. IN NO EVENT SHALL THE AUTHORS OR COPYRIGHT HOLDERS BE
 * LIABLE FOR ANY CLAIM, DAMAGES OR OTHER LIABILITY, WHETHER IN AN ACTION OF CONTRACT, TORT OR OTHERWISE, ARISING FROM, OUT OF
 * OR IN CONNECTION WITH THE SOFTWARE OR THE USE OR OTHER DEALINGS IN THE SOFTWARE.
 */

package edu.mit.csail.sdg.alloy4whole;

import static edu.mit.csail.sdg.alloy4.A4Preferences.AnalyzerHeight;
import static edu.mit.csail.sdg.alloy4.A4Preferences.AnalyzerWidth;
import static edu.mit.csail.sdg.alloy4.A4Preferences.AnalyzerX;
import static edu.mit.csail.sdg.alloy4.A4Preferences.AnalyzerY;
import static edu.mit.csail.sdg.alloy4.A4Preferences.AntiAlias;
import static edu.mit.csail.sdg.alloy4.A4Preferences.AutoVisualize;
import static edu.mit.csail.sdg.alloy4.A4Preferences.CoreGranularity;
import static edu.mit.csail.sdg.alloy4.A4Preferences.CoreMinimization;
import static edu.mit.csail.sdg.alloy4.A4Preferences.FontName;
import static edu.mit.csail.sdg.alloy4.A4Preferences.FontSize;
import static edu.mit.csail.sdg.alloy4.A4Preferences.ImplicitThis;
import static edu.mit.csail.sdg.alloy4.A4Preferences.InferPartialInstance;
import static edu.mit.csail.sdg.alloy4.A4Preferences.LAF;
import static edu.mit.csail.sdg.alloy4.A4Preferences.Model0;
import static edu.mit.csail.sdg.alloy4.A4Preferences.Model1;
import static edu.mit.csail.sdg.alloy4.A4Preferences.Model2;
import static edu.mit.csail.sdg.alloy4.A4Preferences.Model3;
import static edu.mit.csail.sdg.alloy4.A4Preferences.NoOverflow;
import static edu.mit.csail.sdg.alloy4.A4Preferences.RecordKodkod;
import static edu.mit.csail.sdg.alloy4.A4Preferences.SkolemDepth;
import static edu.mit.csail.sdg.alloy4.A4Preferences.Solver;
import static edu.mit.csail.sdg.alloy4.A4Preferences.SubMemory;
import static edu.mit.csail.sdg.alloy4.A4Preferences.SubStack;
import static edu.mit.csail.sdg.alloy4.A4Preferences.SyntaxDisabled;
import static edu.mit.csail.sdg.alloy4.A4Preferences.TabSize;
import static edu.mit.csail.sdg.alloy4.A4Preferences.Unrolls;
import static edu.mit.csail.sdg.alloy4.A4Preferences.VerbosityPref;
import static edu.mit.csail.sdg.alloy4.A4Preferences.WarningNonfatal;
import static edu.mit.csail.sdg.alloy4.A4Preferences.Welcome;
import static edu.mit.csail.sdg.alloy4.OurUtil.menu;
import static edu.mit.csail.sdg.alloy4.OurUtil.menuItem;
import static java.awt.event.KeyEvent.VK_A;
import static java.awt.event.KeyEvent.VK_ALT;
import static java.awt.event.KeyEvent.VK_E;
import static java.awt.event.KeyEvent.VK_PAGE_DOWN;
import static java.awt.event.KeyEvent.VK_PAGE_UP;
import static java.awt.event.KeyEvent.VK_SHIFT;
import static java.awt.event.KeyEvent.VK_U;

import java.awt.BorderLayout;
import java.awt.Color;
import java.awt.Container;
import java.awt.Desktop;
import java.awt.Font;
import java.awt.GraphicsEnvironment;
import java.awt.Toolkit;
import java.awt.event.ActionEvent;
import java.awt.event.ActionListener;
import java.awt.event.ComponentEvent;
import java.awt.event.ComponentListener;
import java.io.File;
import java.io.FileInputStream;
import java.io.IOException;
import java.io.InputStream;
import java.io.ObjectInputStream;
import java.lang.reflect.Method;
import java.net.URISyntaxException;
import java.util.ArrayList;
import java.util.Date;
import java.util.LinkedHashMap;
import java.util.List;
import java.util.Locale;
import java.util.Map;
import java.util.Random;
import java.util.Scanner;
import java.util.Set;

import javax.swing.Action;
import javax.swing.Box;
import javax.swing.Icon;
import javax.swing.JButton;
import javax.swing.JCheckBox;
import javax.swing.JComboBox;
import javax.swing.JEditorPane;
import javax.swing.JFrame;
import javax.swing.JLabel;
import javax.swing.JMenu;
import javax.swing.JMenuBar;
import javax.swing.JMenuItem;
import javax.swing.JPanel;
import javax.swing.JScrollPane;
import javax.swing.JSeparator;
import javax.swing.JSplitPane;
import javax.swing.JTextArea;
import javax.swing.JTextField;
import javax.swing.JTextPane;
import javax.swing.JToolBar;
import javax.swing.KeyStroke;
import javax.swing.SwingUtilities;
import javax.swing.Timer;
import javax.swing.UIManager;
import javax.swing.WindowConstants;
import javax.swing.border.EmptyBorder;
import javax.swing.border.LineBorder;
import javax.swing.event.ChangeEvent;
import javax.swing.event.ChangeListener;
import javax.swing.event.HyperlinkEvent;
import javax.swing.event.HyperlinkEvent.EventType;
import javax.swing.event.HyperlinkListener;
import javax.swing.plaf.FontUIResource;
import javax.swing.text.html.HTMLDocument;
import javax.swing.text.html.HTMLEditorKit;
import javax.swing.text.html.StyleSheet;

import org.alloytools.alloy.core.AlloyCore;

//import com.apple.eawt.Application;
//import com.apple.eawt.ApplicationAdapter;
//import com.apple.eawt.ApplicationEvent;
//

import edu.mit.csail.sdg.alloy4.A4Preferences;
import edu.mit.csail.sdg.alloy4.A4Preferences.BooleanPref;
import edu.mit.csail.sdg.alloy4.A4Preferences.ChoicePref;
import edu.mit.csail.sdg.alloy4.A4Preferences.Pref;
import edu.mit.csail.sdg.alloy4.A4Preferences.StringPref;
import edu.mit.csail.sdg.alloy4.A4Preferences.Verbosity;
import edu.mit.csail.sdg.alloy4.A4Reporter;
import edu.mit.csail.sdg.alloy4.Computer;
import edu.mit.csail.sdg.alloy4.Err;
import edu.mit.csail.sdg.alloy4.ErrorFatal;
import edu.mit.csail.sdg.alloy4.ErrorType;
import edu.mit.csail.sdg.alloy4.Listener;
import edu.mit.csail.sdg.alloy4.MailBug;
import edu.mit.csail.sdg.alloy4.OurAntiAlias;
import edu.mit.csail.sdg.alloy4.OurBorder;
import edu.mit.csail.sdg.alloy4.OurCombobox;
import edu.mit.csail.sdg.alloy4.OurDialog;
import edu.mit.csail.sdg.alloy4.OurSyntaxWidget;
import edu.mit.csail.sdg.alloy4.OurTabbedSyntaxWidget;
import edu.mit.csail.sdg.alloy4.OurTree;
import edu.mit.csail.sdg.alloy4.OurUtil;
import edu.mit.csail.sdg.alloy4.Pair;
import edu.mit.csail.sdg.alloy4.Pos;
import edu.mit.csail.sdg.alloy4.Runner;
import edu.mit.csail.sdg.alloy4.Util;
import edu.mit.csail.sdg.alloy4.Version;
import edu.mit.csail.sdg.alloy4.WorkerEngine;
import edu.mit.csail.sdg.alloy4.XMLNode;
import edu.mit.csail.sdg.alloy4viz.VizGUI;
import edu.mit.csail.sdg.alloy4whole.SimpleReporter.SimpleCallback1;
import edu.mit.csail.sdg.alloy4whole.SimpleReporter.SimpleTask1;
import edu.mit.csail.sdg.alloy4whole.SimpleReporter.SimpleTask2;
import edu.mit.csail.sdg.ast.Browsable;
import edu.mit.csail.sdg.ast.Command;
import edu.mit.csail.sdg.ast.Expr;
import edu.mit.csail.sdg.ast.ExprVar;
import edu.mit.csail.sdg.ast.Module;
import edu.mit.csail.sdg.ast.Sig;
import edu.mit.csail.sdg.ast.Sig.Field;
import edu.mit.csail.sdg.parser.CompUtil;
import edu.mit.csail.sdg.sim.SimInstance;
import edu.mit.csail.sdg.sim.SimTuple;
import edu.mit.csail.sdg.sim.SimTupleset;
import edu.mit.csail.sdg.translator.A4Options;
import edu.mit.csail.sdg.translator.A4Options.SatSolver;
import edu.mit.csail.sdg.translator.A4Solution;
import edu.mit.csail.sdg.translator.A4SolutionReader;
import edu.mit.csail.sdg.translator.A4Tuple;
import edu.mit.csail.sdg.translator.A4TupleSet;
import kodkod.engine.fol2sat.HigherOrderDeclException;

/**
 * Simple graphical interface for accessing various features of the analyzer.
 * <p>
 * Except noted below, methods in this class can only be called by the AWT event
 * thread.
 * <p>
 * The methods that might get called from other threads are: <br>
 * (1) the run() method in SatRunner is launched from a fresh thread <br>
 * (2) the run() method in the instance watcher (in constructor) is launched
 * from a fresh thread
 *
<<<<<<< HEAD
 * @modified: Nuno Macedo, Eduardo Pessoa // [HASLab] electrum-base,
 *            electrum-simulator
=======
 * @modified Nuno Macedo, Eduardo Pessoa // [electrum-base] support for .ele
 *           file format; register electrum version; added electrum example
 *           models; added accelerator for execute all on mac; updated about
 *           message; [electrum-temporal] evaluator now takes a second argument
 *           denoting the focused state; [electrum-vizualizer] visualize traces
 *           with 2 states, 1 otherwise
>>>>>>> fb8d40d7
 */
public final class SimpleGUI implements ComponentListener, Listener {

    MacUtil macUtil;

    /**
     * The latest welcome screen; each time we update the welcome screen, we
     * increment this number.
     */
    // private static final int welcomeLevel = 2;

    // Verify that the graphics environment is set up
    static {
        try {
            GraphicsEnvironment.getLocalGraphicsEnvironment();
        } catch (Throwable ex) {
            System.err.println("Unable to start the graphical environment.");
            System.err.println("If you're on Mac OS X:");
            System.err.println("   Please make sure you are running as the current local user.");
            System.err.println("If you're on Linux or FreeBSD:");
            System.err.println("   Please make sure your X Windows is configured.");
            System.err.println("   You can verify this by typing \"xhost\"; it should not give an error message.");
            System.err.flush();
            System.exit(1);
        }
    }

    /** The JFrame for the main window. */
    private JFrame                frame;

    /** The JFrame for the visualizer window. */
    private VizGUI                viz;

    /**
     * The "File", "Edit", "Run", "Option", "Window", and "Help" menus.
     */
    private JMenu                 filemenu, editmenu, runmenu, optmenu, windowmenu, windowmenu2, helpmenu;

    /** The toolbar. */
    private JToolBar              toolbar;

    /** The various toolbar buttons. */
    private JButton               runbutton, stopbutton, showbutton;

    /** The Splitpane. */
    private JSplitPane            splitpane;

    /**
     * The JLabel that displays the current line/column position, etc.
     */
    private JLabel                status;

    /**
     * Whether the editor has the focus, or the log window has the focus.
     */
    private boolean               lastFocusIsOnEditor    = true;

    /** The text editor. */
    private OurTabbedSyntaxWidget text;

    /** The "message panel" on the right. */
    private SwingLogPanel         log;

    /** The scrollpane containing the "message panel". */
    private JScrollPane           logpane;

    /** The last "find" that the user issued. */
    private String                lastFind               = "";

    /** The last find is case-sensitive or not. */
    private boolean               lastFindCaseSensitive  = true;

    /** The last find is forward or not. */
    private boolean               lastFindForward        = true;

    /** The icon for a "checked" menu item. */
    private static final Icon     iconYes                = OurUtil.loadIcon("images/menu1.gif");

    /** The icon for an "unchecked" menu item. */
    private static final Icon     iconNo                 = OurUtil.loadIcon("images/menu0.gif");

    /**
     * The system-specific file separator (forward-slash on UNIX, back-slash on
     * Windows, etc.)
     */
    private static final String   fs                     = System.getProperty("file.separator");

    /**
     * The darker background color (for the MessageLog window and the Toolbar and
     * the Status Bar, etc.)
     */
    private static final Color    background             = new Color(0.9f, 0.9f, 0.9f);

    /**
     * If subrunning==true: 0 means SAT solving; 1 means metamodel; 2 means global
     * enumeration; 3 means local enumeration.
     */
    private int                   subrunningTask         = 0;

    /**
     * The amount of memory (in MB) currently allocated for this.subprocess
     */
    private int                   subMemoryNow           = 0;

    /**
     * The amount of stack (in KB) currently allocated for this.subprocess
     */
    private int                   subStackNow            = 0;

    /**
     * The list of commands (this field will be cleared to null when the text buffer
     * is edited).
     */
    private List<Command>         commands               = null;

    /** The latest executed command. */
    private int                   latestCommand          = 0;

    /**
     * The most recent Alloy version (as queried from alloy.mit.edu); -1 if
     * alloy.mit.edu has not replied yet.
     */
    private int                   latestAlloyVersion     = (-1);

    /**
     * The most recent Alloy version name (as queried from alloy.mit.edu); "unknown"
     * if alloy.mit.edu has not replied yet.
     */
    private String                latestAlloyVersionName = "unknown";

    /**
     * If it's not "", then it is the XML filename for the latest satisfying
     * instance or the latest metamodel.
     */
    private String                latestInstance         = "";

    /**
     * If it's not "", then it is the latest instance or metamodel during the most
     * recent click of "Execute".
     */
    private String                latestAutoInstance     = "";

    /**
     * If true, that means the event handlers should return a Runner encapsulating
     * them, rather than perform the actual work.
     */
    private boolean               wrap                   = false;

    /** The preferences dialog. */
    private PreferencesDialog     prefDialog;

    // ====== helper methods =================================================//

    public JFrame getFrame() {
        return frame;
    }

    /**
     * Inserts "filename" into the "recently opened file list".
     */
    private void addHistory(String filename) {
        String name0 = Model0.get(), name1 = Model1.get(), name2 = Model2.get();
        if (name0.equals(filename))
            return;
        else {
            Model0.set(filename);
            Model1.set(name0);
        }
        if (name1.equals(filename))
            return;
        else
            Model2.set(name1);
        if (name2.equals(filename))
            return;
        else
            Model3.set(name2);
    }

    /** Sets the flag "lastFocusIsOnEditor" to be true. */
    private Runner notifyFocusGained() {
        if (wrap)
            return wrapMe();
        lastFocusIsOnEditor = true;
        return null;
    }

    /** Sets the flag "lastFocusIsOnEditor" to be false. */
    void notifyFocusLost() {
        lastFocusIsOnEditor = false;
    }

    /** Updates the status bar at the bottom of the screen. */
    private Runner notifyChange() {
        if (wrap)
            return wrapMe();
        commands = null;
        if (text == null)
            return null; // If this was called prior to the "text" being fully
                        // initialized
        OurSyntaxWidget t = text.get();
        if (Util.onMac())
            frame.getRootPane().putClientProperty("windowModified", Boolean.valueOf(t.modified()));
        if (t.isFile())
            frame.setTitle(t.getFilename());
        else
            frame.setTitle("Electrum Analyzer " + Version.getShortversion());
        toolbar.setBorder(new OurBorder(false, false, text.count() <= 1, false));
        int c = t.getCaret();
        int y = t.getLineOfOffset(c) + 1;
        int x = c - t.getLineStartOffset(y - 1) + 1;
        status.setText("<html>&nbsp; Line " + y + ", Column " + x + (t.modified() ? " <b style=\"color:#B43333;\">[modified]</b></html>" : "</html>"));
        return null;
    }

    /**
     * Helper method that returns a hopefully very short name for a file name.
     */
    public static String slightlyShorterFilename(String name) {
        if (name.toLowerCase(Locale.US).endsWith(".als") || name.toLowerCase(Locale.US).endsWith(".ele")) {
            int i = name.lastIndexOf('/');
            if (i >= 0)
                name = name.substring(i + 1);
            i = name.lastIndexOf('\\');
            if (i >= 0)
                name = name.substring(i + 1);
            return name.substring(0, name.length() - 4);
        } else if (name.toLowerCase(Locale.US).endsWith(".xml")) {
            int i = name.lastIndexOf('/');
            if (i > 0)
                i = name.lastIndexOf('/', i - 1);
            if (i >= 0)
                name = name.substring(i + 1);
            i = name.lastIndexOf('\\');
            if (i > 0)
                i = name.lastIndexOf('\\', i - 1);
            if (i >= 0)
                name = name.substring(i + 1);
            return name.substring(0, name.length() - 4);
        }
        return name;
    }

    /**
     * Copy the required files from the JAR into a temporary directory.
     */
    private void copyFromJAR() {
        // Compute the appropriate platform
        String os = System.getProperty("os.name").toLowerCase(Locale.US).replace(' ', '-');
        if (os.startsWith("mac-"))
            os = "mac";
        else if (os.startsWith("windows-"))
            os = "windows";
        String arch = System.getProperty("os.arch").toLowerCase(Locale.US).replace(' ', '-');
        if (arch.equals("powerpc"))
            arch = "ppc-" + os;
        else
            arch = arch.replaceAll("\\Ai[3456]86\\z", "x86") + "-" + os;
        if (os.equals("mac"))
            arch = "x86-mac"; // our pre-compiled binaries are all universal
                             // binaries
                             // Find out the appropriate Alloy directory
        final String platformBinary = alloyHome(frame) + fs + "binary";
        // Write a few test files
        try {
            (new File(platformBinary)).mkdirs();
            Util.writeAll(platformBinary + fs + "tmp.cnf", "p cnf 3 1\n1 0\n");
        } catch (Err er) {
            // The error will be caught later by the "berkmin" or "spear" test
        }
        // Copy the platform-dependent binaries
        Util.copy(frame, true, false, platformBinary, arch + "/libminisat.so", arch + "/libminisatx1.so", arch + "/libminisat.jnilib", arch + "/libminisat.dylib", arch + "/libminisatprover.so", arch + "/libminisatproverx1.so", arch + "/libminisatprover.jnilib", arch + "/libminisatprover.dylib", arch + "/libzchaff.so", arch + "/libzchaffmincost.so", arch + "/libzchaffx1.so", arch + "/libzchaff.jnilib", arch + "/liblingeling.so", arch + "/liblingeling.dylib", arch + "/liblingeling.jnilib", arch + "/plingeling", arch + "/libglucose.so", arch + "/libglucose.dylib", arch + "/libglucose.jnilib", arch + "/libcryptominisat.so", arch + "/libcryptominisat.la", arch + "/libcryptominisat.dylib", arch + "/libcryptominisat.jnilib", arch + "/berkmin", arch + "/spear", arch + "/cryptominisat");
        Util.copy(frame, false, false, platformBinary, arch + "/minisat.dll", arch + "/cygminisat.dll", arch + "/libminisat.dll.a", arch + "/minisatprover.dll", arch + "/cygminisatprover.dll", arch + "/libminisatprover.dll.a", arch + "/glucose.dll", arch + "/cygglucose.dll", arch + "/libglucose.dll.a", arch + "/zchaff.dll", arch + "/berkmin.exe", arch + "/spear.exe");
        // Copy the model files
        Util.copy(frame, false, true, alloyHome(frame), "models/book/appendixA/addressBook1.als", "models/book/appendixA/addressBook2.als", "models/book/appendixA/barbers.als", "models/book/appendixA/closure.als", "models/book/appendixA/distribution.als", "models/book/appendixA/phones.als", "models/book/appendixA/prison.als", "models/book/appendixA/properties.als", "models/book/appendixA/ring.als", "models/book/appendixA/spanning.als", "models/book/appendixA/tree.als", "models/book/appendixA/tube.als", "models/book/appendixA/undirected.als", "models/book/appendixE/hotel.thm", "models/book/appendixE/p300-hotel.als", "models/book/appendixE/p303-hotel.als", "models/book/appendixE/p306-hotel.als", "models/book/chapter2/addressBook1a.als", "models/book/chapter2/addressBook1b.als", "models/book/chapter2/addressBook1c.als", "models/book/chapter2/addressBook1d.als", "models/book/chapter2/addressBook1e.als", "models/book/chapter2/addressBook1f.als", "models/book/chapter2/addressBook1g.als", "models/book/chapter2/addressBook1h.als", "models/book/chapter2/addressBook2a.als", "models/book/chapter2/addressBook2b.als", "models/book/chapter2/addressBook2c.als", "models/book/chapter2/addressBook2d.als", "models/book/chapter2/addressBook2e.als", "models/book/chapter2/addressBook3a.als", "models/book/chapter2/addressBook3b.als", "models/book/chapter2/addressBook3c.als", "models/book/chapter2/addressBook3d.als", "models/book/chapter2/theme.thm", "models/book/chapter4/filesystem.als", "models/book/chapter4/grandpa1.als", "models/book/chapter4/grandpa2.als", "models/book/chapter4/grandpa3.als", "models/book/chapter4/lights.als", "models/book/chapter5/addressBook.als", "models/book/chapter5/lists.als", "models/book/chapter5/sets1.als", "models/book/chapter5/sets2.als", "models/book/chapter6/hotel.thm", "models/book/chapter6/hotel1.als", "models/book/chapter6/hotel2.als", "models/book/chapter6/hotel3.als", "models/book/chapter6/hotel4.als", "models/book/chapter6/mediaAssets.als", "models/book/chapter6/memory/abstractMemory.als", "models/book/chapter6/memory/cacheMemory.als", "models/book/chapter6/memory/checkCache.als", "models/book/chapter6/memory/checkFixedSize.als", "models/book/chapter6/memory/fixedSizeMemory.als", "models/book/chapter6/memory/fixedSizeMemory_H.als", "models/book/chapter6/ringElection.thm", "models/book/chapter6/ringElection1.als", "models/book/chapter6/ringElection2.als", "models/examples/algorithms/dijkstra.als", "models/examples/algorithms/dijkstra.thm", "models/examples/algorithms/messaging.als", "models/examples/algorithms/messaging.thm", "models/examples/algorithms/opt_spantree.als", "models/examples/algorithms/opt_spantree.thm", "models/examples/algorithms/peterson.als", "models/examples/algorithms/ringlead.als", "models/examples/algorithms/ringlead.thm", "models/examples/algorithms/s_ringlead.als", "models/examples/algorithms/stable_mutex_ring.als", "models/examples/algorithms/stable_mutex_ring.thm", "models/examples/algorithms/stable_orient_ring.als", "models/examples/algorithms/stable_orient_ring.thm", "models/examples/algorithms/stable_ringlead.als", "models/examples/algorithms/stable_ringlead.thm", "models/examples/case_studies/INSLabel.als", "models/examples/case_studies/chord.als", "models/examples/case_studies/chord2.als", "models/examples/case_studies/chordbugmodel.als", "models/examples/case_studies/com.als", "models/examples/case_studies/firewire.als", "models/examples/case_studies/firewire.thm", "models/examples/case_studies/ins.als", "models/examples/case_studies/iolus.als", "models/examples/case_studies/sync.als", "models/examples/case_studies/syncimpl.als", "models/examples/puzzles/farmer.als", "models/examples/puzzles/farmer.thm", "models/examples/puzzles/handshake.als", "models/examples/puzzles/handshake.thm", "models/examples/puzzles/hanoi.als", "models/examples/puzzles/hanoi.thm", "models/examples/systems/file_system.als", "models/examples/systems/file_system.thm", "models/examples/systems/javatypes_soundness.als", "models/examples/systems/lists.als", "models/examples/systems/lists.thm", "models/examples/systems/marksweepgc.als", "models/examples/systems/views.als", "models/examples/toys/birthday.als", "models/examples/toys/birthday.thm", "models/examples/toys/ceilingsAndFloors.als", "models/examples/toys/ceilingsAndFloors.thm", "models/examples/toys/genealogy.als", "models/examples/toys/genealogy.thm", "models/examples/toys/grandpa.als", "models/examples/toys/grandpa.thm", "models/examples/toys/javatypes.als", "models/examples/toys/life.als", "models/examples/toys/life.thm", "models/examples/toys/numbering.als", "models/examples/toys/railway.als", "models/examples/toys/railway.thm", "models/examples/toys/trivial.als", "models/examples/tutorial/farmer.als", "models/util/boolean.als", "models/util/graph.als", "models/util/integer.als", "models/util/natural.als", "models/util/ordering.als", "models/util/relation.als", "models/util/seqrel.als", "models/util/sequence.als", "models/util/sequniv.als", "models/util/ternary.als", "models/util/time.als",
                  "models/examples/electrum/buffer.ele", "models/examples/electrum/leader.ele", "models/examples/electrum/leader_events.ele", "models/examples/electrum/trash.ele");
        // Record the locations
        System.setProperty("alloy.theme0", alloyHome(frame) + fs + "models");
        System.setProperty("alloy.home", alloyHome(frame));
    }

    /** Called when this window is resized. */
    @Override
    public void componentResized(ComponentEvent e) {
        componentMoved(e);
    }

    /** Called when this window is moved. */
    @Override
    public void componentMoved(ComponentEvent e) {
        AnalyzerWidth.set(frame.getWidth());
        AnalyzerHeight.set(frame.getHeight());
        AnalyzerX.set(frame.getX());
        AnalyzerY.set(frame.getY());
    }

    /**
     * Called when this window is shown.
     */
    @Override
    public void componentShown(ComponentEvent e) {
    }

    /** Called when this window is hidden. */
    @Override
    public void componentHidden(ComponentEvent e) {
    }

    /**
     * Wraps the calling method into a Runnable whose run() will call the calling
     * method with (false) as the only argument.
     */
    private Runner wrapMe() {
        final String name;
        try {
            throw new Exception();
        } catch (Exception ex) {
            name = ex.getStackTrace()[1].getMethodName();
        }
        Method[] methods = getClass().getDeclaredMethods();
        Method m = null;
        for (int i = 0; i < methods.length; i++)
            if (methods[i].getName().equals(name)) {
                m = methods[i];
                break;
            }
        final Method method = m;
        return new Runner() {

            private static final long serialVersionUID = 0;

            @Override
            public void run() {
                try {
                    method.setAccessible(true);
                    method.invoke(SimpleGUI.this, new Object[] {
});
                } catch (Throwable ex) {
                    ex = new IllegalArgumentException("Failed call to " + name + "()", ex);
                    Thread.getDefaultUncaughtExceptionHandler().uncaughtException(Thread.currentThread(), ex);
                }
            }

            @Override
            public void run(Object arg) {
                run();
            }
        };
    }

    /**
     * Wraps the calling method into a Runnable whose run() will call the calling
     * method with (false,argument) as the two arguments.
     */
    private Runner wrapMe(final Object argument) {
        final String name;
        try {
            throw new Exception();
        } catch (Exception ex) {
            name = ex.getStackTrace()[1].getMethodName();
        }
        Method[] methods = getClass().getDeclaredMethods();
        Method m = null;
        for (int i = 0; i < methods.length; i++)
            if (methods[i].getName().equals(name)) {
                m = methods[i];
                break;
            }
        final Method method = m;
        return new Runner() {

            private static final long serialVersionUID = 0;

            @Override
            public void run(Object arg) {
                try {
                    method.setAccessible(true);
                    method.invoke(SimpleGUI.this, new Object[] {
                                                                arg
                    });
                } catch (Throwable ex) {
                    ex = new IllegalArgumentException("Failed call to " + name + "(" + arg + ")", ex);
                    Thread.getDefaultUncaughtExceptionHandler().uncaughtException(Thread.currentThread(), ex);
                }
            }

            @Override
            public void run() {
                run(argument);
            }
        };
    }

    /**
     * This variable caches the result of alloyHome() function call.
     */
    private static String alloyHome = null;

    /**
     * Find a temporary directory to store Alloy files; it's guaranteed to be a
     * canonical absolute path.
     */
    private static synchronized String alloyHome(JFrame parent) {
        if (alloyHome != null)
            return alloyHome;
        String temp = System.getProperty("java.io.tmpdir");
        if (temp == null || temp.length() == 0)
            OurDialog.fatal(parent, "Error. JVM need to specify a temporary directory using java.io.tmpdir property.");
        String username = System.getProperty("user.name");
        File tempfile = new File(temp + File.separatorChar + "alloy4tmp40-" + (username == null ? "" : username));
        tempfile.mkdirs();
        String ans = Util.canon(tempfile.getPath());
        if (!tempfile.isDirectory()) {
            OurDialog.fatal(parent, "Error. Cannot create the temporary directory " + ans);
        }
        if (!Util.onWindows()) {
            String[] args = {
                             "chmod", "700", ans
            };
            try {
                Runtime.getRuntime().exec(args).waitFor();
            } catch (Throwable ex) {
            } // We only intend to make a best effort.
        }
        return alloyHome = ans;
    }

    /**
     * Create an empty temporary directory for use, designate it "deleteOnExit",
     * then return it. It is guaranteed to be a canonical absolute path.
     */
    private static String maketemp(JFrame parent) {
        Random r = new Random(new Date().getTime());
        while (true) {
            int i = r.nextInt(1000000);
            String dest = alloyHome(parent) + File.separatorChar + "tmp" + File.separatorChar + i;
            File f = new File(dest);
            if (f.mkdirs()) {
                f.deleteOnExit();
                return Util.canon(dest);
            }
        }
    }

    /**
     * Return the number of bytes used by the Temporary Directory (or return -1 if
     * the answer exceeds "long")
     */
    private static long computeTemporarySpaceUsed(JFrame parent) {
        long ans = iterateTemp(parent, null, false);
        if (ans < 0)
            return -1;
        else
            return ans;
    }

    /** Delete every file in the Temporary Directory. */
    private static void clearTemporarySpace(JFrame parent) {
        iterateTemp(parent, null, true);
        // Also clear the temp dir from previous versions of Alloy4
        String temp = System.getProperty("java.io.tmpdir");
        if (temp == null || temp.length() == 0)
            return;
        String username = System.getProperty("user.name");
        if (username == null)
            username = "";
        for (int i = 1; i < 40; i++)
            iterateTemp(parent, temp + File.separatorChar + "alloy4tmp" + i + "-" + username, true);
    }

    /**
     * Helper method for performing either computeTemporarySpaceUsed() or
     * clearTemporarySpace()
     */
    private static long iterateTemp(JFrame parent, String filename, boolean delete) {
        long ans = 0;
        if (filename == null)
            filename = alloyHome(parent) + File.separatorChar + "tmp";
        File x = new File(filename);
        if (x.isDirectory()) {
            for (String subfile : x.list()) {
                long tmp = iterateTemp(parent, filename + File.separatorChar + subfile, delete);
                if (ans >= 0)
                    ans = ans + tmp;
            }
        } else if (x.isFile()) {
            long tmp = x.length();
            if (ans >= 0)
                ans = ans + tmp;
        }
        if (delete)
            x.delete();
        return ans;
    }

    // ===============================================================================================================//

    /** This method refreshes the "file" menu. */
    private Runner doRefreshFile() {
        if (wrap)
            return wrapMe();
        try {
            wrap = true;
            filemenu.removeAll();
            menuItem(filemenu, "New", 'N', 'N', doNew());
            menuItem(filemenu, "Open...", 'O', 'O', doOpen());
            if (!Util.onMac())
                menuItem(filemenu, "Open Sample Models...", VK_ALT, 'O', doBuiltin());
            else
                menuItem(filemenu, "Open Sample Models...", doBuiltin());
            JMenu recentmenu;
            filemenu.add(recentmenu = new JMenu("Open Recent"));
            menuItem(filemenu, "Reload all", 'R', 'R', doReloadAll());
            menuItem(filemenu, "Save", 'S', 'S', doSave());
            if (Util.onMac())
                menuItem(filemenu, "Save As...", VK_SHIFT, 'S', doSaveAs());
            else
                menuItem(filemenu, "Save As...", 'A', doSaveAs());
            menuItem(filemenu, "Close", 'W', 'W', doClose());
            menuItem(filemenu, "Clear Temporary Directory", doClearTemp());
            menuItem(filemenu, "Quit", 'Q', (Util.onMac() ? -1 : 'Q'), doQuit());
            boolean found = false;
            for (StringPref p : new StringPref[] {
                                                  Model0, Model1, Model2, Model3
            }) {
                String name = p.get();
                if (name.length() > 0) {
                    found = true;
                    menuItem(recentmenu, name, doOpenFile(name));
                }
            }
            recentmenu.addSeparator();
            menuItem(recentmenu, "Clear Menu", doClearRecent());
            recentmenu.setEnabled(found);
        } finally {
            wrap = false;
        }
        return null;
    }

    /** This method performs File->New. */
    private Runner doNew() {
        if (!wrap) {
            text.newtab(null);
            notifyChange();
            doShow();
        }
        return wrapMe();
    }

    /** This method performs File->Open. */
    private Runner doOpen() {
        if (wrap)
            return wrapMe();
        File file = getFile(null);
        if (file != null) {
            Util.setCurrentDirectory(file.getParentFile());
            doOpenFile(file.getPath());
        }
        return null;
    }

    /** This method performs File->OpenBuiltinModels. */
    private Runner doBuiltin() {
        if (wrap)
            return wrapMe();
        File file = getFile(alloyHome(frame) + fs + "models");
        if (file != null) {
            doOpenFile(file.getPath());
        }
        return null;
    }

    private File getFile(String home) {
        File file = OurDialog.askFile(frame, true, home, new String[] {
                                                                       ".ele", ".als", ".md", "*"
        }, "Electrum (.ele), Alloy (.als) or Markdown (.md) files");
        return file;
    }

    /** This method performs File->ReloadAll. */
    private Runner doReloadAll() {
        if (!wrap)
            text.reloadAll();
        return wrapMe();
    }

    /** This method performs File->ClearRecentFiles. */
    private Runner doClearRecent() {
        if (!wrap) {
            Model0.set("");
            Model1.set("");
            Model2.set("");
            Model3.set("");
        }
        return wrapMe();
    }

    /** This method performs File->Save. */
    private Runner doSave() {
        if (!wrap) {
            String ans = text.save(false);
            if (ans == null)
                return null;
            notifyChange();
            addHistory(ans);
            log.clearError();
        }
        return wrapMe();
    }

    /** This method performs File->SaveAs. */
    private Runner doSaveAs() {
        if (!wrap) {
            String ans = text.save(true);
            if (ans == null)
                return null;
            notifyChange();
            addHistory(ans);
            log.clearError();
        }
        return wrapMe();
    }

    /**
     * This method clears the temporary files and then reinitialize the temporary
     * directory.
     */
    private Runner doClearTemp() {
        if (!wrap) {
            clearTemporarySpace(frame);
            copyFromJAR();
            log.logBold("Temporary directory has been cleared.\n\n");
            log.logDivider();
            log.flush();
        }
        return wrapMe();
    }

    /** This method performs File->Close. */
    private Runner doClose() {
        if (!wrap)
            text.close();
        return wrapMe();
    }

    /** This method performs File->Quit. */
    public Runner doQuit() {
        if (!wrap)
            if (text.closeAll()) {
                try {
                    WorkerEngine.stop();
                } finally {
                    System.exit(0);
                }
            }
        return wrapMe();
    }

    // ===============================================================================================================//

    /** This method refreshes the "edit" menu. */
    private Runner doRefreshEdit() {
        if (wrap)
            return wrapMe();
        try {
            wrap = true;
            boolean canUndo = text.get().canUndo();
            boolean canRedo = text.get().canRedo();
            editmenu.removeAll();
            menuItem(editmenu, "Undo", 'Z', 'Z', doUndo(), canUndo);
            if (Util.onMac())
                menuItem(editmenu, "Redo", VK_SHIFT, 'Z', doRedo(), canRedo);
            else
                menuItem(editmenu, "Redo", 'Y', 'Y', doRedo(), canRedo);
            editmenu.addSeparator();
            menuItem(editmenu, "Cut", 'X', 'X', doCut());
            menuItem(editmenu, "Copy", 'C', 'C', doCopy());
            menuItem(editmenu, "Paste", 'V', 'V', doPaste());
            editmenu.addSeparator();
            menuItem(editmenu, "Go To...", 'T', 'T', doGoto());
            menuItem(editmenu, "Previous File", VK_PAGE_UP, VK_PAGE_UP, doGotoPrevFile(), text.count() > 1);
            menuItem(editmenu, "Next File", VK_PAGE_DOWN, VK_PAGE_DOWN, doGotoNextFile(), text.count() > 1);
            editmenu.addSeparator();
            menuItem(editmenu, "Find...", 'F', 'F', doFind());
            menuItem(editmenu, "Find Next", 'G', 'G', doFindNext());
            editmenu.addSeparator();
            if (!Util.onMac())
                menuItem(editmenu, "Preferences", 'P', 'P', doPreferences());
        } finally {
            wrap = false;
        }
        return null;
    }

    /** This method performs Edit->Undo. */
    private Runner doUndo() {
        if (!wrap)
            text.get().undo();
        return wrapMe();
    }

    /** This method performs Edit->Redo. */
    private Runner doRedo() {
        if (!wrap)
            text.get().redo();
        return wrapMe();
    }

    /** This method performs Edit->Copy. */
    private Runner doCopy() {
        if (!wrap) {
            if (lastFocusIsOnEditor)
                text.get().copy();
            else
                log.copy();
        }
        return wrapMe();
    }

    /** This method performs Edit->Cut. */
    private Runner doCut() {
        if (!wrap && lastFocusIsOnEditor)
            text.get().cut();
        return wrapMe();
    }

    /** This method performs Edit->Paste. */
    private Runner doPaste() {
        if (!wrap && lastFocusIsOnEditor)
            text.get().paste();
        return wrapMe();
    }

    /** This method performs Edit->Find. */
    private Runner doFind() {
        if (wrap)
            return wrapMe();
        JTextField x = OurUtil.textfield(lastFind, 30);
        x.selectAll();
        JCheckBox c = new JCheckBox("Case Sensitive?", lastFindCaseSensitive);
        c.setMnemonic('c');
        JCheckBox b = new JCheckBox("Search Backward?", !lastFindForward);
        b.setMnemonic('b');
        if (!OurDialog.getInput(frame, "Find", "Text:", x, " ", c, b))
            return null;
        if (x.getText().length() == 0)
            return null;
        lastFind = x.getText();
        lastFindCaseSensitive = c.getModel().isSelected();
        lastFindForward = !b.getModel().isSelected();
        doFindNext();
        return null;
    }

    /** This method performs Edit->FindNext. */
    private Runner doFindNext() {
        if (wrap)
            return wrapMe();
        if (lastFind.length() == 0)
            return null;
        OurSyntaxWidget t = text.get();
        String all = t.getText();
        int i = Util.indexOf(all, lastFind, t.getCaret() + (lastFindForward ? 0 : -1), lastFindForward, lastFindCaseSensitive);
        if (i < 0) {
            i = Util.indexOf(all, lastFind, lastFindForward ? 0 : (all.length() - 1), lastFindForward, lastFindCaseSensitive);
            if (i < 0) {
                log.logRed("The specified search string cannot be found.");
                return null;
            }
            log.logRed("Search wrapped.");
        } else {
            log.clearError();
        }
        if (lastFindForward)
            t.moveCaret(i, i + lastFind.length());
        else
            t.moveCaret(i + lastFind.length(), i);
        t.requestFocusInWindow();
        return null;
    }

    /** This method performs Edit->Preferences. */
    public Runner doPreferences() {
        if (wrap)
            return wrapMe();
        prefDialog.setVisible(true);
        return null;
    }

    /**
     * This method applies the look and feel stored in a user preference. Default
     * look and feel for Mac and Windows computers is "Native", and for other is
     * "Cross-platform".
     */
    private Runner doLookAndFeel() {
        if (wrap)
            return wrapMe();
        try {
            if ("Native".equals(LAF.get())) {
                UIManager.setLookAndFeel(UIManager.getSystemLookAndFeelClassName());
            } else {
                UIManager.setLookAndFeel(UIManager.getCrossPlatformLookAndFeelClassName());
            }
            SwingUtilities.updateComponentTreeUI(frame);
            SwingUtilities.updateComponentTreeUI(prefDialog);
            SwingUtilities.updateComponentTreeUI(viz.getFrame());
        } catch (Throwable e) {
        }
        return null;
    }

    /** This method performs Edit->Goto. */
    private Runner doGoto() {
        if (wrap)
            return wrapMe();
        JTextField y = OurUtil.textfield("", 10);
        JTextField x = OurUtil.textfield("", 10);
        if (!OurDialog.getInput(frame, "Go To", "Line Number:", y, "Column Number (optional):", x))
            return null;
        try {
            OurSyntaxWidget t = text.get();
            int xx = 1, yy = Integer.parseInt(y.getText()), lineCount = t.getLineCount();
            if (yy < 1)
                return null;
            if (yy > lineCount) {
                log.logRed("This file only has " + lineCount + " line(s).");
                return null;
            }
            if (x.getText().length() != 0)
                xx = Integer.parseInt(x.getText());
            if (xx < 1) {
                log.logRed("If the column number is specified, it must be 1 or greater.");
                return null;
            }
            int caret = t.getLineStartOffset(yy - 1);
            int len = (yy == lineCount ? t.getText().length() + 1 : t.getLineStartOffset(yy)) - caret;
            if (xx > len)
                xx = len;
            if (xx < 1)
                xx = 1;
            t.moveCaret(caret + xx - 1, caret + xx - 1);
            t.requestFocusInWindow();
        } catch (NumberFormatException ex) {
            log.logRed("The number must be 1 or greater.");
        } catch (Throwable ex) {
            // This error is not important
        }
        return null;
    }

    /** This method performs Edit->GotoPrevFile. */
    private Runner doGotoPrevFile() {
        if (wrap)
            return wrapMe();
        else {
            text.prev();
            return null;
        }
    }

    /** This method performs Edit->GotoNextFile. */
    private Runner doGotoNextFile() {
        if (wrap)
            return wrapMe();
        else {
            text.next();
            return null;
        }
    }

    // ===============================================================================================================//

    /** This method refreshes the "run" menu. */
    private Runner doRefreshRun() {
        if (wrap)
            return wrapMe();
        try {
            wrap = true;
            runmenu.removeAll();
            menuItem(runmenu, "Execute Latest Command", 'E', 'E', doExecuteLatest());
            runmenu.add(new JSeparator());
            menuItem(runmenu, "Show Latest Instance", 'L', 'L', doShowLatest(), latestInstance.length() > 0);
            menuItem(runmenu, "Show Metamodel", 'M', 'M', doShowMetaModel());
            if (Version.experimental)
                menuItem(runmenu, "Show Parse Tree", 'P', doShowParseTree());
            menuItem(runmenu, "Open Evaluator", 'V', doLoadEvaluator());
        } finally {
            wrap = false;
        }
        List<Command> cp = commands;
        if (cp == null) {
            try {
                String source = text.get().getText();
                cp = CompUtil.parseOneModule_fromString(source);
            } catch (Err e) {
                commands = null;
                runmenu.getItem(0).setEnabled(false);
                runmenu.getItem(3).setEnabled(false);
                text.shade(new Pos(text.get().getFilename(), e.pos.x, e.pos.y, e.pos.x2, e.pos.y2));
                if (AlloyCore.isDebug() && VerbosityPref.get() == Verbosity.FULLDEBUG)
                    log.logRed("Fatal Exception!" + e.dump() + "\n\n");
                else
                    log.logRed(e.toString() + "\n\n");
                return null;
            } catch (Throwable e) {
                commands = null;
                runmenu.getItem(0).setEnabled(false);
                runmenu.getItem(3).setEnabled(false);
                log.logRed("Cannot parse the model.\n" + e.toString() + "\n\n");
                return null;
            }
            commands = cp;
        }
        text.clearShade();
        log.clearError(); // To clear any residual error message
        if (cp == null) {
            runmenu.getItem(0).setEnabled(false);
            runmenu.getItem(3).setEnabled(false);
            return null;
        }
        if (cp.size() == 0) {
            runmenu.getItem(0).setEnabled(false);
            return null;
        }
        if (latestCommand >= cp.size())
            latestCommand = cp.size() - 1;
        runmenu.remove(0);
        try {
            wrap = true;
            for (int i = 0; i < cp.size(); i++) {
                JMenuItem menuItem = new JMenuItem(cp.get(i).toString(), null);
                menuItem.addActionListener(doRun(i));
                if (i == latestCommand) {
                    menuItem.setMnemonic(VK_E);
                    menuItem.setAccelerator(KeyStroke.getKeyStroke(VK_E, Toolkit.getDefaultToolkit().getMenuShortcutKeyMask()));
                }
                runmenu.add(menuItem, i);
            }
            if (cp.size() > 1) {
                JMenuItem menuItem = new JMenuItem("Execute All", null);
                // [electrum] cmd+u acc for mac
                final int mnemonic = Util.onMac() ? VK_U : VK_A;
                menuItem.setMnemonic(mnemonic);
                menuItem.setAccelerator(KeyStroke.getKeyStroke(mnemonic, Toolkit.getDefaultToolkit().getMenuShortcutKeyMask()));
                menuItem.addActionListener(doRun(-1));
                runmenu.add(menuItem, 0);
                runmenu.add(new JSeparator(), 1);
            }
        } finally {
            wrap = false;
        }
        return null;
    }

    /**
     * This method executes a particular RUN or CHECK command.
     */
    private Runner doRun(Integer commandIndex) {
        if (wrap)
            return wrapMe(commandIndex);
        final int index = commandIndex;
        if (WorkerEngine.isBusy())
            return null;
        if (index == (-2))
            subrunningTask = 1;
        else
            subrunningTask = 0;
        latestAutoInstance = "";
        if (index >= 0)
            latestCommand = index;
        if (index == -1 && commands != null) {
            latestCommand = commands.size() - 1;
            if (latestCommand < 0)
                latestCommand = 0;
        }
        // To update the accelerator to point to the command actually chosen
        doRefreshRun();
        OurUtil.enableAll(runmenu);
        if (commands == null)
            return null;
        if (commands.size() == 0 && index != -2 && index != -3) {
            log.logRed("There are no commands to execute.\n\n");
            return null;
        }
        int i = index;
        if (i >= commands.size())
            i = commands.size() - 1;
        SimpleCallback1 cb = new SimpleCallback1(this, null, log, VerbosityPref.get().ordinal(), latestAlloyVersionName, latestAlloyVersion);
        SimpleTask1 task = new SimpleTask1();
        A4Options opt = new A4Options();
        opt.tempDirectory = alloyHome(frame) + fs + "tmp";
        opt.solverDirectory = alloyHome(frame) + fs + "binary";
        opt.recordKodkod = RecordKodkod.get();
        opt.noOverflow = NoOverflow.get();
        opt.unrolls = Version.experimental ? Unrolls.get() : (-1);
        opt.skolemDepth = SkolemDepth.get();
        opt.coreMinimization = CoreMinimization.get();
        opt.inferPartialInstance = InferPartialInstance.get();
        opt.coreGranularity = CoreGranularity.get();
        opt.originalFilename = Util.canon(text.get().getFilename());
        opt.solver = Solver.get();
        task.bundleIndex = i;
        task.bundleWarningNonFatal = WarningNonfatal.get();
        task.map = text.takeSnapshot();
        task.options = opt.dup();
        task.resolutionMode = (Version.experimental && ImplicitThis.get()) ? 2 : 1;
        task.tempdir = maketemp(frame);
        try {
            runmenu.setEnabled(false);
            runbutton.setVisible(false);
            showbutton.setEnabled(false);
            stopbutton.setVisible(true);
            int newmem = SubMemory.get(), newstack = SubStack.get();
            if (newmem != subMemoryNow || newstack != subStackNow)
                WorkerEngine.stop();
            if (AlloyCore.isDebug() && VerbosityPref.get() == Verbosity.FULLDEBUG)
                WorkerEngine.runLocally(task, cb);
            else
                WorkerEngine.run(task, newmem, newstack, alloyHome(frame) + fs + "binary", "", cb);
            subMemoryNow = newmem;
            subStackNow = newstack;
        } catch (Throwable ex) {
            WorkerEngine.stop();
            log.logBold("Fatal Error: Solver failed due to unknown reason.\n" + "One possible cause is that, in the Options menu, your specified\n" + "memory size is larger than the amount allowed by your OS.\n" + "Also, please make sure \"java\" is in your program path.\n");
            log.logDivider();
            log.flush();
            doStop(2);
        }
        return null;
    }

    /**
     * This method stops the current run or check (how==0 means DONE, how==1 means
     * FAIL, how==2 means STOP).
     */
    Runner doStop(Integer how) {
        if (wrap)
            return wrapMe(how);
        int h = how;
        if (h != 0) {
            if (h == 2 && WorkerEngine.isBusy()) {
                WorkerEngine.stop();
                log.logBold("\nSolving Stopped.\n");
                log.logDivider();
            }
            WorkerEngine.stop();
        }
        runmenu.setEnabled(true);
        runbutton.setVisible(true);
        showbutton.setEnabled(true);
        stopbutton.setVisible(false);
        if (latestAutoInstance.length() > 0) {
            String f = latestAutoInstance;
            latestAutoInstance = "";
            if (subrunningTask == 2) // [HASLab] move to first state
                viz.loadXML(f, true, 0);
            else if (subrunningTask == 3) // [HASLab]
                viz.loadXML(f, true);
            else if (AutoVisualize.get() || subrunningTask == 1)
                doVisualize("XML: " + f);
        }
        return null;
    }

    /** This method executes the latest command. */
    private Runner doExecuteLatest() {
        if (wrap)
            return wrapMe();
        doRefreshRun();
        OurUtil.enableAll(runmenu);
        if (commands == null)
            return null;
        int n = commands.size();
        if (n <= 0) {
            log.logRed("There are no commands to execute.\n\n");
            return null;
        }
        if (latestCommand >= n)
            latestCommand = n - 1;
        if (latestCommand < 0)
            latestCommand = 0;
        return doRun(latestCommand);
    }

    /** This method displays the parse tree. */
    private Runner doShowParseTree() {
        if (wrap)
            return wrapMe();
        doRefreshRun();
        OurUtil.enableAll(runmenu);
        if (commands != null) {
            Module world = null;
            try {
                int resolutionMode = (Version.experimental && ImplicitThis.get()) ? 2 : 1;
                A4Options opt = new A4Options();
                opt.tempDirectory = alloyHome(frame) + fs + "tmp";
                opt.solverDirectory = alloyHome(frame) + fs + "binary";
                opt.originalFilename = Util.canon(text.get().getFilename());
                world = CompUtil.parseEverything_fromFile(A4Reporter.NOP, text.takeSnapshot(), opt.originalFilename, resolutionMode);
            } catch (Err er) {
                text.shade(er.pos);
                log.logRed(er.toString() + "\n\n");
                return null;
            }
            world.showAsTree(this);
        }
        return null;
    }

    /** This method displays the meta model. */
    private Runner doShowMetaModel() {
        if (wrap)
            return wrapMe();
        doRefreshRun();
        OurUtil.enableAll(runmenu);
        if (commands != null)
            doRun(-2);
        return null;
    }

    /** This method displays the latest instance. */
    private Runner doShowLatest() {
        if (wrap)
            return wrapMe();
        if (latestInstance.length() == 0)
            log.logRed("No previous instances are available for viewing.\n\n");
        else
            doVisualize("XML: " + latestInstance);
        return null;
    }

    /**
     * This method happens when the user tries to load the evaluator from the main
     * GUI.
     */
    private Runner doLoadEvaluator() {
        if (wrap)
            return wrapMe();
        log.logRed("Note: the evaluator is now in the visualizer.\n" + "Just click the \"Evaluator\" toolbar button\n" + "when an instance is shown in the visualizer.\n");
        log.flush();
        return null;
    }

    // ===============================================================================================================//

    /**
     * This method refreshes the "Window" menu for either the SimpleGUI window
     * (isViz==false) or the VizGUI window (isViz==true).
     */
    private Runner doRefreshWindow(Boolean isViz) {
        if (wrap)
            return wrapMe(isViz);
        try {
            wrap = true;
            JMenu w = (isViz ? windowmenu2 : windowmenu);
            w.removeAll();
            if (isViz) {
                viz.addMinMaxActions(w);
            } else {
                menuItem(w, "Minimize", 'M', doMinimize(), iconNo);
                menuItem(w, "Zoom", doZoom(), iconNo);
            }
            w.addSeparator();
            int i = 0;
            for (String f : text.getFilenames()) {
                JMenuItem it = new JMenuItem("Model: " + slightlyShorterFilename(f) + (text.modified(i) ? " *" : ""), null);
                it.setIcon((f.equals(text.get().getFilename()) && !isViz) ? iconYes : iconNo);
                it.addActionListener(f.equals(text.get().getFilename()) ? doShow() : doOpenFile(f));
                w.add(it);
                i++;
            }
            if (viz != null)
                for (String f : viz.getInstances()) {
                    JMenuItem it = new JMenuItem("Instance: " + viz.getInstanceTitle(f), null);
                    it.setIcon((isViz && f.equals(viz.getXMLfilename())) ? iconYes : iconNo);
                    it.addActionListener(doVisualize("XML: " + f));
                    w.add(it);
                }
        } finally {
            wrap = false;
        }
        return null;
    }

    /** This method minimizes the window. */
    private Runner doMinimize() {
        if (wrap)
            return wrapMe();
        else {
            OurUtil.minimize(frame);
            return null;
        }
    }

    /**
     * This method alternatingly maximizes or restores the window.
     */
    private Runner doZoom() {
        if (wrap)
            return wrapMe();
        else {
            OurUtil.zoom(frame);
            return null;
        }
    }

    /** This method bring this window to the foreground. */
    private Runner doShow() {
        if (wrap)
            return wrapMe();
        OurUtil.show(frame);
        text.get().requestFocusInWindow();
        return null;
    }

    // ===============================================================================================================//

    /** This method refreshes the "Option" menu. */
    private Runner doRefreshOption() {
        if (wrap)
            return wrapMe();
        try {
            wrap = true;
            optmenu.removeAll();
            addToMenu(optmenu, Welcome);

            optmenu.addSeparator();

            addToMenu(optmenu, WarningNonfatal);
            addToMenu(optmenu, SubMemory, SubStack, VerbosityPref);

            optmenu.addSeparator();

            addToMenu(optmenu, SyntaxDisabled);
            addToMenu(optmenu, FontSize);
            menuItem(optmenu, "Font: " + FontName.get() + "...", doOptFontname());
            addToMenu(optmenu, TabSize);
            if (Util.onMac() || Util.onWindows())
                menuItem(optmenu, "Use anti-aliasing: Yes", false);
            else
                addToMenu(optmenu, AntiAlias);
            addToMenu(optmenu, A4Preferences.LAF);

            optmenu.addSeparator();

            addToMenu(optmenu, Solver);
            addToMenu(optmenu, SkolemDepth);
            JMenu cmMenu = addToMenu(optmenu, CoreMinimization);
            cmMenu.setEnabled(Solver.get() == SatSolver.MiniSatProverJNI);
            JMenu cgMenu = addToMenu(optmenu, CoreGranularity);
            cgMenu.setEnabled(Solver.get() == SatSolver.MiniSatProverJNI);

            addToMenu(optmenu, AutoVisualize, RecordKodkod);

            if (Version.experimental) {
                addToMenu(optmenu, Unrolls);
                addToMenu(optmenu, ImplicitThis, NoOverflow, InferPartialInstance);
            }

        } finally {
            wrap = false;
        }
        return null;
    }

    private Runner doOptFontname() {
        if (wrap)
            return wrapMe();
        int size = FontSize.get();
        String f = OurDialog.askFont(frame);
        if (f.length() > 0) {
            FontName.set(f);
            text.setFont(f, size, TabSize.get());
            status.setFont(new Font(f, Font.PLAIN, size));
            log.setFontName(f);
        }
        return null;
    }

    /**
     * This method applies the changes to the font-related settings.
     */
    private Runner doOptRefreshFont() {
        if (wrap)
            return wrapMe();
        String f = FontName.get();
        int n = FontSize.get();
        text.setFont(f, n, TabSize.get());
        status.setFont(new Font(f, Font.PLAIN, n));
        log.setFontSize(n);
        viz.doSetFontSize(n);
        return null;
    }

    /** This method toggles the "antialias" checkbox. */
    private Runner doOptAntiAlias() {
        if (!wrap) {
            OurAntiAlias.enableAntiAlias(AntiAlias.get());
        }
        return wrapMe();
    }

    /**
     * This method toggles the "syntax highlighting" checkbox.
     */
    private Runner doOptSyntaxHighlighting() {
        if (!wrap) {
            text.enableSyntax(!SyntaxDisabled.get());
        }
        return wrapMe();
    }

    // ===============================================================================================================//

    /**
     * This method displays the about box.
     */
    public Runner doAbout() {
        if (wrap)
            return wrapMe();

        // Old about message
        //        OurDialog.showmsg("About Electrum Analyzer " + Version.version(), OurUtil.loadIcon("images/logo.gif"), Version.aa_version(),
        //                  "Build date: " + Version.buildDate(), "git: " + Version.commit, " ", "Lead developer: Nuno Macedo", "Project lead: Alcino Cunha", "Thanks to: David Chemouil, Julien Brunel, Denis Kuperberg, Eduardo Pessoa, Tiago Guimarães.", " ", "Electrum is based on Alloy Analyzer", " ", "Lead developer: Felix Chang", "Engine developer: Emina Torlak", "Graphic design: Julie Pelaez", "Project lead: Daniel Jackson", " ", "Please post comments and questions to the Alloy Community Forum at http://alloy.mit.edu/", " ", "Thanks to: Ilya Shlyakhter, " + "Manu Sridharan, " + "Derek Rayside, " + "Jonathan Edwards, " + "Gregory Dennis,", "Robert Seater, Edmond Lau, Vincent Yeung, Sam Daitch, Andrew Yip, Jongmin Baek, Ning Song,", "Arturo Arizpe, Li-kuo (Brian) Lin, Joseph Cohen, Jesse Pavel, Ian Schechter, and Uriel Schafer.");

        HTMLEditorKit kit = new HTMLEditorKit();
        StyleSheet styleSheet = kit.getStyleSheet();
        styleSheet.addRule("body {color:#000; font-family:Verdana, Trebuchet MS,Geneva, sans-serif; font-size: 10px; margin: 4px; }");
        styleSheet.addRule("h1 {color: blue;}");
        styleSheet.addRule("h2 {color: #ff0000;}");
        styleSheet.addRule("pre {font : 10px monaco; color : black; background-color: #C0C0C0; padding: 4px; margin: 4px; }");
        styleSheet.addRule("th {text-align:left;}");

        JTextPane ta = new JTextPane();
        ta.setEditorKit(kit);
        ta.setContentType("text/html");
        ta.setBackground(null);
        ta.setBorder(null);
        ta.setFont(new JLabel().getFont());
        // @formatter:off
        ta.setText("<html><h1>Electrum Analyzer "+ Version.getShortversion() +"</h1>"
        + "<br/>"
        + "<html>"
        + "<tr><th>Project Lead</th><td>Daniel Jackson</td></tr>"
        + "<tr><th>Chief Developer</th><td>Aleksandar Milicevic</td></tr>"
        + "<tr><th>Kodkod Engine</th><td>Emina Torlak</td></tr>"
        + "<tr><th>Open Source</th><td>Peter Kriens</td></tr>"
        + "</table><br/>"
        + "<p>For more information about Alloy, <a href='http://alloytools.org'>http://alloytools.org</a></p>"
        + "<p>Questions and comments about Alloy are welcome at the community forum:</p>"
        + "<p>Alloy Community Forum: <a href='https://groups.google.com/forum/#!forum/alloytools'>https://groups.google.com/forum/#!forum/alloytools</a></p>"
        + "<p>Alloy experts also respond to <a href='https://stackoverflow.com/questions/tagged/alloy'>https://stackoverflow.com</a> questions tagged <code>alloy</code>.</p>"
        + "<p>Major contributions to earlier versions of Alloy were made by: Julien Brunel, David<br/>"
        + "Chemouil, Alcino Cunha, Nuno Macedo, Denis Kuperberg, Eduardo Pessoa, Tiago Guimarães<br/>" // [electrum] electrum contributors
        + "(Electrum); Felix Chang (v4); Jonathan Edwards, Eunsuk Kang, Joe Near, Robert Seater,<br/>"
        + "Derek Rayside, Greg Dennis, Ilya Shlyakhter, Mana Taghdiri, Mandana Vaziri, Sarfraz<br/>"
        + "Khurshid (v3); Manu Sridharan (v2); Edmond Lau, Vincent Yeung, Sam Daitch, Andrew Yip,<br/>"
        + "Jongmin Baek, Ning Song, Arturo Arizpe, Li-kuo (Brian) Lin, Joseph Cohen, Jesse Pavel,<br/>"
        + "Ian Schechter, Uriel Schafer (v1).</p>"
        + "<p>The development of Alloy was funded by part by the National Science Foundation under<br/>"
        + "Grant Nos. 0325283, 0541183, 0438897 and 0707612; by the Air Force Research Laboratory<br/>"
        + "(AFRL/IF) and the Disruptive Technology Office (DTO) in the National Intelligence<br/>"
        + "Community Information Assurance Research (NICIAR) Program; and by the Nokia<br/>"
        + "Corporation as part of a collaboration between Nokia Research and MIT CSAIL.</p>"
        + "<br/><pre>"
        + "Build Date: " + Version.buildDate() + "<br/>"
        + "Git Commit: " + Version.commit
        + "</pre>");
        // @formatter:on
        ta.setEditable(false);
        ta.addHyperlinkListener((e) -> {
            if (e.getEventType() == EventType.ACTIVATED) {
                if (Desktop.isDesktopSupported() && Desktop.getDesktop().isSupported(Desktop.Action.BROWSE)) {
                    try {
                        Desktop.getDesktop().browse(e.getURL().toURI());
                    } catch (IOException | URISyntaxException e1) {
                        // ignore
                    }
                }
            }
        });
        OurDialog.showmsg("About Alloy Analyzer " + Version.version(), ta);

        return null;
    }

    /** This method displays the help html. */
    private Runner doHelp() {
        if (wrap)
            return wrapMe();
        try {
            int w = OurUtil.getScreenWidth(), h = OurUtil.getScreenHeight();
            final JFrame frame = new JFrame();
            final JEditorPane html1 = new JEditorPane("text/html", "");
            final JEditorPane html2 = new JEditorPane("text/html", "");
            final HTMLDocument doc1 = (HTMLDocument) (html1.getDocument());
            doc1.setAsynchronousLoadPriority(-1);
            final HTMLDocument doc2 = (HTMLDocument) (html2.getDocument());
            doc2.setAsynchronousLoadPriority(-1);
            html1.setPage(this.getClass().getResource("/help/Nav.html"));
            html2.setPage(this.getClass().getResource("/help/index.html"));
            HyperlinkListener hl = new HyperlinkListener() {

                @Override
                public final void hyperlinkUpdate(HyperlinkEvent e) {
                    try {
                        if (e.getEventType() != HyperlinkEvent.EventType.ACTIVATED)
                            return;
                        if (e.getURL().getPath().endsWith("quit.htm")) {
                            frame.dispose();
                            return;
                        }
                        HTMLDocument doc = (HTMLDocument) (html2.getDocument());
                        doc.setAsynchronousLoadPriority(-1); // So that we can
                                                            // catch any
                                                            // exception
                                                            // that may
                                                            // occur
                        html2.setPage(e.getURL());
                        html2.requestFocusInWindow();
                    } catch (Throwable ex) {
                    }
                }
            };
            html1.setEditable(false);
            html1.setBorder(new EmptyBorder(3, 3, 3, 3));
            html1.addHyperlinkListener(hl);
            html2.setEditable(false);
            html2.setBorder(new EmptyBorder(3, 3, 3, 3));
            html2.addHyperlinkListener(hl);
            JScrollPane scroll1 = OurUtil.scrollpane(html1);
            JScrollPane scroll2 = OurUtil.scrollpane(html2);
            JSplitPane split = OurUtil.splitpane(JSplitPane.HORIZONTAL_SPLIT, scroll1, scroll2, 150);
            split.setResizeWeight(0d);
            frame.setTitle("Alloy Analyzer Online Guide");
            frame.getContentPane().setLayout(new BorderLayout());
            frame.getContentPane().add(split, BorderLayout.CENTER);
            frame.pack();
            frame.setSize(w - w / 10, h - h / 10);
            frame.setLocation(w / 20, h / 20);
            frame.setDefaultCloseOperation(WindowConstants.DISPOSE_ON_CLOSE);
            frame.setVisible(true);
            html2.requestFocusInWindow();
        } catch (Throwable ex) {
            return null;
        }
        return null;
    }

    /** This method displays the license box. */
    private Runner doLicense() {
        if (wrap)
            return wrapMe();
        final String JAR = Util.jarPrefix();
        String alloytxt;
        try {
            alloytxt = Util.readAll(JAR + "LICENSES" + File.separator + "Alloy.txt");
        } catch (IOException ex) {
            return null;
        }
        final JTextArea text = OurUtil.textarea(alloytxt, 15, 85, false, false, new EmptyBorder(2, 2, 2, 2), new Font("Monospaced", Font.PLAIN, 12));
        final JScrollPane scroll = OurUtil.scrollpane(text, new LineBorder(Color.DARK_GRAY, 1));
        final JComboBox combo = new OurCombobox(new String[] {
                                                              "Alloy", "Kodkod", "JavaCup", "SAT4J", "ZChaff", "MiniSat"
        }) {

            private static final long serialVersionUID = 0;

            @Override
            public void do_changed(Object value) {
                if (value instanceof String) {
                    try {
                        String content = Util.readAll(JAR + "LICENSES" + File.separator + value + ".txt");
                        text.setText(content);
                    } catch (IOException ex) {
                        text.setText("Sorry: an error has occurred in displaying the license file.");
                    }
                }
                text.setCaretPosition(0);
            }
        };
        OurDialog.showmsg("Copyright Notices", "The source code for the Alloy Analyzer is available under the MIT license.", " ", "The Alloy Analyzer utilizes several third-party packages whose code may", "be distributed under a different license. We are extremely grateful to", "the authors of these packages for making their source code freely available.", " ", OurUtil.makeH(null, "See the copyright notice for: ", combo, null), " ", scroll);
        return null;
    }

    /** This method changes the latest instance. */
    void doSetLatest(String arg) {
        latestInstance = arg;
        latestAutoInstance = arg;
    }

    /**
     * The color to use for functions/predicate/paragraphs that contains part of the
     * unsat core.
     */
    final Color supCoreColor = new Color(0.95f, 0.1f, 0.1f);

    /** The color to use for the unsat core. */
    final Color coreColor    = new Color(0.9f, 0.4f, 0.4f);

    /**
     * The color to use for functions/predicate used by the Unsat core.
     */
    final Color subCoreColor = new Color(0.9f, 0.7f, 0.7f);

    /**
     * This method displays a particular instance or message.
     */
    @SuppressWarnings("unchecked" )
    Runner doVisualize(String arg) {
        if (wrap)
            return wrapMe(arg);
        text.clearShade();
        if (arg.startsWith("MSG: ")) { // MSG: message
            OurDialog.showtext("Detailed Message", arg.substring(5));
        }
        if (arg.startsWith("CORE: ")) { // CORE: filename
            String filename = Util.canon(arg.substring(6));
            Pair<Set<Pos>,Set<Pos>> hCore;
            // Set<Pos> lCore;
            InputStream is = null;
            ObjectInputStream ois = null;
            try {
                is = new FileInputStream(filename);
                ois = new ObjectInputStream(is);
                hCore = (Pair<Set<Pos>,Set<Pos>>) ois.readObject();
                // lCore = (Set<Pos>) ois.readObject();
            } catch (Throwable ex) {
                log.logRed("Error reading or parsing the core \"" + filename + "\"\n");
                return null;
            } finally {
                Util.close(ois);
                Util.close(is);
            }
            text.clearShade();
            text.shade(hCore.b, subCoreColor, false);
            text.shade(hCore.a, coreColor, false);
            // shade again, because if not all files were open, some shadings
            // will have no effect
            text.shade(hCore.b, subCoreColor, false);
            text.shade(hCore.a, coreColor, false);
        }
        if (arg.startsWith("POS: ")) { // POS: x1 y1 x2 y2 filename
            Scanner s = new Scanner(arg.substring(5));
            int x1 = s.nextInt(), y1 = s.nextInt(), x2 = s.nextInt(), y2 = s.nextInt();
            String f = s.nextLine();
            if (f.length() > 0 && f.charAt(0) == ' ')
                f = f.substring(1); // Get rid of the space after Y2
            Pos p = new Pos(Util.canon(f), x1, y1, x2, y2);
            text.shade(p);
        }
        if (arg.startsWith("CNF: ")) { // CNF: filename
            String filename = Util.canon(arg.substring(5));
            try {
                String text = Util.readAll(filename);
                OurDialog.showtext("Text Viewer", text);
            } catch (IOException ex) {
                log.logRed("Error reading the file \"" + filename + "\"\n");
            }
        }
        if (arg.startsWith("XML: ")) { // XML: filename
<<<<<<< HEAD
            viz.loadXML(Util.canon(arg.substring(5)), false, 0); // [HASLab]
=======
            viz.loadXML(Util.canon(arg.substring(5)), false, 0);
>>>>>>> fb8d40d7
        }
        return null;
    }

    /** This method opens a particular file. */
    private Runner doOpenFile(String arg) {
        if (wrap)
            return wrapMe(arg);
        String f = Util.canon(arg);
        if (!text.newtab(f))
            return null;
        if (text.get().isFile())
            addHistory(f);
        doShow();
        text.get().requestFocusInWindow();
        log.clearError();
        return null;
    }

    /** This object performs solution enumeration. */
    private final Computer enumerator = new Computer() {

        @Override
        public String compute(Object input) {
            final String[] arg = (String[]) input; // [HASLab] simulator
            OurUtil.show(frame);
            if (WorkerEngine.isBusy())
                throw new RuntimeException("Alloy4 is currently executing a SAT solver command. Please wait until that command has finished.");
            SimpleCallback1 cb = new SimpleCallback1(SimpleGUI.this, viz, log, VerbosityPref.get().ordinal(), latestAlloyVersionName, latestAlloyVersion);
            SimpleTask2 task = new SimpleTask2();
            task.filename = arg[0]; // [HASLab] simulator
            task.index = Integer.valueOf(arg[1]); // [HASLab] simulator
            try {
                if (AlloyCore.isDebug())
                    WorkerEngine.runLocally(task, cb);
                else
                    WorkerEngine.run(task, SubMemory.get(), SubStack.get(), alloyHome(frame) + fs + "binary", "", cb);
                // task.run(cb);
            } catch (Throwable ex) {
                WorkerEngine.stop();
                log.logBold("Fatal Error: Solver failed due to unknown reason.\n" + "One possible cause is that, in the Options menu, your specified\n" + "memory size is larger than the amount allowed by your OS.\n" + "Also, please make sure \"java\" is in your program path.\n");
                log.logDivider();
                log.flush();
                doStop(2);
                return arg[0]; // [HASLab]
            }
            subrunningTask = task.index < 1 ? 2 : 3; // [HASLab]
            runmenu.setEnabled(false);
            runbutton.setVisible(false);
            showbutton.setEnabled(false);
            stopbutton.setVisible(true);
            return arg[0]; // [HASLab]
        }
    };

    /** Converts an A4TupleSet into a SimTupleset object. */
    private static SimTupleset convert(Object object) throws Err {
        if (!(object instanceof A4TupleSet))
            throw new ErrorFatal("Unexpected type error: expecting an A4TupleSet.");
        A4TupleSet s = (A4TupleSet) object;
        if (s.size() == 0)
            return SimTupleset.EMPTY;
        List<SimTuple> list = new ArrayList<SimTuple>(s.size());
        int arity = s.arity();
        for (A4Tuple t : s) {
            String[] array = new String[arity];
            for (int i = 0; i < t.arity(); i++)
                array[i] = t.atom(i);
            list.add(SimTuple.make(array));
        }
        return SimTupleset.make(list);
    }

    /** Converts an A4Solution into a SimInstance object. */
    private static SimInstance convert(Module root, A4Solution ans) throws Err {
        SimInstance ct = new SimInstance(root, ans.getBitwidth(), ans.getMaxSeq());
        for (Sig s : ans.getAllReachableSigs()) {
            if (!s.builtin)
                ct.init(s, convert(ans.eval(s)));
            for (Field f : s.getFields())
                if (!f.defined)
                    ct.init(f, convert(ans.eval(f)));
        }
        for (ExprVar a : ans.getAllAtoms())
            ct.init(a, convert(ans.eval(a)));
        for (ExprVar a : ans.getAllSkolems())
            ct.init(a, convert(ans.eval(a)));
        return ct;
    }

    /** This object performs expression evaluation. */
    private static Computer evaluator = new Computer() {

        private String filename = null;

        @Override
        public final Object compute(final Object input) throws Exception {
            if (input instanceof File) {
                filename = ((File) input).getAbsolutePath();
                return "";
            }
            if (!(input instanceof String[]))
                return "";
            // [electrum] evaluator takes two arguments, the second is the focused state
            final String[] strs = (String[]) input;
            if (strs[0].trim().length() == 0)
                return ""; // Empty line
            Module root = null;
            A4Solution ans = null;
            try {
                Map<String,String> fc = new LinkedHashMap<String,String>();
                XMLNode x = new XMLNode(new File(filename));
                if (!x.is("alloy"))
                    throw new Exception();
                String mainname = null;
                for (XMLNode sub : x)
                    if (sub.is("instance")) {
                        mainname = sub.getAttribute("filename");
                        break;
                    }
                if (mainname == null)
                    throw new Exception();
                for (XMLNode sub : x)
                    if (sub.is("source")) {
                        String name = sub.getAttribute("filename");
                        String content = sub.getAttribute("content");
                        fc.put(name, content);
                    }
                root = CompUtil.parseEverything_fromFile(A4Reporter.NOP, fc, mainname, (Version.experimental && ImplicitThis.get()) ? 2 : 1);
                ans = A4SolutionReader.read(root.getAllReachableSigs(), x);
                for (ExprVar a : ans.getAllAtoms()) {
                    root.addGlobal(a.label, a);
                }
                for (ExprVar a : ans.getAllSkolems()) {
                    root.addGlobal(a.label, a);
                }
            } catch (Throwable ex) {
                throw new ErrorFatal("Failed to read or parse the XML file.");
            }
            try {
                Expr e = CompUtil.parseOneExpression_fromString(root, strs[0]);
                if (AlloyCore.isDebug() && VerbosityPref.get() == Verbosity.FULLDEBUG) {
                    SimInstance simInst = convert(root, ans);
                    if (simInst.wasOverflow())
                        return simInst.visitThis(e).toString() + " (OF)";
                }
                return ans.eval(e, Integer.valueOf(strs[1])).toString();
            } catch (HigherOrderDeclException ex) {
                throw new ErrorType("Higher-order quantification is not allowed in the evaluator.");
            }
        }
    };

    // ====== Main Method ====================================================//

    /**
     * Main method that launches the program; this method might be called by an
     * arbitrary thread.
     */
    public static void main(final String[] args) throws Exception {

        List<String> remainingArgs = new ArrayList<>();

        if (args.length > 0) {
            boolean help = false;
            boolean quit = false;

            for (String cmd : args) {
                switch (cmd) {

                    case "--worker" :
                    case "-w" :
                        WorkerEngine.main(args);
                        break;

                    case "--version" :
                    case "-v" :
                        System.out.println(Version.version());
                        break;

                    case "--help" :
                    case "-h" :
                    case "-?" :
                        help = true;
                        break;

                    case "--debug" :
                    case "-d" :
                        System.setProperty("debug", "yes");
                        break;

                    case "--quit" :
                    case "-q" :
                        quit = true;
                        break;

                    default :
                        if (cmd.endsWith(".als") || cmd.endsWith(".ele"))
                            remainingArgs.add(cmd);
                        else {
                            System.out.println("Unknown cmd " + cmd);
                            help = true;
                        }
                        break;
                }
            }

            if (help)
                System.out.println("Usage: alloy [options] file ...\n" + "  //" + "  -d/--debug                  set debug mode\n" + "  -h/--help                   show this help\n" + "  -q/--quit                   do not continue with GUI\n" + "  -v/--version                show version\n");

            if (quit)
                return;
        }

        SwingUtilities.invokeLater(new Runnable() {

            @Override
            public void run() {
                new SimpleGUI(args);
            }
        });
    }

    // ====== Constructor ====================================================//

    // /** Create a dummy task object for testing purpose. */
    // private static final WorkerEngine.WorkerTask dummyTask = new
    // WorkerEngine.WorkerTask() {
    // private static final long serialVersionUID = 0;
    // public void run(WorkerCallback out) { }
    // };

    /**
     * The constructor; this method will be called by the AWT event thread, using
     * the "invokeLater" method.
     */
    private SimpleGUI(final String[] args) {

        UIManager.put("ToolTip.font", new FontUIResource("Courier New", Font.PLAIN, 14));

        // Register an exception handler for uncaught exceptions
        MailBug.setup(frame);

        // Enable better look-and-feel
        if (Util.onMac() || Util.onWindows()) {
            System.setProperty("com.apple.mrj.application.apple.menu.about.name", "Alloy");
            System.setProperty("com.apple.mrj.application.growbox.intrudes", "true");
            System.setProperty("com.apple.mrj.application.live-resize", "true");
            System.setProperty("com.apple.macos.useScreenMenuBar", "true");
            System.setProperty("apple.laf.useScreenMenuBar", "true");
        }
        if (Util.onMac()) {
            try {
                macUtil = new MacUtil();
                macUtil.addMenus(this);
            } catch (NoClassDefFoundError e) {
                // ignore
            }
        }

        doLookAndFeel();

        // Figure out the desired x, y, width, and height
        int screenWidth = OurUtil.getScreenWidth(), screenHeight = OurUtil.getScreenHeight();
        int width = AnalyzerWidth.get();
        if (width <= 0)
            width = screenWidth / 10 * 8;
        else if (width < 100)
            width = 100;
        if (width > screenWidth)
            width = screenWidth;
        int height = AnalyzerHeight.get();
        if (height <= 0)
            height = screenHeight / 10 * 8;
        else if (height < 100)
            height = 100;
        if (height > screenHeight)
            height = screenHeight;
        int x = AnalyzerX.get();
        if (x < 0)
            x = screenWidth / 10;
        if (x > screenWidth - 100)
            x = screenWidth - 100;
        int y = AnalyzerY.get();
        if (y < 0)
            y = screenHeight / 10;
        if (y > screenHeight - 100)
            y = screenHeight - 100;

        // Put up a slash screen
        final JFrame frame = new JFrame("Electrum Analyzer");
        frame.setDefaultCloseOperation(WindowConstants.DO_NOTHING_ON_CLOSE);
        frame.pack();
        if (!Util.onMac() && !Util.onWindows()) {
            String gravity = System.getenv("_JAVA_AWT_WM_STATIC_GRAVITY");
            if (gravity == null || gravity.length() == 0) {
                // many Window managers do not respect ICCCM2; this should help
                // avoid the Title Bar being shifted "off screen"
                if (x < 30) {
                    if (x < 0)
                        x = 0;
                    width = width - (30 - x);
                    x = 30;
                }
                if (y < 30) {
                    if (y < 0)
                        y = 0;
                    height = height - (30 - y);
                    y = 30;
                }
            }
        }

        if (width < 500)
            width = 500;
        if (height < 500)
            height = 500;

        frame.setSize(width, height);
        frame.setLocation(x, y);
        frame.setVisible(true);
        frame.setTitle("Electrum Analyzer " + Version.version() + " loading... please wait...");
        final int windowWidth = width;
        // We intentionally call setVisible(true) first before settings the
        // "please wait" title,
        // since we want the minimized window title on Linux/FreeBSD to just say
        // Alloy Analyzer

        // Test the allowed memory sizes
        // final WorkerEngine.WorkerCallback c = new
        // WorkerEngine.WorkerCallback() {
        // private final List<Integer> allowed = new ArrayList<Integer>();
        // private final List<Integer> toTry = new
        // ArrayList<Integer>(Arrays.asList(256,512,768,1024,1536,2048,2560,3072,3584,4096));
        // private int mem;
        // public synchronized void callback(Object msg) {
        // if (toTry.size()==0) {
        // SwingUtilities.invokeLater(new Runnable() {
        // public void run() { SimpleGUI.this.frame=frame;
        // SimpleGUI.this.finishInit(args, windowWidth); }
        // });
        // return;
        // }
        // try { mem=toTry.remove(0); WorkerEngine.stop();
        // WorkerEngine.run(dummyTask, mem, 128, "", "", this); return; }
        // catch(IOException ex) { fail(); }
        // }
        // public synchronized void done() {
        // //System.out.println("Alloy4 can use "+mem+"M"); System.out.flush();
        // allowed.add(mem);
        // callback(null);
        // }
        // public synchronized void fail() {
        // //System.out.println("Alloy4 cannot use "+mem+"M");
        // System.out.flush();
        // callback(null);
        // }
        // };
        // c.callback(null);

        if (Util.onMac()) {
            frame.getRootPane().putClientProperty("apple.awt.fullscreenable", true);
        }
        SimpleGUI.this.frame = frame;
        finishInit(args, windowWidth);
    }

    private void finishInit(String[] args, int width) {

        // Add the listeners
        try {
            wrap = true;
            frame.addWindowListener(doQuit());
        } finally {
            wrap = false;
        }
        frame.addComponentListener(this);

        // initialize the "allowed memory sizes" array
        // allowedMemorySizes = new
        // ArrayList<Integer>(initialAllowedMemorySizes);
        // int newmem = SubMemory.get();
        // if (!allowedMemorySizes.contains(newmem)) {
        // int newmemlen = allowedMemorySizes.size();
        // if (allowedMemorySizes.contains(768) || newmemlen==0)
        // SubMemory.set(768); // a nice default value
        // else
        // SubMemory.set(allowedMemorySizes.get(newmemlen-1));
        // }

        // Choose the appropriate font
        int fontSize = FontSize.get();
        String fontName = OurDialog.getProperFontName(FontName.get(), "Courier New", "Lucidia", "Courier", "Monospaced");
        FontName.set(fontName);

        // Copy required files from the JAR
        copyFromJAR();
        final String binary = alloyHome(frame) + fs + "binary";

        // Create the menu bar
        JMenuBar bar = new JMenuBar();
        try {
            wrap = true;
            filemenu = menu(bar, "&File", doRefreshFile());
            editmenu = menu(bar, "&Edit", doRefreshEdit());
            runmenu = menu(bar, "E&xecute", doRefreshRun());
            optmenu = menu(bar, "&Options", doRefreshOption());
            windowmenu = menu(bar, "&Window", doRefreshWindow(false));
            windowmenu2 = menu(null, "&Window", doRefreshWindow(true));
            helpmenu = menu(bar, "&Help", null);
            menuItem(helpmenu, "About Alloy...", 'A', doAbout());
            menuItem(helpmenu, "Quick Guide", 'Q', doHelp());
            menuItem(helpmenu, "See the Copyright Notices...", 'L', doLicense());
        } finally {
            wrap = false;
        }

        // Pre-load the visualizer
<<<<<<< HEAD
        viz = new VizGUI(false, "", windowmenu2, enumerator, evaluator, 2); // [HASLab]
=======
        viz = new VizGUI(false, "", windowmenu2, enumerator, evaluator, 2);
>>>>>>> fb8d40d7
        viz.doSetFontSize(FontSize.get());

        // Create the toolbar
        try {
            wrap = true;
            toolbar = new JToolBar();
            toolbar.setFloatable(false);
            if (!Util.onMac())
                toolbar.setBackground(background);
            toolbar.add(OurUtil.button("New", "Starts a new blank model", "images/24_new.gif", doNew()));
            toolbar.add(OurUtil.button("Open", "Opens an existing model", "images/24_open.gif", doOpen()));
            toolbar.add(OurUtil.button("Reload", "Reload all the models from disk", "images/24_reload.gif", doReloadAll()));
            toolbar.add(OurUtil.button("Save", "Saves the current model", "images/24_save.gif", doSave()));
            toolbar.add(runbutton = OurUtil.button("Execute", "Executes the latest command", "images/24_execute.gif", doExecuteLatest()));
            toolbar.add(stopbutton = OurUtil.button("Stop", "Stops the current analysis", "images/24_execute_abort2.gif", doStop(2)));
            stopbutton.setVisible(false);
            toolbar.add(showbutton = OurUtil.button("Show", "Shows the latest instance", "images/24_graph.gif", doShowLatest()));
            toolbar.add(Box.createHorizontalGlue());
            toolbar.setBorder(new OurBorder(false, false, false, false));
        } finally {
            wrap = false;
        }

        // Choose the antiAlias setting
        OurAntiAlias.enableAntiAlias(AntiAlias.get());

        // Create the message area
        logpane = OurUtil.scrollpane(null);
        log = new SwingLogPanel(logpane, fontName, fontSize, background, Color.BLACK, new Color(.7f, .2f, .2f), this);

        // Create loggers for preference changes
        PreferencesDialog.logOnChange(log, A4Preferences.allUserPrefs().toArray(new Pref< ? >[0]));

        // Create the text area
        text = new OurTabbedSyntaxWidget(fontName, fontSize, TabSize.get(), frame);
        text.listeners.add(this);
        text.enableSyntax(!SyntaxDisabled.get());

        // Add everything to the frame, then display the frame
        Container all = frame.getContentPane();
        all.setLayout(new BorderLayout());
        all.removeAll();
        JPanel lefthalf = new JPanel();
        lefthalf.setLayout(new BorderLayout());
        lefthalf.add(toolbar, BorderLayout.NORTH);
        text.addTo(lefthalf, BorderLayout.CENTER);
        splitpane = OurUtil.splitpane(JSplitPane.HORIZONTAL_SPLIT, lefthalf, logpane, width / 2);
        splitpane.setResizeWeight(0.5D);
        status = OurUtil.make(OurAntiAlias.label(" "), new Font(fontName, Font.PLAIN, fontSize), Color.BLACK, background);
        status.setBorder(new OurBorder(true, false, false, false));
        all.add(splitpane, BorderLayout.CENTER);
        all.add(status, BorderLayout.SOUTH);

        // Generate some informative log messages
        log.logBold("Electrum Analyzer " + Version.getShortversion() + " built " + Version.buildDate() + "\n\n");

        // If on Mac, then register an application listener
        try {
            wrap = true;
            if (Util.onMac()) {
                macUtil.registerApplicationListener(doShow(), doAbout(), doOpenFile(""), doQuit());
            }
        } catch (Throwable t) {
            System.out.println("Mac classes not there");
        } finally {
            wrap = false;
        }

        // Add the new JNI location to the java.library.path
        try {
            System.setProperty("java.library.path", binary);
            // The above line is actually useless on Sun JDK/JRE (see Sun's bug
            // ID 4280189)
            // The following 4 lines should work for Sun's JDK/JRE (though they
            // probably won't work for others)
            String[] newarray = new String[] {
                                              binary
            };
            java.lang.reflect.Field old = ClassLoader.class.getDeclaredField("usr_paths");
            old.setAccessible(true);
            old.set(null, newarray);
        } catch (Throwable ex) {
        }

        // Pre-load the preferences dialog
        prefDialog = new PreferencesDialog(log, binary);
        prefDialog.setDefaultCloseOperation(WindowConstants.DISPOSE_ON_CLOSE);
        try {
            wrap = true;
            prefDialog.addChangeListener(wrapToChangeListener(doOptRefreshFont()), FontName, FontSize, TabSize);
            prefDialog.addChangeListener(wrapToChangeListener(doOptAntiAlias()), AntiAlias);
            prefDialog.addChangeListener(wrapToChangeListener(doOptSyntaxHighlighting()), SyntaxDisabled);
            prefDialog.addChangeListener(wrapToChangeListener(doLookAndFeel()), LAF);
        } finally {
            wrap = false;
        }

        // If the temporary directory has become too big, then tell the user
        // they can "clear temporary directory".
        long space = computeTemporarySpaceUsed(frame);
        if (space < 0 || space >= 20 * 1024768) {
            if (space < 0)
                log.logBold("Warning: Alloy4's temporary directory has exceeded 1024M.\n");
            else
                log.logBold("Warning: Alloy4's temporary directory now uses " + (space / 1024768) + "M.\n");
            log.log("To clear the temporary directory,\n" + "go to the File menu and click \"Clear Temporary Directory\"\n");
            log.logDivider();
            log.flush();
        }

        // Refreshes all the menu items
        doRefreshFile();
        OurUtil.enableAll(filemenu);
        doRefreshEdit();
        OurUtil.enableAll(editmenu);
        doRefreshRun();
        OurUtil.enableAll(runmenu);
        doRefreshOption();
        doRefreshWindow(false);
        OurUtil.enableAll(windowmenu);
        frame.setJMenuBar(bar);

        // Open the given file, if a filename is given in the command line
        for (String f : args)
            if (f.toLowerCase(Locale.US).endsWith(".als") || f.toLowerCase(Locale.US).endsWith(".ele")) {
                File file = new File(f);
                if (file.exists() && file.isFile())
                    doOpenFile(file.getPath());
            }

        // Update the title and status bar
        notifyChange();
        text.get().requestFocusInWindow();

        // Launch the welcome screen if needed
        if (!AlloyCore.isDebug() && Welcome.get()) {
            JCheckBox again = new JCheckBox("Show this message every time you start the Alloy Analyzer");
            again.setSelected(true);
            OurDialog.showmsg("Welcome", "Thank you for using the Alloy Analyzer " + Version.version(), " ", "Version 4 of the Alloy Analyzer is a complete rewrite,", "offering improvements in robustness, performance and usability.", "Models written in Alloy 3 will require some small alterations to run in Alloy 4.", " ", "Here are some quick tips:", " ", "* Function calls now use [ ] instead of ( )", "  For more details, please see http://alloy.mit.edu/alloy4/quickguide/", " ", "* The Execute button always executes the latest command.", "  To choose which command to execute, go to the Execute menu.", " ", "* The Alloy Analyzer comes with a variety of sample models.", "  To see them, go to the File menu and click Open Sample Models.", " ", again);
            doShow();
            Welcome.set(again.isSelected());
        }

        // Periodically ask the MailBug thread to see if there is a newer
        // version or not
        final long now = System.currentTimeMillis();
        final Timer t = new Timer(800, null);
        t.addActionListener(new ActionListener() {

            @Override
            public void actionPerformed(ActionEvent e) {
                int n = MailBug.latestBuildNumber();
                // If beyond 3 seconds, then we should stop because the log
                // message may run into other user messages
                if (System.currentTimeMillis() - now >= 3000 || n <= Version.buildNumber()) {
                    t.stop();
                    return;
                }
                latestAlloyVersion = n;
                latestAlloyVersionName = MailBug.latestBuildName();
                log.logBold("An updated version of the Alloy Analyzer has been released.\n");
                log.log("Please visit alloy.mit.edu to download the latest version:\nVersion " + latestAlloyVersionName + "\n");
                log.logDivider();
                log.flush();
                t.stop();
            }
        });
        t.start();
    }

    /**
     * {@inheritDoc}
     */
    @Override
    public Object do_action(Object sender, Event e) {
        if (sender instanceof OurTabbedSyntaxWidget)
            switch (e) {
                case FOCUSED :
                    notifyFocusGained();
                    break;
                case STATUS_CHANGE :
                    notifyChange();
                    break;
                default :
                    break;
            }
        return true;
    }

    /** {@inheritDoc} */
    @Override
    public Object do_action(Object sender, Event e, Object arg) {
        if (sender instanceof OurTree && e == Event.CLICK && arg instanceof Browsable) {
            Pos p = ((Browsable) arg).pos();
            if (p == Pos.UNKNOWN)
                p = ((Browsable) arg).span();
            text.shade(p);
        }
        return true;
    }

    /**
     * Creates menu items from boolean preferences (<code>prefs</code>) and adds
     * them to a given parent menu (<code>parent</code>).
     */
    private void addToMenu(JMenu parent, BooleanPref... prefs) {
        for (BooleanPref pref : prefs) {
            Action action = pref.getTitleAction();
            Object name = action.getValue(Action.NAME);
            menuItem(parent, name + ": " + (pref.get() ? "Yes" : "No"), action);
        }
    }

    /**
     * Creates a menu item for each choice preference (from <code>prefs</code>) and
     * adds it to a given parent menu (<code>parent</code>).
     */
    @SuppressWarnings({
                       "rawtypes", "unchecked"
    } )
    private JMenu addToMenu(JMenu parent, ChoicePref... prefs) {
        JMenu last = null;
        for (ChoicePref pref : prefs) {
            last = new JMenu(pref.title + ": " + pref.renderValueShort(pref.get()));
            addSubmenuItems(last, pref);
            parent.add(last);
        }
        return last;
    }

    /**
     * Creates a sub-menu item for each choice of a given preference
     * (<code>pref</code>) and adds it to a given parent menu (<code>parent</code>).
     */
    @SuppressWarnings({
                       "rawtypes", "unchecked"
    } )
    private void addSubmenuItems(JMenu parent, ChoicePref pref) {
        Object selected = pref.get();
        for (Object item : pref.validChoices()) {
            Action action = pref.getAction(item);
            menuItem(parent, pref.renderValueLong(item).toString(), action, item == selected ? iconYes : iconNo);
        }
    }

    /**
     * Takes a <code>Runner</code> and wraps it into a <code>ChangeListener</code>
     */
    private static ChangeListener wrapToChangeListener(final Runner r) {
        assert r != null;
        return new ChangeListener() {

            @Override
            public void stateChanged(ChangeEvent e) {
                r.run();
            }
        };
    }
}<|MERGE_RESOLUTION|>--- conflicted
+++ resolved
@@ -189,17 +189,12 @@
  * (2) the run() method in the instance watcher (in constructor) is launched
  * from a fresh thread
  *
-<<<<<<< HEAD
- * @modified: Nuno Macedo, Eduardo Pessoa // [HASLab] electrum-base,
- *            electrum-simulator
-=======
  * @modified Nuno Macedo, Eduardo Pessoa // [electrum-base] support for .ele
  *           file format; register electrum version; added electrum example
  *           models; added accelerator for execute all on mac; updated about
  *           message; [electrum-temporal] evaluator now takes a second argument
  *           denoting the focused state; [electrum-vizualizer] visualize traces
- *           with 2 states, 1 otherwise
->>>>>>> fb8d40d7
+ *           with 2 states, 1 otherwise; [electrum-simulator]
  */
 public final class SimpleGUI implements ComponentListener, Listener {
 
@@ -1761,11 +1756,7 @@
             }
         }
         if (arg.startsWith("XML: ")) { // XML: filename
-<<<<<<< HEAD
-            viz.loadXML(Util.canon(arg.substring(5)), false, 0); // [HASLab]
-=======
             viz.loadXML(Util.canon(arg.substring(5)), false, 0);
->>>>>>> fb8d40d7
         }
         return null;
     }
@@ -2184,11 +2175,7 @@
         }
 
         // Pre-load the visualizer
-<<<<<<< HEAD
-        viz = new VizGUI(false, "", windowmenu2, enumerator, evaluator, 2); // [HASLab]
-=======
         viz = new VizGUI(false, "", windowmenu2, enumerator, evaluator, 2);
->>>>>>> fb8d40d7
         viz.doSetFontSize(FontSize.get());
 
         // Create the toolbar
