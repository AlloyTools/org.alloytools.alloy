/* Alloy Analyzer 4 -- Copyright (c) 2006-2009, Felix Chang
 *
 * Permission is hereby granted, free of charge, to any person obtaining a copy of this software and associated documentation files
 * (the "Software"), to deal in the Software without restriction, including without limitation the rights to use, copy, modify,
 * merge, publish, distribute, sublicense, and/or sell copies of the Software, and to permit persons to whom the Software is
 * furnished to do so, subject to the following conditions:
 *
 * The above copyright notice and this permission notice shall be included in all copies or substantial portions of the Software.
 *
 * THE SOFTWARE IS PROVIDED "AS IS", WITHOUT WARRANTY OF ANY KIND, EXPRESS OR IMPLIED, INCLUDING BUT NOT LIMITED TO THE WARRANTIES
 * OF MERCHANTABILITY, FITNESS FOR A PARTICULAR PURPOSE AND NONINFRINGEMENT. IN NO EVENT SHALL THE AUTHORS OR COPYRIGHT HOLDERS BE
 * LIABLE FOR ANY CLAIM, DAMAGES OR OTHER LIABILITY, WHETHER IN AN ACTION OF CONTRACT, TORT OR OTHERWISE, ARISING FROM, OUT OF
 * OR IN CONNECTION WITH THE SOFTWARE OR THE USE OR OTHER DEALINGS IN THE SOFTWARE.
 */

package edu.mit.csail.sdg.alloy4whole;

import static edu.mit.csail.sdg.alloy4.A4Preferences.AnalyzerHeight;
import static edu.mit.csail.sdg.alloy4.A4Preferences.AnalyzerWidth;
import static edu.mit.csail.sdg.alloy4.A4Preferences.AnalyzerX;
import static edu.mit.csail.sdg.alloy4.A4Preferences.AnalyzerY;
import static edu.mit.csail.sdg.alloy4.A4Preferences.AntiAlias;
import static edu.mit.csail.sdg.alloy4.A4Preferences.AutoVisualize;
import static edu.mit.csail.sdg.alloy4.A4Preferences.CoreGranularity;
import static edu.mit.csail.sdg.alloy4.A4Preferences.CoreMinimization;
import static edu.mit.csail.sdg.alloy4.A4Preferences.DecomposePref;
import static edu.mit.csail.sdg.alloy4.A4Preferences.FontName;
import static edu.mit.csail.sdg.alloy4.A4Preferences.FontSize;
import static edu.mit.csail.sdg.alloy4.A4Preferences.ImplicitThis;
import static edu.mit.csail.sdg.alloy4.A4Preferences.InferPartialInstance;
import static edu.mit.csail.sdg.alloy4.A4Preferences.LAF;
import static edu.mit.csail.sdg.alloy4.A4Preferences.Model0;
import static edu.mit.csail.sdg.alloy4.A4Preferences.Model1;
import static edu.mit.csail.sdg.alloy4.A4Preferences.Model2;
import static edu.mit.csail.sdg.alloy4.A4Preferences.Model3;
import static edu.mit.csail.sdg.alloy4.A4Preferences.NoOverflow;
import static edu.mit.csail.sdg.alloy4.A4Preferences.RecordKodkod;
import static edu.mit.csail.sdg.alloy4.A4Preferences.SkolemDepth;
import static edu.mit.csail.sdg.alloy4.A4Preferences.Solver;
import static edu.mit.csail.sdg.alloy4.A4Preferences.SubMemory;
import static edu.mit.csail.sdg.alloy4.A4Preferences.SubStack;
import static edu.mit.csail.sdg.alloy4.A4Preferences.SyntaxDisabled;
import static edu.mit.csail.sdg.alloy4.A4Preferences.TabSize;
import static edu.mit.csail.sdg.alloy4.A4Preferences.Unrolls;
import static edu.mit.csail.sdg.alloy4.A4Preferences.VerbosityPref;
import static edu.mit.csail.sdg.alloy4.A4Preferences.WarningNonfatal;
import static edu.mit.csail.sdg.alloy4.A4Preferences.Welcome;
import static edu.mit.csail.sdg.alloy4.OurUtil.menu;
import static edu.mit.csail.sdg.alloy4.OurUtil.menuItem;
import static java.awt.event.KeyEvent.VK_A;
import static java.awt.event.KeyEvent.VK_ALT;
import static java.awt.event.KeyEvent.VK_E;
import static java.awt.event.KeyEvent.VK_PAGE_DOWN;
import static java.awt.event.KeyEvent.VK_PAGE_UP;
import static java.awt.event.KeyEvent.VK_SHIFT;
import static java.awt.event.KeyEvent.VK_U;

import java.awt.BorderLayout;
import java.awt.Color;
import java.awt.Container;
import java.awt.Desktop;
import java.awt.Font;
import java.awt.GraphicsEnvironment;
import java.awt.Toolkit;
import java.awt.event.ActionEvent;
import java.awt.event.ActionListener;
import java.awt.event.ComponentEvent;
import java.awt.event.ComponentListener;
import java.io.File;
import java.io.FileInputStream;
import java.io.IOException;
import java.io.InputStream;
import java.io.ObjectInputStream;
import java.lang.reflect.Method;
import java.net.URISyntaxException;
import java.util.ArrayList;
import java.util.Date;
import java.util.LinkedHashMap;
import java.util.List;
import java.util.Locale;
import java.util.Map;
import java.util.Random;
import java.util.Scanner;
import java.util.Set;

import javax.swing.Action;
import javax.swing.Box;
import javax.swing.Icon;
import javax.swing.JButton;
import javax.swing.JCheckBox;
import javax.swing.JComboBox;
import javax.swing.JEditorPane;
import javax.swing.JFrame;
import javax.swing.JLabel;
import javax.swing.JMenu;
import javax.swing.JMenuBar;
import javax.swing.JMenuItem;
import javax.swing.JPanel;
import javax.swing.JScrollPane;
import javax.swing.JSeparator;
import javax.swing.JSplitPane;
import javax.swing.JTextArea;
import javax.swing.JTextField;
import javax.swing.JTextPane;
import javax.swing.JToolBar;
import javax.swing.KeyStroke;
import javax.swing.SwingUtilities;
import javax.swing.Timer;
import javax.swing.UIManager;
import javax.swing.WindowConstants;
import javax.swing.border.EmptyBorder;
import javax.swing.border.LineBorder;
import javax.swing.event.ChangeEvent;
import javax.swing.event.ChangeListener;
import javax.swing.event.HyperlinkEvent;
import javax.swing.event.HyperlinkEvent.EventType;
import javax.swing.event.HyperlinkListener;
import javax.swing.plaf.FontUIResource;
import javax.swing.text.html.HTMLDocument;
import javax.swing.text.html.HTMLEditorKit;
import javax.swing.text.html.StyleSheet;

import org.alloytools.alloy.core.AlloyCore;

//import com.apple.eawt.Application;
//import com.apple.eawt.ApplicationAdapter;
//import com.apple.eawt.ApplicationEvent;
//

import edu.mit.csail.sdg.alloy4.A4Preferences;
import edu.mit.csail.sdg.alloy4.A4Preferences.BooleanPref;
import edu.mit.csail.sdg.alloy4.A4Preferences.ChoicePref;
import edu.mit.csail.sdg.alloy4.A4Preferences.Pref;
import edu.mit.csail.sdg.alloy4.A4Preferences.StringPref;
import edu.mit.csail.sdg.alloy4.A4Preferences.Verbosity;
import edu.mit.csail.sdg.alloy4.A4Reporter;
import edu.mit.csail.sdg.alloy4.Computer;
import edu.mit.csail.sdg.alloy4.Err;
import edu.mit.csail.sdg.alloy4.ErrorFatal;
import edu.mit.csail.sdg.alloy4.ErrorType;
import edu.mit.csail.sdg.alloy4.Listener;
import edu.mit.csail.sdg.alloy4.MailBug;
import edu.mit.csail.sdg.alloy4.OurAntiAlias;
import edu.mit.csail.sdg.alloy4.OurBorder;
import edu.mit.csail.sdg.alloy4.OurCombobox;
import edu.mit.csail.sdg.alloy4.OurDialog;
import edu.mit.csail.sdg.alloy4.OurSyntaxWidget;
import edu.mit.csail.sdg.alloy4.OurTabbedSyntaxWidget;
import edu.mit.csail.sdg.alloy4.OurTree;
import edu.mit.csail.sdg.alloy4.OurUtil;
import edu.mit.csail.sdg.alloy4.Pair;
import edu.mit.csail.sdg.alloy4.Pos;
import edu.mit.csail.sdg.alloy4.Runner;
import edu.mit.csail.sdg.alloy4.Util;
import edu.mit.csail.sdg.alloy4.Version;
import edu.mit.csail.sdg.alloy4.WorkerEngine;
import edu.mit.csail.sdg.alloy4.XMLNode;
import edu.mit.csail.sdg.alloy4viz.VizGUI;
import edu.mit.csail.sdg.alloy4whole.SimpleReporter.SimpleCallback1;
import edu.mit.csail.sdg.alloy4whole.SimpleReporter.SimpleTask1;
import edu.mit.csail.sdg.alloy4whole.SimpleReporter.SimpleTask2;
import edu.mit.csail.sdg.ast.Browsable;
import edu.mit.csail.sdg.ast.Command;
import edu.mit.csail.sdg.ast.Expr;
import edu.mit.csail.sdg.ast.ExprVar;
import edu.mit.csail.sdg.ast.Module;
import edu.mit.csail.sdg.ast.Sig;
import edu.mit.csail.sdg.ast.Sig.Field;
import edu.mit.csail.sdg.parser.CompUtil;
import edu.mit.csail.sdg.sim.SimInstance;
import edu.mit.csail.sdg.sim.SimTuple;
import edu.mit.csail.sdg.sim.SimTupleset;
import edu.mit.csail.sdg.translator.A4Options;
import edu.mit.csail.sdg.translator.A4Options.SatSolver;
import edu.mit.csail.sdg.translator.A4Solution;
import edu.mit.csail.sdg.translator.A4SolutionReader;
import edu.mit.csail.sdg.translator.A4Tuple;
import edu.mit.csail.sdg.translator.A4TupleSet;
import kodkod.engine.fol2sat.HigherOrderDeclException;

/**
 * Simple graphical interface for accessing various features of the analyzer.
 * <p>
 * Except noted below, methods in this class can only be called by the AWT event
 * thread.
 * <p>
 * The methods that might get called from other threads are: <br>
 * (1) the run() method in SatRunner is launched from a fresh thread <br>
 * (2) the run() method in the instance watcher (in constructor) is launched
 * from a fresh thread
 *
 * @modified Nuno Macedo, Eduardo Pessoa // [electrum-base] support for .ele
 *           file format; register electrum version; added electrum example
 *           models; added accelerator for execute all on mac; updated about
 *           message; [electrum-temporal] evaluator now takes a second argument
 *           denoting the focused state; [electrum-vizualizer] visualize traces
 *           with 2 states, 1 otherwise; [electrum-simulator] enumerator now
 *           takes as additional argument the operation to apply; also
 *           distinguishes between global and local iterations, the former
 *           resets the visualizer; [electrum-unbounded] added electrod
 *           binaries; [electrum-decomposed] added the option to select the
 *           decompose strategy
 */
public final class SimpleGUI implements ComponentListener, Listener {

    MacUtil macUtil;

    /**
     * The latest welcome screen; each time we update the welcome screen, we
     * increment this number.
     */
    // private static final int welcomeLevel = 2;

    // Verify that the graphics environment is set up
    static {
        try {
            GraphicsEnvironment.getLocalGraphicsEnvironment();
        } catch (Throwable ex) {
            System.err.println("Unable to start the graphical environment.");
            System.err.println("If you're on Mac OS X:");
            System.err.println("   Please make sure you are running as the current local user.");
            System.err.println("If you're on Linux or FreeBSD:");
            System.err.println("   Please make sure your X Windows is configured.");
            System.err.println("   You can verify this by typing \"xhost\"; it should not give an error message.");
            System.err.flush();
            System.exit(1);
        }
    }

    /** The JFrame for the main window. */
    private JFrame                frame;

    /** The JFrame for the visualizer window. */
    private VizGUI                viz;

    /**
     * The "File", "Edit", "Run", "Option", "Window", and "Help" menus.
     */
    private JMenu                 filemenu, editmenu, runmenu, optmenu, windowmenu, windowmenu2, helpmenu;

    /** The toolbar. */
    private JToolBar              toolbar;

    /** The various toolbar buttons. */
    private JButton               runbutton, stopbutton, showbutton;

    /** The Splitpane. */
    private JSplitPane            splitpane;

    /**
     * The JLabel that displays the current line/column position, etc.
     */
    private JLabel                status;

    /**
     * Whether the editor has the focus, or the log window has the focus.
     */
    private boolean               lastFocusIsOnEditor    = true;

    /** The text editor. */
    private OurTabbedSyntaxWidget text;

    /** The "message panel" on the right. */
    private SwingLogPanel         log;

    /** The scrollpane containing the "message panel". */
    private JScrollPane           logpane;

    /** The last "find" that the user issued. */
    private String                lastFind               = "";

    /** The last find is case-sensitive or not. */
    private boolean               lastFindCaseSensitive  = true;

    /** The last find is forward or not. */
    private boolean               lastFindForward        = true;

    /** The icon for a "checked" menu item. */
    private static final Icon     iconYes                = OurUtil.loadIcon("images/menu1.gif");

    /** The icon for an "unchecked" menu item. */
    private static final Icon     iconNo                 = OurUtil.loadIcon("images/menu0.gif");

    /**
     * The system-specific file separator (forward-slash on UNIX, back-slash on
     * Windows, etc.)
     */
    private static final String   fs                     = System.getProperty("file.separator");

    /**
     * The darker background color (for the MessageLog window and the Toolbar and
     * the Status Bar, etc.)
     */
    private static final Color    background             = new Color(0.9f, 0.9f, 0.9f);

    /**
     * If subrunning==true: 0 means SAT solving; 1 means metamodel; 2 means global
     * enumeration; 3 means local enumeration.
     */
    private int                   subrunningTask         = 0;

    /**
     * The amount of memory (in MB) currently allocated for this.subprocess
     */
    private int                   subMemoryNow           = 0;

    /**
     * The amount of stack (in KB) currently allocated for this.subprocess
     */
    private int                   subStackNow            = 0;

    /**
     * The list of commands (this field will be cleared to null when the text buffer
     * is edited).
     */
    private List<Command>         commands               = null;

    /** The latest executed command. */
    private int                   latestCommand          = 0;

    /**
     * The most recent Alloy version (as queried from alloy.mit.edu); -1 if
     * alloy.mit.edu has not replied yet.
     */
    private int                   latestAlloyVersion     = (-1);

    /**
     * The most recent Alloy version name (as queried from alloy.mit.edu); "unknown"
     * if alloy.mit.edu has not replied yet.
     */
    private String                latestAlloyVersionName = "unknown";

    /**
     * If it's not "", then it is the XML filename for the latest satisfying
     * instance or the latest metamodel.
     */
    private String                latestInstance         = "";

    /**
     * If it's not "", then it is the latest instance or metamodel during the most
     * recent click of "Execute".
     */
    private String                latestAutoInstance     = "";

    /**
     * If true, that means the event handlers should return a Runner encapsulating
     * them, rather than perform the actual work.
     */
    private boolean               wrap                   = false;

    /** The preferences dialog. */
    private PreferencesDialog     prefDialog;

    // ====== helper methods =================================================//

    public JFrame getFrame() {
        return frame;
    }

    /**
     * Inserts "filename" into the "recently opened file list".
     */
    private void addHistory(String filename) {
        String name0 = Model0.get(), name1 = Model1.get(), name2 = Model2.get();
        if (name0.equals(filename))
            return;
        else {
            Model0.set(filename);
            Model1.set(name0);
        }
        if (name1.equals(filename))
            return;
        else
            Model2.set(name1);
        if (name2.equals(filename))
            return;
        else
            Model3.set(name2);
    }

    /** Sets the flag "lastFocusIsOnEditor" to be true. */
    private Runner notifyFocusGained() {
        if (wrap)
            return wrapMe();
        lastFocusIsOnEditor = true;
        return null;
    }

    /** Sets the flag "lastFocusIsOnEditor" to be false. */
    void notifyFocusLost() {
        lastFocusIsOnEditor = false;
    }

    /** Updates the status bar at the bottom of the screen. */
    private Runner notifyChange() {
        if (wrap)
            return wrapMe();
        commands = null;
        if (text == null)
            return null; // If this was called prior to the "text" being fully
                        // initialized
        OurSyntaxWidget t = text.get();
        if (Util.onMac())
            frame.getRootPane().putClientProperty("windowModified", Boolean.valueOf(t.modified()));
        if (t.isFile())
            frame.setTitle(t.getFilename());
        else
<<<<<<< HEAD
            frame.setTitle("Alloy Analyzer " + Version.getShortversion());
=======
            frame.setTitle("Electrum Analyzer " + Version.getShortversion());
>>>>>>> 1cd6ffbe
        toolbar.setBorder(new OurBorder(false, false, text.count() <= 1, false));
        int c = t.getCaret();
        int y = t.getLineOfOffset(c) + 1;
        int x = c - t.getLineStartOffset(y - 1) + 1;
        status.setText("<html>&nbsp; Line " + y + ", Column " + x + (t.modified() ? " <b style=\"color:#B43333;\">[modified]</b></html>" : "</html>"));
        return null;
    }

    /**
     * Helper method that returns a hopefully very short name for a file name.
     */
    public static String slightlyShorterFilename(String name) {
<<<<<<< HEAD
        if (name.toLowerCase(Locale.US).endsWith(".als")) {
=======
        if (name.toLowerCase(Locale.US).endsWith(".als") || name.toLowerCase(Locale.US).endsWith(".ele")) {
>>>>>>> 1cd6ffbe
            int i = name.lastIndexOf('/');
            if (i >= 0)
                name = name.substring(i + 1);
            i = name.lastIndexOf('\\');
            if (i >= 0)
                name = name.substring(i + 1);
            return name.substring(0, name.length() - 4);
        } else if (name.toLowerCase(Locale.US).endsWith(".xml")) {
            int i = name.lastIndexOf('/');
            if (i > 0)
                i = name.lastIndexOf('/', i - 1);
            if (i >= 0)
                name = name.substring(i + 1);
            i = name.lastIndexOf('\\');
            if (i > 0)
                i = name.lastIndexOf('\\', i - 1);
            if (i >= 0)
                name = name.substring(i + 1);
            return name.substring(0, name.length() - 4);
        }
        return name;
    }

    /**
     * Copy the required files from the JAR into a temporary directory.
     */
    private void copyFromJAR() {
        // Compute the appropriate platform
        String os = System.getProperty("os.name").toLowerCase(Locale.US).replace(' ', '-');
        if (os.startsWith("mac-"))
            os = "mac";
        else if (os.startsWith("windows-"))
            os = "windows";
        String arch = System.getProperty("os.arch").toLowerCase(Locale.US).replace(' ', '-');
        if (arch.equals("powerpc"))
            arch = "ppc-" + os;
        else
            arch = arch.replaceAll("\\Ai[3456]86\\z", "x86") + "-" + os;
        if (os.equals("mac"))
            arch = "x86-mac"; // our pre-compiled binaries are all universal
                             // binaries
                             // Find out the appropriate Alloy directory
        final String platformBinary = alloyHome(frame) + fs + "binary";
        // Write a few test files
        try {
            (new File(platformBinary)).mkdirs();
            Util.writeAll(platformBinary + fs + "tmp.cnf", "p cnf 3 1\n1 0\n");
        } catch (Err er) {
            // The error will be caught later by the "berkmin" or "spear" test
        }
        // Copy the platform-dependent binaries
        Util.copy(frame, true, false, platformBinary, arch + "/libminisat.so", arch + "/libminisatx1.so", arch + "/libminisat.jnilib", arch + "/libminisat.dylib", arch + "/libminisatprover.so", arch + "/libminisatproverx1.so", arch + "/libminisatprover.jnilib", arch + "/libminisatprover.dylib", arch + "/libzchaff.so", arch + "/libzchaffmincost.so", arch + "/libzchaffx1.so", arch + "/libzchaff.jnilib", arch + "/liblingeling.so", arch + "/liblingeling.dylib", arch + "/liblingeling.jnilib", arch + "/plingeling", arch + "/libglucose.so", arch + "/libglucose.dylib", arch + "/libglucose.jnilib", arch + "/libcryptominisat.so", arch + "/libcryptominisat.la", arch + "/libcryptominisat.dylib", arch + "/libcryptominisat.jnilib", arch + "/berkmin", arch + "/spear", arch + "/cryptominisat", arch + "/electrod");
        Util.copy(frame, false, false, platformBinary, arch + "/minisat.dll", arch + "/cygminisat.dll", arch + "/libminisat.dll.a", arch + "/minisatprover.dll", arch + "/cygminisatprover.dll", arch + "/libminisatprover.dll.a", arch + "/glucose.dll", arch + "/cygglucose.dll", arch + "/libglucose.dll.a", arch + "/zchaff.dll", arch + "/berkmin.exe", arch + "/spear.exe", arch + "/electrod.exe");
        // Copy the model files
        Util.copy(frame, false, true, alloyHome(frame), "models/book/appendixA/addressBook1.als", "models/book/appendixA/addressBook2.als", "models/book/appendixA/barbers.als", "models/book/appendixA/closure.als", "models/book/appendixA/distribution.als", "models/book/appendixA/phones.als", "models/book/appendixA/prison.als", "models/book/appendixA/properties.als", "models/book/appendixA/ring.als", "models/book/appendixA/spanning.als", "models/book/appendixA/tree.als", "models/book/appendixA/tube.als", "models/book/appendixA/undirected.als", "models/book/appendixE/hotel.thm", "models/book/appendixE/p300-hotel.als", "models/book/appendixE/p303-hotel.als", "models/book/appendixE/p306-hotel.als", "models/book/chapter2/addressBook1a.als", "models/book/chapter2/addressBook1b.als", "models/book/chapter2/addressBook1c.als", "models/book/chapter2/addressBook1d.als", "models/book/chapter2/addressBook1e.als", "models/book/chapter2/addressBook1f.als", "models/book/chapter2/addressBook1g.als", "models/book/chapter2/addressBook1h.als", "models/book/chapter2/addressBook2a.als", "models/book/chapter2/addressBook2b.als", "models/book/chapter2/addressBook2c.als", "models/book/chapter2/addressBook2d.als", "models/book/chapter2/addressBook2e.als", "models/book/chapter2/addressBook3a.als", "models/book/chapter2/addressBook3b.als", "models/book/chapter2/addressBook3c.als", "models/book/chapter2/addressBook3d.als", "models/book/chapter2/theme.thm", "models/book/chapter4/filesystem.als", "models/book/chapter4/grandpa1.als", "models/book/chapter4/grandpa2.als", "models/book/chapter4/grandpa3.als", "models/book/chapter4/lights.als", "models/book/chapter5/addressBook.als", "models/book/chapter5/lists.als", "models/book/chapter5/sets1.als", "models/book/chapter5/sets2.als", "models/book/chapter6/hotel.thm", "models/book/chapter6/hotel1.als", "models/book/chapter6/hotel2.als", "models/book/chapter6/hotel3.als", "models/book/chapter6/hotel4.als", "models/book/chapter6/mediaAssets.als", "models/book/chapter6/memory/abstractMemory.als", "models/book/chapter6/memory/cacheMemory.als", "models/book/chapter6/memory/checkCache.als", "models/book/chapter6/memory/checkFixedSize.als", "models/book/chapter6/memory/fixedSizeMemory.als", "models/book/chapter6/memory/fixedSizeMemory_H.als", "models/book/chapter6/ringElection.thm", "models/book/chapter6/ringElection1.als", "models/book/chapter6/ringElection2.als", "models/examples/algorithms/dijkstra.als", "models/examples/algorithms/dijkstra.thm", "models/examples/algorithms/messaging.als", "models/examples/algorithms/messaging.thm", "models/examples/algorithms/opt_spantree.als", "models/examples/algorithms/opt_spantree.thm", "models/examples/algorithms/peterson.als", "models/examples/algorithms/ringlead.als", "models/examples/algorithms/ringlead.thm", "models/examples/algorithms/s_ringlead.als", "models/examples/algorithms/stable_mutex_ring.als", "models/examples/algorithms/stable_mutex_ring.thm", "models/examples/algorithms/stable_orient_ring.als", "models/examples/algorithms/stable_orient_ring.thm", "models/examples/algorithms/stable_ringlead.als", "models/examples/algorithms/stable_ringlead.thm", "models/examples/case_studies/INSLabel.als", "models/examples/case_studies/chord.als", "models/examples/case_studies/chord2.als", "models/examples/case_studies/chordbugmodel.als", "models/examples/case_studies/com.als", "models/examples/case_studies/firewire.als", "models/examples/case_studies/firewire.thm", "models/examples/case_studies/ins.als", "models/examples/case_studies/iolus.als", "models/examples/case_studies/sync.als", "models/examples/case_studies/syncimpl.als", "models/examples/puzzles/farmer.als", "models/examples/puzzles/farmer.thm", "models/examples/puzzles/handshake.als", "models/examples/puzzles/handshake.thm", "models/examples/puzzles/hanoi.als", "models/examples/puzzles/hanoi.thm", "models/examples/systems/file_system.als", "models/examples/systems/file_system.thm", "models/examples/systems/javatypes_soundness.als", "models/examples/systems/lists.als", "models/examples/systems/lists.thm", "models/examples/systems/marksweepgc.als", "models/examples/systems/views.als", "models/examples/toys/birthday.als", "models/examples/toys/birthday.thm", "models/examples/toys/ceilingsAndFloors.als", "models/examples/toys/ceilingsAndFloors.thm", "models/examples/toys/genealogy.als", "models/examples/toys/genealogy.thm", "models/examples/toys/grandpa.als", "models/examples/toys/grandpa.thm", "models/examples/toys/javatypes.als", "models/examples/toys/life.als", "models/examples/toys/life.thm", "models/examples/toys/numbering.als", "models/examples/toys/railway.als", "models/examples/toys/railway.thm", "models/examples/toys/trivial.als", "models/examples/tutorial/farmer.als", "models/util/boolean.als", "models/util/graph.als", "models/util/integer.als", "models/util/natural.als", "models/util/ordering.als", "models/util/relation.als", "models/util/seqrel.als", "models/util/sequence.als", "models/util/sequniv.als", "models/util/ternary.als", "models/util/time.als",
<<<<<<< HEAD
                  "models/examples/temporal/buffer.als", "models/examples/temporal/leader.als", "models/examples/temporal/leader_events.als", "models/examples/temporal/trash.als"); // [HASLab] temporal examples
=======
                  "models/examples/electrum/buffer.ele", "models/examples/electrum/leader.ele", "models/examples/electrum/leader_events.ele", "models/examples/electrum/trash.ele");
>>>>>>> 1cd6ffbe
        // Record the locations
        System.setProperty("alloy.theme0", alloyHome(frame) + fs + "models");
        System.setProperty("alloy.home", alloyHome(frame));
    }

    /** Called when this window is resized. */
    @Override
    public void componentResized(ComponentEvent e) {
        componentMoved(e);
    }

    /** Called when this window is moved. */
    @Override
    public void componentMoved(ComponentEvent e) {
        AnalyzerWidth.set(frame.getWidth());
        AnalyzerHeight.set(frame.getHeight());
        AnalyzerX.set(frame.getX());
        AnalyzerY.set(frame.getY());
    }

    /**
     * Called when this window is shown.
     */
    @Override
    public void componentShown(ComponentEvent e) {
    }

    /** Called when this window is hidden. */
    @Override
    public void componentHidden(ComponentEvent e) {
    }

    /**
     * Wraps the calling method into a Runnable whose run() will call the calling
     * method with (false) as the only argument.
     */
    private Runner wrapMe() {
        final String name;
        try {
            throw new Exception();
        } catch (Exception ex) {
            name = ex.getStackTrace()[1].getMethodName();
        }
        Method[] methods = getClass().getDeclaredMethods();
        Method m = null;
        for (int i = 0; i < methods.length; i++)
            if (methods[i].getName().equals(name)) {
                m = methods[i];
                break;
            }
        final Method method = m;
        return new Runner() {

            private static final long serialVersionUID = 0;

            @Override
            public void run() {
                try {
                    method.setAccessible(true);
                    method.invoke(SimpleGUI.this, new Object[] {
});
                } catch (Throwable ex) {
                    ex = new IllegalArgumentException("Failed call to " + name + "()", ex);
                    Thread.getDefaultUncaughtExceptionHandler().uncaughtException(Thread.currentThread(), ex);
                }
            }

            @Override
            public void run(Object arg) {
                run();
            }
        };
    }

    /**
     * Wraps the calling method into a Runnable whose run() will call the calling
     * method with (false,argument) as the two arguments.
     */
    private Runner wrapMe(final Object argument) {
        final String name;
        try {
            throw new Exception();
        } catch (Exception ex) {
            name = ex.getStackTrace()[1].getMethodName();
        }
        Method[] methods = getClass().getDeclaredMethods();
        Method m = null;
        for (int i = 0; i < methods.length; i++)
            if (methods[i].getName().equals(name)) {
                m = methods[i];
                break;
            }
        final Method method = m;
        return new Runner() {

            private static final long serialVersionUID = 0;

            @Override
            public void run(Object arg) {
                try {
                    method.setAccessible(true);
                    method.invoke(SimpleGUI.this, new Object[] {
                                                                arg
                    });
                } catch (Throwable ex) {
                    ex = new IllegalArgumentException("Failed call to " + name + "(" + arg + ")", ex);
                    Thread.getDefaultUncaughtExceptionHandler().uncaughtException(Thread.currentThread(), ex);
                }
            }

            @Override
            public void run() {
                run(argument);
            }
        };
    }

    /**
     * This variable caches the result of alloyHome() function call.
     */
    private static String alloyHome = null;

    /**
     * Find a temporary directory to store Alloy files; it's guaranteed to be a
     * canonical absolute path.
     */
    private static synchronized String alloyHome(JFrame parent) {
        if (alloyHome != null)
            return alloyHome;
        String temp = System.getProperty("java.io.tmpdir");
        if (temp == null || temp.length() == 0)
            OurDialog.fatal(parent, "Error. JVM need to specify a temporary directory using java.io.tmpdir property.");
        String username = System.getProperty("user.name");
        File tempfile = new File(temp + File.separatorChar + "alloy4tmp40-" + (username == null ? "" : username));
        tempfile.mkdirs();
        String ans = Util.canon(tempfile.getPath());
        if (!tempfile.isDirectory()) {
            OurDialog.fatal(parent, "Error. Cannot create the temporary directory " + ans);
        }
        if (!Util.onWindows()) {
            String[] args = {
                             "chmod", "700", ans
            };
            try {
                Runtime.getRuntime().exec(args).waitFor();
            } catch (Throwable ex) {
            } // We only intend to make a best effort.
        }
        return alloyHome = ans;
    }

    /**
     * Create an empty temporary directory for use, designate it "deleteOnExit",
     * then return it. It is guaranteed to be a canonical absolute path.
     */
    private static String maketemp(JFrame parent) {
        Random r = new Random(new Date().getTime());
        while (true) {
            int i = r.nextInt(1000000);
            String dest = alloyHome(parent) + File.separatorChar + "tmp" + File.separatorChar + i;
            File f = new File(dest);
            if (f.mkdirs()) {
                f.deleteOnExit();
                return Util.canon(dest);
            }
        }
    }

    /**
     * Return the number of bytes used by the Temporary Directory (or return -1 if
     * the answer exceeds "long")
     */
    private static long computeTemporarySpaceUsed(JFrame parent) {
        long ans = iterateTemp(parent, null, false);
        if (ans < 0)
            return -1;
        else
            return ans;
    }

    /** Delete every file in the Temporary Directory. */
    private static void clearTemporarySpace(JFrame parent) {
        iterateTemp(parent, null, true);
        // Also clear the temp dir from previous versions of Alloy4
        String temp = System.getProperty("java.io.tmpdir");
        if (temp == null || temp.length() == 0)
            return;
        String username = System.getProperty("user.name");
        if (username == null)
            username = "";
        for (int i = 1; i < 40; i++)
            iterateTemp(parent, temp + File.separatorChar + "alloy4tmp" + i + "-" + username, true);
    }

    /**
     * Helper method for performing either computeTemporarySpaceUsed() or
     * clearTemporarySpace()
     */
    private static long iterateTemp(JFrame parent, String filename, boolean delete) {
        long ans = 0;
        if (filename == null)
            filename = alloyHome(parent) + File.separatorChar + "tmp";
        File x = new File(filename);
        if (x.isDirectory()) {
            for (String subfile : x.list()) {
                long tmp = iterateTemp(parent, filename + File.separatorChar + subfile, delete);
                if (ans >= 0)
                    ans = ans + tmp;
            }
        } else if (x.isFile()) {
            long tmp = x.length();
            if (ans >= 0)
                ans = ans + tmp;
        }
        if (delete)
            x.delete();
        return ans;
    }

    // ===============================================================================================================//

    /** This method refreshes the "file" menu. */
    private Runner doRefreshFile() {
        if (wrap)
            return wrapMe();
        try {
            wrap = true;
            filemenu.removeAll();
            menuItem(filemenu, "New", 'N', 'N', doNew());
            menuItem(filemenu, "Open...", 'O', 'O', doOpen());
            if (!Util.onMac())
                menuItem(filemenu, "Open Sample Models...", VK_ALT, 'O', doBuiltin());
            else
                menuItem(filemenu, "Open Sample Models...", doBuiltin());
            JMenu recentmenu;
            filemenu.add(recentmenu = new JMenu("Open Recent"));
            menuItem(filemenu, "Reload all", 'R', 'R', doReloadAll());
            menuItem(filemenu, "Save", 'S', 'S', doSave());
            if (Util.onMac())
                menuItem(filemenu, "Save As...", VK_SHIFT, 'S', doSaveAs());
            else
                menuItem(filemenu, "Save As...", 'A', doSaveAs());
            menuItem(filemenu, "Close", 'W', 'W', doClose());
            menuItem(filemenu, "Clear Temporary Directory", doClearTemp());
            menuItem(filemenu, "Quit", 'Q', (Util.onMac() ? -1 : 'Q'), doQuit());
            boolean found = false;
            for (StringPref p : new StringPref[] {
                                                  Model0, Model1, Model2, Model3
            }) {
                String name = p.get();
                if (name.length() > 0) {
                    found = true;
                    menuItem(recentmenu, name, doOpenFile(name));
                }
            }
            recentmenu.addSeparator();
            menuItem(recentmenu, "Clear Menu", doClearRecent());
            recentmenu.setEnabled(found);
        } finally {
            wrap = false;
        }
        return null;
    }

    /** This method performs File->New. */
    private Runner doNew() {
        if (!wrap) {
            text.newtab(null);
            notifyChange();
            doShow();
        }
        return wrapMe();
    }

    /** This method performs File->Open. */
    private Runner doOpen() {
        if (wrap)
            return wrapMe();
        File file = getFile(null);
        if (file != null) {
            Util.setCurrentDirectory(file.getParentFile());
            doOpenFile(file.getPath());
        }
        return null;
    }

    /** This method performs File->OpenBuiltinModels. */
    private Runner doBuiltin() {
        if (wrap)
            return wrapMe();
        File file = getFile(alloyHome(frame) + fs + "models");
        if (file != null) {
            doOpenFile(file.getPath());
        }
        return null;
    }

    private File getFile(String home) {
        File file = OurDialog.askFile(frame, true, home, new String[] {
<<<<<<< HEAD
                                                                       ".als", ".md", "*"
        }, "Alloy (.als) or Markdown (.md) files");
=======
                                                                       ".ele", ".als", ".md", "*"
        }, "Electrum (.ele), Alloy (.als) or Markdown (.md) files");
>>>>>>> 1cd6ffbe
        return file;
    }

    /** This method performs File->ReloadAll. */
    private Runner doReloadAll() {
        if (!wrap)
            text.reloadAll();
        return wrapMe();
    }

    /** This method performs File->ClearRecentFiles. */
    private Runner doClearRecent() {
        if (!wrap) {
            Model0.set("");
            Model1.set("");
            Model2.set("");
            Model3.set("");
        }
        return wrapMe();
    }

    /** This method performs File->Save. */
    private Runner doSave() {
        if (!wrap) {
            String ans = text.save(false);
            if (ans == null)
                return null;
            notifyChange();
            addHistory(ans);
            log.clearError();
        }
        return wrapMe();
    }

    /** This method performs File->SaveAs. */
    private Runner doSaveAs() {
        if (!wrap) {
            String ans = text.save(true);
            if (ans == null)
                return null;
            notifyChange();
            addHistory(ans);
            log.clearError();
        }
        return wrapMe();
    }

    /**
     * This method clears the temporary files and then reinitialize the temporary
     * directory.
     */
    private Runner doClearTemp() {
        if (!wrap) {
            clearTemporarySpace(frame);
            copyFromJAR();
            log.logBold("Temporary directory has been cleared.\n\n");
            log.logDivider();
            log.flush();
        }
        return wrapMe();
    }

    /** This method performs File->Close. */
    private Runner doClose() {
        if (!wrap)
            text.close();
        return wrapMe();
    }

    /** This method performs File->Quit. */
    public Runner doQuit() {
        if (!wrap)
            if (text.closeAll()) {
                try {
                    WorkerEngine.stop();
                } finally {
                    System.exit(0);
                }
            }
        return wrapMe();
    }

    // ===============================================================================================================//

    /** This method refreshes the "edit" menu. */
    private Runner doRefreshEdit() {
        if (wrap)
            return wrapMe();
        try {
            wrap = true;
            boolean canUndo = text.get().canUndo();
            boolean canRedo = text.get().canRedo();
            editmenu.removeAll();
            menuItem(editmenu, "Undo", 'Z', 'Z', doUndo(), canUndo);
            if (Util.onMac())
                menuItem(editmenu, "Redo", VK_SHIFT, 'Z', doRedo(), canRedo);
            else
                menuItem(editmenu, "Redo", 'Y', 'Y', doRedo(), canRedo);
            editmenu.addSeparator();
            menuItem(editmenu, "Cut", 'X', 'X', doCut());
            menuItem(editmenu, "Copy", 'C', 'C', doCopy());
            menuItem(editmenu, "Paste", 'V', 'V', doPaste());
            editmenu.addSeparator();
            menuItem(editmenu, "Go To...", 'T', 'T', doGoto());
            menuItem(editmenu, "Previous File", VK_PAGE_UP, VK_PAGE_UP, doGotoPrevFile(), text.count() > 1);
            menuItem(editmenu, "Next File", VK_PAGE_DOWN, VK_PAGE_DOWN, doGotoNextFile(), text.count() > 1);
            editmenu.addSeparator();
            menuItem(editmenu, "Find...", 'F', 'F', doFind());
            menuItem(editmenu, "Find Next", 'G', 'G', doFindNext());
            editmenu.addSeparator();
            if (!Util.onMac())
                menuItem(editmenu, "Preferences", 'P', 'P', doPreferences());
        } finally {
            wrap = false;
        }
        return null;
    }

    /** This method performs Edit->Undo. */
    private Runner doUndo() {
        if (!wrap)
            text.get().undo();
        return wrapMe();
    }

    /** This method performs Edit->Redo. */
    private Runner doRedo() {
        if (!wrap)
            text.get().redo();
        return wrapMe();
    }

    /** This method performs Edit->Copy. */
    private Runner doCopy() {
        if (!wrap) {
            if (lastFocusIsOnEditor)
                text.get().copy();
            else
                log.copy();
        }
        return wrapMe();
    }

    /** This method performs Edit->Cut. */
    private Runner doCut() {
        if (!wrap && lastFocusIsOnEditor)
            text.get().cut();
        return wrapMe();
    }

    /** This method performs Edit->Paste. */
    private Runner doPaste() {
        if (!wrap && lastFocusIsOnEditor)
            text.get().paste();
        return wrapMe();
    }

    /** This method performs Edit->Find. */
    private Runner doFind() {
        if (wrap)
            return wrapMe();
        JTextField x = OurUtil.textfield(lastFind, 30);
        x.selectAll();
        JCheckBox c = new JCheckBox("Case Sensitive?", lastFindCaseSensitive);
        c.setMnemonic('c');
        JCheckBox b = new JCheckBox("Search Backward?", !lastFindForward);
        b.setMnemonic('b');
        if (!OurDialog.getInput(frame, "Find", "Text:", x, " ", c, b))
            return null;
        if (x.getText().length() == 0)
            return null;
        lastFind = x.getText();
        lastFindCaseSensitive = c.getModel().isSelected();
        lastFindForward = !b.getModel().isSelected();
        doFindNext();
        return null;
    }

    /** This method performs Edit->FindNext. */
    private Runner doFindNext() {
        if (wrap)
            return wrapMe();
        if (lastFind.length() == 0)
            return null;
        OurSyntaxWidget t = text.get();
        String all = t.getText();
        int i = Util.indexOf(all, lastFind, t.getCaret() + (lastFindForward ? 0 : -1), lastFindForward, lastFindCaseSensitive);
        if (i < 0) {
            i = Util.indexOf(all, lastFind, lastFindForward ? 0 : (all.length() - 1), lastFindForward, lastFindCaseSensitive);
            if (i < 0) {
                log.logRed("The specified search string cannot be found.");
                return null;
            }
            log.logRed("Search wrapped.");
        } else {
            log.clearError();
        }
        if (lastFindForward)
            t.moveCaret(i, i + lastFind.length());
        else
            t.moveCaret(i + lastFind.length(), i);
        t.requestFocusInWindow();
        return null;
    }

    /** This method performs Edit->Preferences. */
    public Runner doPreferences() {
        if (wrap)
            return wrapMe();
        prefDialog.setVisible(true);
        return null;
    }

    /**
     * This method applies the look and feel stored in a user preference. Default
     * look and feel for Mac and Windows computers is "Native", and for other is
     * "Cross-platform".
     */
    private Runner doLookAndFeel() {
        if (wrap)
            return wrapMe();
        try {
            if ("Native".equals(LAF.get())) {
                UIManager.setLookAndFeel(UIManager.getSystemLookAndFeelClassName());
            } else {
                UIManager.setLookAndFeel(UIManager.getCrossPlatformLookAndFeelClassName());
            }
            SwingUtilities.updateComponentTreeUI(frame);
            SwingUtilities.updateComponentTreeUI(prefDialog);
            SwingUtilities.updateComponentTreeUI(viz.getFrame());
        } catch (Throwable e) {
        }
        return null;
    }

    /** This method performs Edit->Goto. */
    private Runner doGoto() {
        if (wrap)
            return wrapMe();
        JTextField y = OurUtil.textfield("", 10);
        JTextField x = OurUtil.textfield("", 10);
        if (!OurDialog.getInput(frame, "Go To", "Line Number:", y, "Column Number (optional):", x))
            return null;
        try {
            OurSyntaxWidget t = text.get();
            int xx = 1, yy = Integer.parseInt(y.getText()), lineCount = t.getLineCount();
            if (yy < 1)
                return null;
            if (yy > lineCount) {
                log.logRed("This file only has " + lineCount + " line(s).");
                return null;
            }
            if (x.getText().length() != 0)
                xx = Integer.parseInt(x.getText());
            if (xx < 1) {
                log.logRed("If the column number is specified, it must be 1 or greater.");
                return null;
            }
            int caret = t.getLineStartOffset(yy - 1);
            int len = (yy == lineCount ? t.getText().length() + 1 : t.getLineStartOffset(yy)) - caret;
            if (xx > len)
                xx = len;
            if (xx < 1)
                xx = 1;
            t.moveCaret(caret + xx - 1, caret + xx - 1);
            t.requestFocusInWindow();
        } catch (NumberFormatException ex) {
            log.logRed("The number must be 1 or greater.");
        } catch (Throwable ex) {
            // This error is not important
        }
        return null;
    }

    /** This method performs Edit->GotoPrevFile. */
    private Runner doGotoPrevFile() {
        if (wrap)
            return wrapMe();
        else {
            text.prev();
            return null;
        }
    }

    /** This method performs Edit->GotoNextFile. */
    private Runner doGotoNextFile() {
        if (wrap)
            return wrapMe();
        else {
            text.next();
            return null;
        }
    }

    // ===============================================================================================================//

    /** This method refreshes the "run" menu. */
    private Runner doRefreshRun() {
        if (wrap)
            return wrapMe();
        try {
            wrap = true;
            runmenu.removeAll();
            menuItem(runmenu, "Execute Latest Command", 'E', 'E', doExecuteLatest());
            runmenu.add(new JSeparator());
            menuItem(runmenu, "Show Latest Instance", 'L', 'L', doShowLatest(), latestInstance.length() > 0);
            menuItem(runmenu, "Show Metamodel", 'M', 'M', doShowMetaModel());
            if (Version.experimental)
                menuItem(runmenu, "Show Parse Tree", 'P', doShowParseTree());
            menuItem(runmenu, "Open Evaluator", 'V', doLoadEvaluator());
        } finally {
            wrap = false;
        }
        List<Command> cp = commands;
        if (cp == null) {
            try {
                String source = text.get().getText();
                cp = CompUtil.parseOneModule_fromString(source);
            } catch (Err e) {
                commands = null;
                runmenu.getItem(0).setEnabled(false);
                runmenu.getItem(3).setEnabled(false);
                text.shade(new Pos(text.get().getFilename(), e.pos.x, e.pos.y, e.pos.x2, e.pos.y2));
                if (AlloyCore.isDebug() && VerbosityPref.get() == Verbosity.FULLDEBUG)
                    log.logRed("Fatal Exception!" + e.dump() + "\n\n");
                else
                    log.logRed(e.toString() + "\n\n");
                return null;
            } catch (Throwable e) {
                commands = null;
                runmenu.getItem(0).setEnabled(false);
                runmenu.getItem(3).setEnabled(false);
                log.logRed("Cannot parse the model.\n" + e.toString() + "\n\n");
                return null;
            }
            commands = cp;
        }
        text.clearShade();
        log.clearError(); // To clear any residual error message
        if (cp == null) {
            runmenu.getItem(0).setEnabled(false);
            runmenu.getItem(3).setEnabled(false);
            return null;
        }
        if (cp.size() == 0) {
            runmenu.getItem(0).setEnabled(false);
            return null;
        }
        if (latestCommand >= cp.size())
            latestCommand = cp.size() - 1;
        runmenu.remove(0);
        try {
            wrap = true;
            for (int i = 0; i < cp.size(); i++) {
                JMenuItem menuItem = new JMenuItem(cp.get(i).toString(), null);
                menuItem.addActionListener(doRun(i));
                if (i == latestCommand) {
                    menuItem.setMnemonic(VK_E);
                    menuItem.setAccelerator(KeyStroke.getKeyStroke(VK_E, Toolkit.getDefaultToolkit().getMenuShortcutKeyMask()));
                }
                runmenu.add(menuItem, i);
            }
            if (cp.size() > 1) {
                JMenuItem menuItem = new JMenuItem("Execute All", null);
                // [electrum] cmd+u acc for mac
                final int mnemonic = Util.onMac() ? VK_U : VK_A;
                menuItem.setMnemonic(mnemonic);
                menuItem.setAccelerator(KeyStroke.getKeyStroke(mnemonic, Toolkit.getDefaultToolkit().getMenuShortcutKeyMask()));
                menuItem.addActionListener(doRun(-1));
                runmenu.add(menuItem, 0);
                runmenu.add(new JSeparator(), 1);
            }
        } finally {
            wrap = false;
        }
        return null;
    }

    /**
     * This method executes a particular RUN or CHECK command.
     */
    private Runner doRun(Integer commandIndex) {
        if (wrap)
            return wrapMe(commandIndex);
        final int index = commandIndex;
        if (WorkerEngine.isBusy())
            return null;
        if (index == (-2))
            subrunningTask = 1;
        else
            subrunningTask = 0;
        latestAutoInstance = "";
        if (index >= 0)
            latestCommand = index;
        if (index == -1 && commands != null) {
            latestCommand = commands.size() - 1;
            if (latestCommand < 0)
                latestCommand = 0;
        }
        // To update the accelerator to point to the command actually chosen
        doRefreshRun();
        OurUtil.enableAll(runmenu);
        if (commands == null)
            return null;
        if (commands.size() == 0 && index != -2 && index != -3) {
            log.logRed("There are no commands to execute.\n\n");
            return null;
        }
        int i = index;
        if (i >= commands.size())
            i = commands.size() - 1;
        SimpleCallback1 cb = new SimpleCallback1(this, null, log, VerbosityPref.get().ordinal(), latestAlloyVersionName, latestAlloyVersion);
        SimpleTask1 task = new SimpleTask1();
        A4Options opt = new A4Options();
        opt.tempDirectory = alloyHome(frame) + fs + "tmp";
        opt.solverDirectory = alloyHome(frame) + fs + "binary";
        opt.recordKodkod = RecordKodkod.get();
        opt.noOverflow = NoOverflow.get();
        opt.unrolls = Version.experimental ? Unrolls.get() : (-1);
        opt.skolemDepth = SkolemDepth.get();
        opt.coreMinimization = CoreMinimization.get();
        opt.inferPartialInstance = InferPartialInstance.get();
        opt.coreGranularity = CoreGranularity.get();
        opt.decompose_mode = DecomposePref.get().ordinal();
        opt.originalFilename = Util.canon(text.get().getFilename());
        opt.solver = Solver.get();
        task.bundleIndex = i;
        task.bundleWarningNonFatal = WarningNonfatal.get();
        task.map = text.takeSnapshot();
        task.options = opt.dup();
        task.resolutionMode = (Version.experimental && ImplicitThis.get()) ? 2 : 1;
        task.tempdir = maketemp(frame);
        try {
            runmenu.setEnabled(false);
            runbutton.setVisible(false);
            showbutton.setEnabled(false);
            stopbutton.setVisible(true);
            int newmem = SubMemory.get(), newstack = SubStack.get();
            if (newmem != subMemoryNow || newstack != subStackNow)
                WorkerEngine.stop();
            if (AlloyCore.isDebug() && VerbosityPref.get() == Verbosity.FULLDEBUG)
                WorkerEngine.runLocally(task, cb);
            else
                WorkerEngine.run(task, newmem, newstack, alloyHome(frame) + fs + "binary", "", cb);
            subMemoryNow = newmem;
            subStackNow = newstack;
        } catch (Throwable ex) {
            WorkerEngine.stop();
            log.logBold("Fatal Error: Solver failed due to unknown reason.\n" + "One possible cause is that, in the Options menu, your specified\n" + "memory size is larger than the amount allowed by your OS.\n" + "Also, please make sure \"java\" is in your program path.\n");
            log.logDivider();
            log.flush();
            doStop(2);
        }
        return null;
    }

    /**
     * This method stops the current run or check (how==0 means DONE, how==1 means
     * FAIL, how==2 means STOP).
     */
    Runner doStop(Integer how) {
        if (wrap)
            return wrapMe(how);
        int h = how;
        if (h != 0) {
            if (h == 2 && WorkerEngine.isBusy()) {
                WorkerEngine.stop();
                log.logBold("\nSolving Stopped.\n");
                log.logDivider();
            }
            WorkerEngine.stop();
        }
        runmenu.setEnabled(true);
        runbutton.setVisible(true);
        showbutton.setEnabled(true);
        stopbutton.setVisible(false);
        if (latestAutoInstance.length() > 0) {
            String f = latestAutoInstance;
            latestAutoInstance = "";
            // [electrum] move to first state if global iteration
            if (subrunningTask == 2)
                viz.loadXML(f, true, 0);
            else if (subrunningTask == 3)
                viz.loadXML(f, true);
            else if (AutoVisualize.get() || subrunningTask == 1)
                doVisualize("XML: " + f);
        }
        return null;
    }

    /** This method executes the latest command. */
    private Runner doExecuteLatest() {
        if (wrap)
            return wrapMe();
        doRefreshRun();
        OurUtil.enableAll(runmenu);
        if (commands == null)
            return null;
        int n = commands.size();
        if (n <= 0) {
            log.logRed("There are no commands to execute.\n\n");
            return null;
        }
        if (latestCommand >= n)
            latestCommand = n - 1;
        if (latestCommand < 0)
            latestCommand = 0;
        return doRun(latestCommand);
    }

    /** This method displays the parse tree. */
    private Runner doShowParseTree() {
        if (wrap)
            return wrapMe();
        doRefreshRun();
        OurUtil.enableAll(runmenu);
        if (commands != null) {
            Module world = null;
            try {
                int resolutionMode = (Version.experimental && ImplicitThis.get()) ? 2 : 1;
                A4Options opt = new A4Options();
                opt.tempDirectory = alloyHome(frame) + fs + "tmp";
                opt.solverDirectory = alloyHome(frame) + fs + "binary";
                opt.originalFilename = Util.canon(text.get().getFilename());
                world = CompUtil.parseEverything_fromFile(A4Reporter.NOP, text.takeSnapshot(), opt.originalFilename, resolutionMode);
            } catch (Err er) {
                text.shade(er.pos);
                log.logRed(er.toString() + "\n\n");
                return null;
            }
            world.showAsTree(this);
        }
        return null;
    }

    /** This method displays the meta model. */
    private Runner doShowMetaModel() {
        if (wrap)
            return wrapMe();
        doRefreshRun();
        OurUtil.enableAll(runmenu);
        if (commands != null)
            doRun(-2);
        return null;
    }

    /** This method displays the latest instance. */
    private Runner doShowLatest() {
        if (wrap)
            return wrapMe();
        if (latestInstance.length() == 0)
            log.logRed("No previous instances are available for viewing.\n\n");
        else
            doVisualize("XML: " + latestInstance);
        return null;
    }

    /**
     * This method happens when the user tries to load the evaluator from the main
     * GUI.
     */
    private Runner doLoadEvaluator() {
        if (wrap)
            return wrapMe();
        log.logRed("Note: the evaluator is now in the visualizer.\n" + "Just click the \"Evaluator\" toolbar button\n" + "when an instance is shown in the visualizer.\n");
        log.flush();
        return null;
    }

    // ===============================================================================================================//

    /**
     * This method refreshes the "Window" menu for either the SimpleGUI window
     * (isViz==false) or the VizGUI window (isViz==true).
     */
    private Runner doRefreshWindow(Boolean isViz) {
        if (wrap)
            return wrapMe(isViz);
        try {
            wrap = true;
            JMenu w = (isViz ? windowmenu2 : windowmenu);
            w.removeAll();
            if (isViz) {
                viz.addMinMaxActions(w);
            } else {
                menuItem(w, "Minimize", 'M', doMinimize(), iconNo);
                menuItem(w, "Zoom", doZoom(), iconNo);
            }
            w.addSeparator();
            int i = 0;
            for (String f : text.getFilenames()) {
                JMenuItem it = new JMenuItem("Model: " + slightlyShorterFilename(f) + (text.modified(i) ? " *" : ""), null);
                it.setIcon((f.equals(text.get().getFilename()) && !isViz) ? iconYes : iconNo);
                it.addActionListener(f.equals(text.get().getFilename()) ? doShow() : doOpenFile(f));
                w.add(it);
                i++;
            }
            if (viz != null)
                for (String f : viz.getInstances()) {
                    JMenuItem it = new JMenuItem("Instance: " + viz.getInstanceTitle(f), null);
                    it.setIcon((isViz && f.equals(viz.getXMLfilename())) ? iconYes : iconNo);
                    it.addActionListener(doVisualize("XML: " + f));
                    w.add(it);
                }
        } finally {
            wrap = false;
        }
        return null;
    }

    /** This method minimizes the window. */
    private Runner doMinimize() {
        if (wrap)
            return wrapMe();
        else {
            OurUtil.minimize(frame);
            return null;
        }
    }

    /**
     * This method alternatingly maximizes or restores the window.
     */
    private Runner doZoom() {
        if (wrap)
            return wrapMe();
        else {
            OurUtil.zoom(frame);
            return null;
        }
    }

    /** This method bring this window to the foreground. */
    private Runner doShow() {
        if (wrap)
            return wrapMe();
        OurUtil.show(frame);
        text.get().requestFocusInWindow();
        return null;
    }

    // ===============================================================================================================//

    /** This method refreshes the "Option" menu. */
    private Runner doRefreshOption() {
        if (wrap)
            return wrapMe();
        try {
            wrap = true;
            optmenu.removeAll();
            addToMenu(optmenu, Welcome);

            optmenu.addSeparator();

            addToMenu(optmenu, WarningNonfatal);
            addToMenu(optmenu, SubMemory, SubStack, VerbosityPref);

            optmenu.addSeparator();

            addToMenu(optmenu, SyntaxDisabled);
            addToMenu(optmenu, FontSize);
            menuItem(optmenu, "Font: " + FontName.get() + "...", doOptFontname());
            addToMenu(optmenu, TabSize);
            if (Util.onMac() || Util.onWindows())
                menuItem(optmenu, "Use anti-aliasing: Yes", false);
            else
                addToMenu(optmenu, AntiAlias);
            addToMenu(optmenu, A4Preferences.LAF);

            optmenu.addSeparator();

            addToMenu(optmenu, Solver);
            addToMenu(optmenu, SkolemDepth);
            JMenu cmMenu = addToMenu(optmenu, CoreMinimization);
            cmMenu.setEnabled(Solver.get() == SatSolver.MiniSatProverJNI);
            JMenu cgMenu = addToMenu(optmenu, CoreGranularity);
            cgMenu.setEnabled(Solver.get() == SatSolver.MiniSatProverJNI);

            addToMenu(optmenu, AutoVisualize, RecordKodkod);

            if (Version.experimental) {
                addToMenu(optmenu, Unrolls);
                addToMenu(optmenu, DecomposePref);
                addToMenu(optmenu, ImplicitThis, NoOverflow, InferPartialInstance);
            }

        } finally {
            wrap = false;
        }
        return null;
    }

    private Runner doOptFontname() {
        if (wrap)
            return wrapMe();
        int size = FontSize.get();
        String f = OurDialog.askFont(frame);
        if (f.length() > 0) {
            FontName.set(f);
            text.setFont(f, size, TabSize.get());
            status.setFont(new Font(f, Font.PLAIN, size));
            log.setFontName(f);
        }
        return null;
    }

    /**
     * This method applies the changes to the font-related settings.
     */
    private Runner doOptRefreshFont() {
        if (wrap)
            return wrapMe();
        String f = FontName.get();
        int n = FontSize.get();
        text.setFont(f, n, TabSize.get());
        status.setFont(new Font(f, Font.PLAIN, n));
        log.setFontSize(n);
        viz.doSetFontSize(n);
        return null;
    }

    /** This method toggles the "antialias" checkbox. */
    private Runner doOptAntiAlias() {
        if (!wrap) {
            OurAntiAlias.enableAntiAlias(AntiAlias.get());
        }
        return wrapMe();
    }

    /**
     * This method toggles the "syntax highlighting" checkbox.
     */
    private Runner doOptSyntaxHighlighting() {
        if (!wrap) {
            text.enableSyntax(!SyntaxDisabled.get());
        }
        return wrapMe();
    }

    // ===============================================================================================================//

    /**
     * This method displays the about box.
     */
    public Runner doAbout() {
        if (wrap)
            return wrapMe();

        // Old about message
<<<<<<< HEAD
        // OurDialog.showmsg("About Alloy Analyzer " + Version.version(), OurUtil.loadIcon("images/logo.gif"), "Alloy Analyzer " + Version.version(), "Build date: " + " git: " + Version.commit, " ", "Lead developer: Felix Chang", "Engine developer: Emina Torlak", "Graphic design: Julie Pelaez", "Project lead: Daniel Jackson", " ", "Please post comments and questions to the Alloy Community Forum at http://alloy.mit.edu/", " ", "Thanks to: Ilya Shlyakhter, Manu Sridharan, Derek Rayside, Jonathan Edwards, Gregory Dennis,", "Robert Seater, Edmond Lau, Vincent Yeung, Sam Daitch, Andrew Yip, Jongmin Baek, Ning Song,", "Arturo Arizpe, Li-kuo (Brian) Lin, Joseph Cohen, Jesse Pavel, Ian Schechter, and Uriel Schafer.");
=======
        //        OurDialog.showmsg("About Electrum Analyzer " + Version.version(), OurUtil.loadIcon("images/logo.gif"), Version.aa_version(),
        //                  "Build date: " + Version.buildDate(), "git: " + Version.commit, " ", "Lead developer: Nuno Macedo", "Project lead: Alcino Cunha", "Thanks to: David Chemouil, Julien Brunel, Denis Kuperberg, Eduardo Pessoa, Tiago Guimarães.", " ", "Electrum is based on Alloy Analyzer", " ", "Lead developer: Felix Chang", "Engine developer: Emina Torlak", "Graphic design: Julie Pelaez", "Project lead: Daniel Jackson", " ", "Please post comments and questions to the Alloy Community Forum at http://alloy.mit.edu/", " ", "Thanks to: Ilya Shlyakhter, " + "Manu Sridharan, " + "Derek Rayside, " + "Jonathan Edwards, " + "Gregory Dennis,", "Robert Seater, Edmond Lau, Vincent Yeung, Sam Daitch, Andrew Yip, Jongmin Baek, Ning Song,", "Arturo Arizpe, Li-kuo (Brian) Lin, Joseph Cohen, Jesse Pavel, Ian Schechter, and Uriel Schafer.");
>>>>>>> 1cd6ffbe

        HTMLEditorKit kit = new HTMLEditorKit();
        StyleSheet styleSheet = kit.getStyleSheet();
        styleSheet.addRule("body {color:#000; font-family:Verdana, Trebuchet MS,Geneva, sans-serif; font-size: 10px; margin: 4px; }");
        styleSheet.addRule("h1 {color: blue;}");
        styleSheet.addRule("h2 {color: #ff0000;}");
        styleSheet.addRule("pre {font : 10px monaco; color : black; background-color: #C0C0C0; padding: 4px; margin: 4px; }");
        styleSheet.addRule("th {text-align:left;}");

        JTextPane ta = new JTextPane();
        ta.setEditorKit(kit);
        ta.setContentType("text/html");
        ta.setBackground(null);
        ta.setBorder(null);
        ta.setFont(new JLabel().getFont());
        // @formatter:off
        ta.setText("<html><h1>Alloy Analyzer "+ Version.getShortversion() +"</h1>"
        + "<br/>"
        + "<html>"
        + "<tr><th>Project Lead</th><td>Daniel Jackson</td></tr>"
        + "<tr><th>Chief Developer</th><td>Aleksandar Milicevic</td></tr>"
        + "<tr><th>Kodkod Engine</th><td>Emina Torlak</td></tr>"
        + "<tr><th>Open Source</th><td>Peter Kriens</td></tr>"
        + "</table><br/>"
        + "<p>For more information about Alloy, <a href='http://alloytools.org'>http://alloytools.org</a></p>"
        + "<p>Questions and comments about Alloy are welcome at the community forum:</p>"
        + "<p>Alloy Community Forum: <a href='https://groups.google.com/forum/#!forum/alloytools'>https://groups.google.com/forum/#!forum/alloytools</a></p>"
        + "<p>Alloy experts also respond to <a href='https://stackoverflow.com/questions/tagged/alloy'>https://stackoverflow.com</a> questions tagged <code>alloy</code>.</p>"
        + "<p>Major contributions to earlier versions of Alloy were made by: Julien Brunel, David<br/>"
        + "Chemouil, Alcino Cunha, Nuno Macedo, Denis Kuperberg, Eduardo Pessoa, Tiago Guimarães<br/>" // [electrum] electrum contributors
        + "(Electrum); Felix Chang (v4); Jonathan Edwards, Eunsuk Kang, Joe Near, Robert Seater,<br/>"
        + "Derek Rayside, Greg Dennis, Ilya Shlyakhter, Mana Taghdiri, Mandana Vaziri, Sarfraz<br/>"
        + "Khurshid (v3); Manu Sridharan (v2); Edmond Lau, Vincent Yeung, Sam Daitch, Andrew Yip,<br/>"
        + "Jongmin Baek, Ning Song, Arturo Arizpe, Li-kuo (Brian) Lin, Joseph Cohen, Jesse Pavel,<br/>"
        + "Ian Schechter, Uriel Schafer (v1).</p>"
        + "<p>The development of Alloy was funded by part by the National Science Foundation under<br/>"
        + "Grant Nos. 0325283, 0541183, 0438897 and 0707612; by the Air Force Research Laboratory<br/>"
        + "(AFRL/IF) and the Disruptive Technology Office (DTO) in the National Intelligence<br/>"
        + "Community Information Assurance Research (NICIAR) Program; and by the Nokia<br/>"
        + "Corporation as part of a collaboration between Nokia Research and MIT CSAIL.</p>"
        + "<br/><pre>"
        + "Build Date: " + Version.buildDate() + "<br/>"
        + "Git Commit: " + Version.commit
        + "</pre>");
        // @formatter:on
        ta.setEditable(false);
        ta.addHyperlinkListener((e) -> {
            if (e.getEventType() == EventType.ACTIVATED) {
                if (Desktop.isDesktopSupported() && Desktop.getDesktop().isSupported(Desktop.Action.BROWSE)) {
                    try {
                        Desktop.getDesktop().browse(e.getURL().toURI());
                    } catch (IOException | URISyntaxException e1) {
                        // ignore
                    }
                }
            }
        });
        OurDialog.showmsg("About Alloy Analyzer " + Version.version(), ta);

        return null;
    }

    /** This method displays the help html. */
    private Runner doHelp() {
        if (wrap)
            return wrapMe();
        try {
            int w = OurUtil.getScreenWidth(), h = OurUtil.getScreenHeight();
            final JFrame frame = new JFrame();
            final JEditorPane html1 = new JEditorPane("text/html", "");
            final JEditorPane html2 = new JEditorPane("text/html", "");
            final HTMLDocument doc1 = (HTMLDocument) (html1.getDocument());
            doc1.setAsynchronousLoadPriority(-1);
            final HTMLDocument doc2 = (HTMLDocument) (html2.getDocument());
            doc2.setAsynchronousLoadPriority(-1);
            html1.setPage(this.getClass().getResource("/help/Nav.html"));
            html2.setPage(this.getClass().getResource("/help/index.html"));
            HyperlinkListener hl = new HyperlinkListener() {

                @Override
                public final void hyperlinkUpdate(HyperlinkEvent e) {
                    try {
                        if (e.getEventType() != HyperlinkEvent.EventType.ACTIVATED)
                            return;
                        if (e.getURL().getPath().endsWith("quit.htm")) {
                            frame.dispose();
                            return;
                        }
                        HTMLDocument doc = (HTMLDocument) (html2.getDocument());
                        doc.setAsynchronousLoadPriority(-1); // So that we can
                                                            // catch any
                                                            // exception
                                                            // that may
                                                            // occur
                        html2.setPage(e.getURL());
                        html2.requestFocusInWindow();
                    } catch (Throwable ex) {
                    }
                }
            };
            html1.setEditable(false);
            html1.setBorder(new EmptyBorder(3, 3, 3, 3));
            html1.addHyperlinkListener(hl);
            html2.setEditable(false);
            html2.setBorder(new EmptyBorder(3, 3, 3, 3));
            html2.addHyperlinkListener(hl);
            JScrollPane scroll1 = OurUtil.scrollpane(html1);
            JScrollPane scroll2 = OurUtil.scrollpane(html2);
            JSplitPane split = OurUtil.splitpane(JSplitPane.HORIZONTAL_SPLIT, scroll1, scroll2, 150);
            split.setResizeWeight(0d);
            frame.setTitle("Alloy Analyzer Online Guide");
            frame.getContentPane().setLayout(new BorderLayout());
            frame.getContentPane().add(split, BorderLayout.CENTER);
            frame.pack();
            frame.setSize(w - w / 10, h - h / 10);
            frame.setLocation(w / 20, h / 20);
            frame.setDefaultCloseOperation(WindowConstants.DISPOSE_ON_CLOSE);
            frame.setVisible(true);
            html2.requestFocusInWindow();
        } catch (Throwable ex) {
            return null;
        }
        return null;
    }

    /** This method displays the license box. */
    private Runner doLicense() {
        if (wrap)
            return wrapMe();
        final String JAR = Util.jarPrefix();
        String alloytxt;
        try {
            alloytxt = Util.readAll(JAR + "LICENSES" + File.separator + "Alloy.txt");
        } catch (IOException ex) {
            return null;
        }
        final JTextArea text = OurUtil.textarea(alloytxt, 15, 85, false, false, new EmptyBorder(2, 2, 2, 2), new Font("Monospaced", Font.PLAIN, 12));
        final JScrollPane scroll = OurUtil.scrollpane(text, new LineBorder(Color.DARK_GRAY, 1));
        final JComboBox combo = new OurCombobox(new String[] {
                                                              "Alloy", "Kodkod", "JavaCup", "SAT4J", "ZChaff", "MiniSat"
        }) {

            private static final long serialVersionUID = 0;

            @Override
            public void do_changed(Object value) {
                if (value instanceof String) {
                    try {
                        String content = Util.readAll(JAR + "LICENSES" + File.separator + value + ".txt");
                        text.setText(content);
                    } catch (IOException ex) {
                        text.setText("Sorry: an error has occurred in displaying the license file.");
                    }
                }
                text.setCaretPosition(0);
            }
        };
        OurDialog.showmsg("Copyright Notices", "The source code for the Alloy Analyzer is available under the MIT license.", " ", "The Alloy Analyzer utilizes several third-party packages whose code may", "be distributed under a different license. We are extremely grateful to", "the authors of these packages for making their source code freely available.", " ", OurUtil.makeH(null, "See the copyright notice for: ", combo, null), " ", scroll);
        return null;
    }

    /** This method changes the latest instance. */
    void doSetLatest(String arg) {
        latestInstance = arg;
        latestAutoInstance = arg;
    }

    /**
     * The color to use for functions/predicate/paragraphs that contains part of the
     * unsat core.
     */
    final Color supCoreColor = new Color(0.95f, 0.1f, 0.1f);

    /** The color to use for the unsat core. */
    final Color coreColor    = new Color(0.9f, 0.4f, 0.4f);

    /**
     * The color to use for functions/predicate used by the Unsat core.
     */
    final Color subCoreColor = new Color(0.9f, 0.7f, 0.7f);

    /**
     * This method displays a particular instance or message.
     */
    @SuppressWarnings("unchecked" )
    Runner doVisualize(String arg) {
        if (wrap)
            return wrapMe(arg);
        text.clearShade();
        if (arg.startsWith("MSG: ")) { // MSG: message
            OurDialog.showtext("Detailed Message", arg.substring(5));
        }
        if (arg.startsWith("CORE: ")) { // CORE: filename
            String filename = Util.canon(arg.substring(6));
            Pair<Set<Pos>,Set<Pos>> hCore;
            // Set<Pos> lCore;
            InputStream is = null;
            ObjectInputStream ois = null;
            try {
                is = new FileInputStream(filename);
                ois = new ObjectInputStream(is);
                hCore = (Pair<Set<Pos>,Set<Pos>>) ois.readObject();
                // lCore = (Set<Pos>) ois.readObject();
            } catch (Throwable ex) {
                log.logRed("Error reading or parsing the core \"" + filename + "\"\n");
                return null;
            } finally {
                Util.close(ois);
                Util.close(is);
            }
            text.clearShade();
            text.shade(hCore.b, subCoreColor, false);
            text.shade(hCore.a, coreColor, false);
            // shade again, because if not all files were open, some shadings
            // will have no effect
            text.shade(hCore.b, subCoreColor, false);
            text.shade(hCore.a, coreColor, false);
        }
        if (arg.startsWith("POS: ")) { // POS: x1 y1 x2 y2 filename
            Scanner s = new Scanner(arg.substring(5));
            int x1 = s.nextInt(), y1 = s.nextInt(), x2 = s.nextInt(), y2 = s.nextInt();
            String f = s.nextLine();
            if (f.length() > 0 && f.charAt(0) == ' ')
                f = f.substring(1); // Get rid of the space after Y2
            Pos p = new Pos(Util.canon(f), x1, y1, x2, y2);
            text.shade(p);
        }
        if (arg.startsWith("CNF: ")) { // CNF: filename
            String filename = Util.canon(arg.substring(5));
            try {
                String text = Util.readAll(filename);
                OurDialog.showtext("Text Viewer", text);
            } catch (IOException ex) {
                log.logRed("Error reading the file \"" + filename + "\"\n");
            }
        }
        if (arg.startsWith("XML: ")) { // XML: filename
            viz.loadXML(Util.canon(arg.substring(5)), false, 0);
        }
        return null;
    }

    /** This method opens a particular file. */
    private Runner doOpenFile(String arg) {
        if (wrap)
            return wrapMe(arg);
        String f = Util.canon(arg);
        if (!text.newtab(f))
            return null;
        if (text.get().isFile())
            addHistory(f);
        doShow();
        text.get().requestFocusInWindow();
        log.clearError();
        return null;
    }

    /** This object performs solution enumeration. */
    private final Computer enumerator = new Computer() {

        @Override
        public String compute(Object input) {
            final String[] arg = (String[]) input; // [electrum] additional argument to set the iteration operation
            OurUtil.show(frame);
            if (WorkerEngine.isBusy())
                throw new RuntimeException("Alloy4 is currently executing a SAT solver command. Please wait until that command has finished.");
            SimpleCallback1 cb = new SimpleCallback1(SimpleGUI.this, viz, log, VerbosityPref.get().ordinal(), latestAlloyVersionName, latestAlloyVersion);
            SimpleTask2 task = new SimpleTask2();
            task.filename = arg[0];
            task.index = Integer.valueOf(arg[1]);
            try {
                if (AlloyCore.isDebug())
                    WorkerEngine.runLocally(task, cb);
                else
                    WorkerEngine.run(task, SubMemory.get(), SubStack.get(), alloyHome(frame) + fs + "binary", "", cb);
                // task.run(cb);
            } catch (Throwable ex) {
                WorkerEngine.stop();
                log.logBold("Fatal Error: Solver failed due to unknown reason.\n" + "One possible cause is that, in the Options menu, your specified\n" + "memory size is larger than the amount allowed by your OS.\n" + "Also, please make sure \"java\" is in your program path.\n");
                log.logDivider();
                log.flush();
                doStop(2);
                return arg[0];
            }
            subrunningTask = task.index < 1 ? 2 : 3; // [electrum] whether global iteration
            runmenu.setEnabled(false);
            runbutton.setVisible(false);
            showbutton.setEnabled(false);
            stopbutton.setVisible(true);
            return arg[0];
        }
    };

    /** Converts an A4TupleSet into a SimTupleset object. */
    private static SimTupleset convert(Object object) throws Err {
        if (!(object instanceof A4TupleSet))
            throw new ErrorFatal("Unexpected type error: expecting an A4TupleSet.");
        A4TupleSet s = (A4TupleSet) object;
        if (s.size() == 0)
            return SimTupleset.EMPTY;
        List<SimTuple> list = new ArrayList<SimTuple>(s.size());
        int arity = s.arity();
        for (A4Tuple t : s) {
            String[] array = new String[arity];
            for (int i = 0; i < t.arity(); i++)
                array[i] = t.atom(i);
            list.add(SimTuple.make(array));
        }
        return SimTupleset.make(list);
    }

    /** Converts an A4Solution into a SimInstance object. */
    private static SimInstance convert(Module root, A4Solution ans) throws Err {
        SimInstance ct = new SimInstance(root, ans.getBitwidth(), ans.getMaxSeq());
        for (Sig s : ans.getAllReachableSigs()) {
            if (!s.builtin)
                ct.init(s, convert(ans.eval(s)));
            for (Field f : s.getFields())
                if (!f.defined)
                    ct.init(f, convert(ans.eval(f)));
        }
        for (ExprVar a : ans.getAllAtoms())
            ct.init(a, convert(ans.eval(a)));
        for (ExprVar a : ans.getAllSkolems())
            ct.init(a, convert(ans.eval(a)));
        return ct;
    }

    /** This object performs expression evaluation. */
    private static Computer evaluator = new Computer() {

        private String filename = null;

        @Override
        public final Object compute(final Object input) throws Exception {
            if (input instanceof File) {
                filename = ((File) input).getAbsolutePath();
                return "";
            }
            if (!(input instanceof String[]))
                return "";
            // [electrum] evaluator takes two arguments, the second is the focused state
            final String[] strs = (String[]) input;
            if (strs[0].trim().length() == 0)
                return ""; // Empty line
            Module root = null;
            A4Solution ans = null;
            try {
                Map<String,String> fc = new LinkedHashMap<String,String>();
                XMLNode x = new XMLNode(new File(filename));
                if (!x.is("alloy"))
                    throw new Exception();
                String mainname = null;
                for (XMLNode sub : x)
                    if (sub.is("instance")) {
                        mainname = sub.getAttribute("filename");
                        break;
                    }
                if (mainname == null)
                    throw new Exception();
                for (XMLNode sub : x)
                    if (sub.is("source")) {
                        String name = sub.getAttribute("filename");
                        String content = sub.getAttribute("content");
                        fc.put(name, content);
                    }
                root = CompUtil.parseEverything_fromFile(A4Reporter.NOP, fc, mainname, (Version.experimental && ImplicitThis.get()) ? 2 : 1);
                ans = A4SolutionReader.read(root.getAllReachableSigs(), x);
                for (ExprVar a : ans.getAllAtoms()) {
                    root.addGlobal(a.label, a);
                }
                for (ExprVar a : ans.getAllSkolems()) {
                    root.addGlobal(a.label, a);
                }
            } catch (Throwable ex) {
                throw new ErrorFatal("Failed to read or parse the XML file.");
            }
            try {
                Expr e = CompUtil.parseOneExpression_fromString(root, strs[0]);
                if (AlloyCore.isDebug() && VerbosityPref.get() == Verbosity.FULLDEBUG) {
                    SimInstance simInst = convert(root, ans);
                    if (simInst.wasOverflow())
                        return simInst.visitThis(e).toString() + " (OF)";
                }
                return ans.eval(e, Integer.valueOf(strs[1])).toString();
            } catch (HigherOrderDeclException ex) {
                throw new ErrorType("Higher-order quantification is not allowed in the evaluator.");
            }
        }
    };

    // ====== Main Method ====================================================//

    /**
     * Main method that launches the program; this method might be called by an
     * arbitrary thread.
     */
    public static void main(final String[] args) throws Exception {

        List<String> remainingArgs = new ArrayList<>();

        if (args.length > 0) {
            boolean help = false;
            boolean quit = false;

            for (String cmd : args) {
                switch (cmd) {

                    case "--worker" :
                    case "-w" :
                        WorkerEngine.main(args);
                        break;

                    case "--version" :
                    case "-v" :
                        System.out.println(Version.version());
                        break;

                    case "--help" :
                    case "-h" :
                    case "-?" :
                        help = true;
                        break;

                    case "--debug" :
                    case "-d" :
                        System.setProperty("debug", "yes");
                        break;

                    case "--quit" :
                    case "-q" :
                        quit = true;
                        break;

                    default :
<<<<<<< HEAD
                        if (cmd.endsWith(".als"))
=======
                        if (cmd.endsWith(".als") || cmd.endsWith(".ele"))
>>>>>>> 1cd6ffbe
                            remainingArgs.add(cmd);
                        else {
                            System.out.println("Unknown cmd " + cmd);
                            help = true;
                        }
                        break;
                }
            }

            if (help)
                System.out.println("Usage: alloy [options] file ...\n" + "  //" + "  -d/--debug                  set debug mode\n" + "  -h/--help                   show this help\n" + "  -q/--quit                   do not continue with GUI\n" + "  -v/--version                show version\n");

            if (quit)
                return;
        }

        SwingUtilities.invokeLater(new Runnable() {

            @Override
            public void run() {
                new SimpleGUI(args);
            }
        });
    }

    // ====== Constructor ====================================================//

    // /** Create a dummy task object for testing purpose. */
    // private static final WorkerEngine.WorkerTask dummyTask = new
    // WorkerEngine.WorkerTask() {
    // private static final long serialVersionUID = 0;
    // public void run(WorkerCallback out) { }
    // };

    /**
     * The constructor; this method will be called by the AWT event thread, using
     * the "invokeLater" method.
     */
    private SimpleGUI(final String[] args) {

        UIManager.put("ToolTip.font", new FontUIResource("Courier New", Font.PLAIN, 14));

        // Register an exception handler for uncaught exceptions
        MailBug.setup(frame);

        // Enable better look-and-feel
        if (Util.onMac() || Util.onWindows()) {
            System.setProperty("com.apple.mrj.application.apple.menu.about.name", "Alloy");
            System.setProperty("com.apple.mrj.application.growbox.intrudes", "true");
            System.setProperty("com.apple.mrj.application.live-resize", "true");
            System.setProperty("com.apple.macos.useScreenMenuBar", "true");
            System.setProperty("apple.laf.useScreenMenuBar", "true");
        }
        if (Util.onMac()) {
            try {
                macUtil = new MacUtil();
                macUtil.addMenus(this);
            } catch (NoClassDefFoundError e) {
                // ignore
            }
        }

        doLookAndFeel();

        // Figure out the desired x, y, width, and height
        int screenWidth = OurUtil.getScreenWidth(), screenHeight = OurUtil.getScreenHeight();
        int width = AnalyzerWidth.get();
        if (width <= 0)
            width = screenWidth / 10 * 8;
        else if (width < 100)
            width = 100;
        if (width > screenWidth)
            width = screenWidth;
        int height = AnalyzerHeight.get();
        if (height <= 0)
            height = screenHeight / 10 * 8;
        else if (height < 100)
            height = 100;
        if (height > screenHeight)
            height = screenHeight;
        int x = AnalyzerX.get();
        if (x < 0)
            x = screenWidth / 10;
        if (x > screenWidth - 100)
            x = screenWidth - 100;
        int y = AnalyzerY.get();
        if (y < 0)
            y = screenHeight / 10;
        if (y > screenHeight - 100)
            y = screenHeight - 100;

        // Put up a slash screen
<<<<<<< HEAD
        final JFrame frame = new JFrame("Alloy Analyzer");
=======
        final JFrame frame = new JFrame("Electrum Analyzer");
>>>>>>> 1cd6ffbe
        frame.setDefaultCloseOperation(WindowConstants.DO_NOTHING_ON_CLOSE);
        frame.pack();
        if (!Util.onMac() && !Util.onWindows()) {
            String gravity = System.getenv("_JAVA_AWT_WM_STATIC_GRAVITY");
            if (gravity == null || gravity.length() == 0) {
                // many Window managers do not respect ICCCM2; this should help
                // avoid the Title Bar being shifted "off screen"
                if (x < 30) {
                    if (x < 0)
                        x = 0;
                    width = width - (30 - x);
                    x = 30;
                }
                if (y < 30) {
                    if (y < 0)
                        y = 0;
                    height = height - (30 - y);
                    y = 30;
                }
            }
        }

        if (width < 500)
            width = 500;
        if (height < 500)
            height = 500;

        frame.setSize(width, height);
        frame.setLocation(x, y);
        frame.setVisible(true);
<<<<<<< HEAD
        frame.setTitle("Alloy Analyzer " + Version.version() + " loading... please wait...");
=======
        frame.setTitle("Electrum Analyzer " + Version.version() + " loading... please wait...");
>>>>>>> 1cd6ffbe
        final int windowWidth = width;
        // We intentionally call setVisible(true) first before settings the
        // "please wait" title,
        // since we want the minimized window title on Linux/FreeBSD to just say
        // Alloy Analyzer

        // Test the allowed memory sizes
        // final WorkerEngine.WorkerCallback c = new
        // WorkerEngine.WorkerCallback() {
        // private final List<Integer> allowed = new ArrayList<Integer>();
        // private final List<Integer> toTry = new
        // ArrayList<Integer>(Arrays.asList(256,512,768,1024,1536,2048,2560,3072,3584,4096));
        // private int mem;
        // public synchronized void callback(Object msg) {
        // if (toTry.size()==0) {
        // SwingUtilities.invokeLater(new Runnable() {
        // public void run() { SimpleGUI.this.frame=frame;
        // SimpleGUI.this.finishInit(args, windowWidth); }
        // });
        // return;
        // }
        // try { mem=toTry.remove(0); WorkerEngine.stop();
        // WorkerEngine.run(dummyTask, mem, 128, "", "", this); return; }
        // catch(IOException ex) { fail(); }
        // }
        // public synchronized void done() {
        // //System.out.println("Alloy4 can use "+mem+"M"); System.out.flush();
        // allowed.add(mem);
        // callback(null);
        // }
        // public synchronized void fail() {
        // //System.out.println("Alloy4 cannot use "+mem+"M");
        // System.out.flush();
        // callback(null);
        // }
        // };
        // c.callback(null);

        if (Util.onMac()) {
            frame.getRootPane().putClientProperty("apple.awt.fullscreenable", true);
        }
        SimpleGUI.this.frame = frame;
        finishInit(args, windowWidth);
    }

    private void finishInit(String[] args, int width) {

        // Add the listeners
        try {
            wrap = true;
            frame.addWindowListener(doQuit());
        } finally {
            wrap = false;
        }
        frame.addComponentListener(this);

        // initialize the "allowed memory sizes" array
        // allowedMemorySizes = new
        // ArrayList<Integer>(initialAllowedMemorySizes);
        // int newmem = SubMemory.get();
        // if (!allowedMemorySizes.contains(newmem)) {
        // int newmemlen = allowedMemorySizes.size();
        // if (allowedMemorySizes.contains(768) || newmemlen==0)
        // SubMemory.set(768); // a nice default value
        // else
        // SubMemory.set(allowedMemorySizes.get(newmemlen-1));
        // }

        // Choose the appropriate font
        int fontSize = FontSize.get();
        String fontName = OurDialog.getProperFontName(FontName.get(), "Courier New", "Lucidia", "Courier", "Monospaced");
        FontName.set(fontName);

        // Copy required files from the JAR
        copyFromJAR();
        final String binary = alloyHome(frame) + fs + "binary";

        // Create the menu bar
        JMenuBar bar = new JMenuBar();
        try {
            wrap = true;
            filemenu = menu(bar, "&File", doRefreshFile());
            editmenu = menu(bar, "&Edit", doRefreshEdit());
            runmenu = menu(bar, "E&xecute", doRefreshRun());
            optmenu = menu(bar, "&Options", doRefreshOption());
            windowmenu = menu(bar, "&Window", doRefreshWindow(false));
            windowmenu2 = menu(null, "&Window", doRefreshWindow(true));
            helpmenu = menu(bar, "&Help", null);
            menuItem(helpmenu, "About Alloy...", 'A', doAbout());
            menuItem(helpmenu, "Quick Guide", 'Q', doHelp());
            menuItem(helpmenu, "See the Copyright Notices...", 'L', doLicense());
        } finally {
            wrap = false;
        }

        // Pre-load the visualizer
        viz = new VizGUI(false, "", windowmenu2, enumerator, evaluator, 2);
        viz.doSetFontSize(FontSize.get());

        // Create the toolbar
        try {
            wrap = true;
            toolbar = new JToolBar();
            toolbar.setFloatable(false);
            if (!Util.onMac())
                toolbar.setBackground(background);
            toolbar.add(OurUtil.button("New", "Starts a new blank model", "images/24_new.gif", doNew()));
            toolbar.add(OurUtil.button("Open", "Opens an existing model", "images/24_open.gif", doOpen()));
            toolbar.add(OurUtil.button("Reload", "Reload all the models from disk", "images/24_reload.gif", doReloadAll()));
            toolbar.add(OurUtil.button("Save", "Saves the current model", "images/24_save.gif", doSave()));
            toolbar.add(runbutton = OurUtil.button("Execute", "Executes the latest command", "images/24_execute.gif", doExecuteLatest()));
            toolbar.add(stopbutton = OurUtil.button("Stop", "Stops the current analysis", "images/24_execute_abort2.gif", doStop(2)));
            stopbutton.setVisible(false);
            toolbar.add(showbutton = OurUtil.button("Show", "Shows the latest instance", "images/24_graph.gif", doShowLatest()));
            toolbar.add(Box.createHorizontalGlue());
            toolbar.setBorder(new OurBorder(false, false, false, false));
        } finally {
            wrap = false;
        }

        // Choose the antiAlias setting
        OurAntiAlias.enableAntiAlias(AntiAlias.get());

        // Create the message area
        logpane = OurUtil.scrollpane(null);
        log = new SwingLogPanel(logpane, fontName, fontSize, background, Color.BLACK, new Color(.7f, .2f, .2f), this);

        // Create loggers for preference changes
        PreferencesDialog.logOnChange(log, A4Preferences.allUserPrefs().toArray(new Pref< ? >[0]));

        // Create the text area
        text = new OurTabbedSyntaxWidget(fontName, fontSize, TabSize.get(), frame);
        text.listeners.add(this);
        text.enableSyntax(!SyntaxDisabled.get());

        // Add everything to the frame, then display the frame
        Container all = frame.getContentPane();
        all.setLayout(new BorderLayout());
        all.removeAll();
        JPanel lefthalf = new JPanel();
        lefthalf.setLayout(new BorderLayout());
        lefthalf.add(toolbar, BorderLayout.NORTH);
        text.addTo(lefthalf, BorderLayout.CENTER);
        splitpane = OurUtil.splitpane(JSplitPane.HORIZONTAL_SPLIT, lefthalf, logpane, width / 2);
        splitpane.setResizeWeight(0.5D);
        status = OurUtil.make(OurAntiAlias.label(" "), new Font(fontName, Font.PLAIN, fontSize), Color.BLACK, background);
        status.setBorder(new OurBorder(true, false, false, false));
        all.add(splitpane, BorderLayout.CENTER);
        all.add(status, BorderLayout.SOUTH);

        // Generate some informative log messages
<<<<<<< HEAD
        log.logBold("Alloy Analyzer " + Version.getShortversion() + " built " + Version.buildDate() + "\n\n");
=======
        log.logBold("Electrum Analyzer " + Version.getShortversion() + " built " + Version.buildDate() + "\n\n");
>>>>>>> 1cd6ffbe

        // If on Mac, then register an application listener
        try {
            wrap = true;
            if (Util.onMac()) {
                macUtil.registerApplicationListener(doShow(), doAbout(), doOpenFile(""), doQuit());
            }
        } catch (Throwable t) {
            System.out.println("Mac classes not there");
        } finally {
            wrap = false;
        }

        // Add the new JNI location to the java.library.path
        try {
            System.setProperty("java.library.path", binary);
            // The above line is actually useless on Sun JDK/JRE (see Sun's bug
            // ID 4280189)
            // The following 4 lines should work for Sun's JDK/JRE (though they
            // probably won't work for others)
            String[] newarray = new String[] {
                                              binary
            };
            java.lang.reflect.Field old = ClassLoader.class.getDeclaredField("usr_paths");
            old.setAccessible(true);
            old.set(null, newarray);
        } catch (Throwable ex) {
        }

        // Pre-load the preferences dialog
        prefDialog = new PreferencesDialog(log, binary);
        prefDialog.setDefaultCloseOperation(WindowConstants.DISPOSE_ON_CLOSE);
        try {
            wrap = true;
            prefDialog.addChangeListener(wrapToChangeListener(doOptRefreshFont()), FontName, FontSize, TabSize);
            prefDialog.addChangeListener(wrapToChangeListener(doOptAntiAlias()), AntiAlias);
            prefDialog.addChangeListener(wrapToChangeListener(doOptSyntaxHighlighting()), SyntaxDisabled);
            prefDialog.addChangeListener(wrapToChangeListener(doLookAndFeel()), LAF);
        } finally {
            wrap = false;
        }

        // If the temporary directory has become too big, then tell the user
        // they can "clear temporary directory".
        long space = computeTemporarySpaceUsed(frame);
        if (space < 0 || space >= 20 * 1024768) {
            if (space < 0)
                log.logBold("Warning: Alloy4's temporary directory has exceeded 1024M.\n");
            else
                log.logBold("Warning: Alloy4's temporary directory now uses " + (space / 1024768) + "M.\n");
            log.log("To clear the temporary directory,\n" + "go to the File menu and click \"Clear Temporary Directory\"\n");
            log.logDivider();
            log.flush();
        }

        // Refreshes all the menu items
        doRefreshFile();
        OurUtil.enableAll(filemenu);
        doRefreshEdit();
        OurUtil.enableAll(editmenu);
        doRefreshRun();
        OurUtil.enableAll(runmenu);
        doRefreshOption();
        doRefreshWindow(false);
        OurUtil.enableAll(windowmenu);
        frame.setJMenuBar(bar);

        // Open the given file, if a filename is given in the command line
        for (String f : args)
<<<<<<< HEAD
            if (f.toLowerCase(Locale.US).endsWith(".als")) {
=======
            if (f.toLowerCase(Locale.US).endsWith(".als") || f.toLowerCase(Locale.US).endsWith(".ele")) {
>>>>>>> 1cd6ffbe
                File file = new File(f);
                if (file.exists() && file.isFile())
                    doOpenFile(file.getPath());
            }

        // Update the title and status bar
        notifyChange();
        text.get().requestFocusInWindow();

        // Launch the welcome screen if needed
        if (!AlloyCore.isDebug() && Welcome.get()) {
            JCheckBox again = new JCheckBox("Show this message every time you start the Alloy Analyzer");
            again.setSelected(true);
            OurDialog.showmsg("Welcome", "Thank you for using the Alloy Analyzer " + Version.version(), " ", "Version 4 of the Alloy Analyzer is a complete rewrite,", "offering improvements in robustness, performance and usability.", "Models written in Alloy 3 will require some small alterations to run in Alloy 4.", " ", "Here are some quick tips:", " ", "* Function calls now use [ ] instead of ( )", "  For more details, please see http://alloy.mit.edu/alloy4/quickguide/", " ", "* The Execute button always executes the latest command.", "  To choose which command to execute, go to the Execute menu.", " ", "* The Alloy Analyzer comes with a variety of sample models.", "  To see them, go to the File menu and click Open Sample Models.", " ", again);
            doShow();
            Welcome.set(again.isSelected());
        }

        // Periodically ask the MailBug thread to see if there is a newer
        // version or not
        final long now = System.currentTimeMillis();
        final Timer t = new Timer(800, null);
        t.addActionListener(new ActionListener() {

            @Override
            public void actionPerformed(ActionEvent e) {
                int n = MailBug.latestBuildNumber();
                // If beyond 3 seconds, then we should stop because the log
                // message may run into other user messages
                if (System.currentTimeMillis() - now >= 3000 || n <= Version.buildNumber()) {
                    t.stop();
                    return;
                }
                latestAlloyVersion = n;
                latestAlloyVersionName = MailBug.latestBuildName();
                log.logBold("An updated version of the Alloy Analyzer has been released.\n");
                log.log("Please visit alloy.mit.edu to download the latest version:\nVersion " + latestAlloyVersionName + "\n");
                log.logDivider();
                log.flush();
                t.stop();
            }
        });
        t.start();
    }

    /**
     * {@inheritDoc}
     */
    @Override
    public Object do_action(Object sender, Event e) {
        if (sender instanceof OurTabbedSyntaxWidget)
            switch (e) {
                case FOCUSED :
                    notifyFocusGained();
                    break;
                case STATUS_CHANGE :
                    notifyChange();
                    break;
                default :
                    break;
            }
        return true;
    }

    /** {@inheritDoc} */
    @Override
    public Object do_action(Object sender, Event e, Object arg) {
        if (sender instanceof OurTree && e == Event.CLICK && arg instanceof Browsable) {
            Pos p = ((Browsable) arg).pos();
            if (p == Pos.UNKNOWN)
                p = ((Browsable) arg).span();
            text.shade(p);
        }
        return true;
    }

    /**
     * Creates menu items from boolean preferences (<code>prefs</code>) and adds
     * them to a given parent menu (<code>parent</code>).
     */
    private void addToMenu(JMenu parent, BooleanPref... prefs) {
        for (BooleanPref pref : prefs) {
            Action action = pref.getTitleAction();
            Object name = action.getValue(Action.NAME);
            menuItem(parent, name + ": " + (pref.get() ? "Yes" : "No"), action);
        }
    }

    /**
     * Creates a menu item for each choice preference (from <code>prefs</code>) and
     * adds it to a given parent menu (<code>parent</code>).
     */
    @SuppressWarnings({
                       "rawtypes", "unchecked"
    } )
    private JMenu addToMenu(JMenu parent, ChoicePref... prefs) {
        JMenu last = null;
        for (ChoicePref pref : prefs) {
            last = new JMenu(pref.title + ": " + pref.renderValueShort(pref.get()));
            addSubmenuItems(last, pref);
            parent.add(last);
        }
        return last;
    }

    /**
     * Creates a sub-menu item for each choice of a given preference
     * (<code>pref</code>) and adds it to a given parent menu (<code>parent</code>).
     */
    @SuppressWarnings({
                       "rawtypes", "unchecked"
    } )
    private void addSubmenuItems(JMenu parent, ChoicePref pref) {
        Object selected = pref.get();
        for (Object item : pref.validChoices()) {
            Action action = pref.getAction(item);
            menuItem(parent, pref.renderValueLong(item).toString(), action, item == selected ? iconYes : iconNo);
        }
    }

    /**
     * Takes a <code>Runner</code> and wraps it into a <code>ChangeListener</code>
     */
    private static ChangeListener wrapToChangeListener(final Runner r) {
        assert r != null;
        return new ChangeListener() {

            @Override
            public void stateChanged(ChangeEvent e) {
                r.run();
            }
        };
    }
}<|MERGE_RESOLUTION|>--- conflicted
+++ resolved
@@ -189,17 +189,13 @@
  * (2) the run() method in the instance watcher (in constructor) is launched
  * from a fresh thread
  *
- * @modified Nuno Macedo, Eduardo Pessoa // [electrum-base] support for .ele
- *           file format; register electrum version; added electrum example
- *           models; added accelerator for execute all on mac; updated about
- *           message; [electrum-temporal] evaluator now takes a second argument
- *           denoting the focused state; [electrum-vizualizer] visualize traces
- *           with 2 states, 1 otherwise; [electrum-simulator] enumerator now
- *           takes as additional argument the operation to apply; also
- *           distinguishes between global and local iterations, the former
- *           resets the visualizer; [electrum-unbounded] added electrod
- *           binaries; [electrum-decomposed] added the option to select the
- *           decompose strategy
+ * @modified [electrum] added electrum example models; added accelerator for
+ *           execute all on mac; updated about message; evaluator now takes a
+ *           second argument denoting the focused state; visualize traces with 2
+ *           states, 1 otherwise; enumerator now takes as additional argument
+ *           the operation to apply; also distinguishes between global and local
+ *           iterations, the former resets the visualizer; added electrod
+ *           binaries; added the option to select the decompose strategy
  */
 public final class SimpleGUI implements ComponentListener, Listener {
 
@@ -405,11 +401,7 @@
         if (t.isFile())
             frame.setTitle(t.getFilename());
         else
-<<<<<<< HEAD
             frame.setTitle("Alloy Analyzer " + Version.getShortversion());
-=======
-            frame.setTitle("Electrum Analyzer " + Version.getShortversion());
->>>>>>> 1cd6ffbe
         toolbar.setBorder(new OurBorder(false, false, text.count() <= 1, false));
         int c = t.getCaret();
         int y = t.getLineOfOffset(c) + 1;
@@ -422,11 +414,7 @@
      * Helper method that returns a hopefully very short name for a file name.
      */
     public static String slightlyShorterFilename(String name) {
-<<<<<<< HEAD
         if (name.toLowerCase(Locale.US).endsWith(".als")) {
-=======
-        if (name.toLowerCase(Locale.US).endsWith(".als") || name.toLowerCase(Locale.US).endsWith(".ele")) {
->>>>>>> 1cd6ffbe
             int i = name.lastIndexOf('/');
             if (i >= 0)
                 name = name.substring(i + 1);
@@ -482,11 +470,7 @@
         Util.copy(frame, false, false, platformBinary, arch + "/minisat.dll", arch + "/cygminisat.dll", arch + "/libminisat.dll.a", arch + "/minisatprover.dll", arch + "/cygminisatprover.dll", arch + "/libminisatprover.dll.a", arch + "/glucose.dll", arch + "/cygglucose.dll", arch + "/libglucose.dll.a", arch + "/zchaff.dll", arch + "/berkmin.exe", arch + "/spear.exe", arch + "/electrod.exe");
         // Copy the model files
         Util.copy(frame, false, true, alloyHome(frame), "models/book/appendixA/addressBook1.als", "models/book/appendixA/addressBook2.als", "models/book/appendixA/barbers.als", "models/book/appendixA/closure.als", "models/book/appendixA/distribution.als", "models/book/appendixA/phones.als", "models/book/appendixA/prison.als", "models/book/appendixA/properties.als", "models/book/appendixA/ring.als", "models/book/appendixA/spanning.als", "models/book/appendixA/tree.als", "models/book/appendixA/tube.als", "models/book/appendixA/undirected.als", "models/book/appendixE/hotel.thm", "models/book/appendixE/p300-hotel.als", "models/book/appendixE/p303-hotel.als", "models/book/appendixE/p306-hotel.als", "models/book/chapter2/addressBook1a.als", "models/book/chapter2/addressBook1b.als", "models/book/chapter2/addressBook1c.als", "models/book/chapter2/addressBook1d.als", "models/book/chapter2/addressBook1e.als", "models/book/chapter2/addressBook1f.als", "models/book/chapter2/addressBook1g.als", "models/book/chapter2/addressBook1h.als", "models/book/chapter2/addressBook2a.als", "models/book/chapter2/addressBook2b.als", "models/book/chapter2/addressBook2c.als", "models/book/chapter2/addressBook2d.als", "models/book/chapter2/addressBook2e.als", "models/book/chapter2/addressBook3a.als", "models/book/chapter2/addressBook3b.als", "models/book/chapter2/addressBook3c.als", "models/book/chapter2/addressBook3d.als", "models/book/chapter2/theme.thm", "models/book/chapter4/filesystem.als", "models/book/chapter4/grandpa1.als", "models/book/chapter4/grandpa2.als", "models/book/chapter4/grandpa3.als", "models/book/chapter4/lights.als", "models/book/chapter5/addressBook.als", "models/book/chapter5/lists.als", "models/book/chapter5/sets1.als", "models/book/chapter5/sets2.als", "models/book/chapter6/hotel.thm", "models/book/chapter6/hotel1.als", "models/book/chapter6/hotel2.als", "models/book/chapter6/hotel3.als", "models/book/chapter6/hotel4.als", "models/book/chapter6/mediaAssets.als", "models/book/chapter6/memory/abstractMemory.als", "models/book/chapter6/memory/cacheMemory.als", "models/book/chapter6/memory/checkCache.als", "models/book/chapter6/memory/checkFixedSize.als", "models/book/chapter6/memory/fixedSizeMemory.als", "models/book/chapter6/memory/fixedSizeMemory_H.als", "models/book/chapter6/ringElection.thm", "models/book/chapter6/ringElection1.als", "models/book/chapter6/ringElection2.als", "models/examples/algorithms/dijkstra.als", "models/examples/algorithms/dijkstra.thm", "models/examples/algorithms/messaging.als", "models/examples/algorithms/messaging.thm", "models/examples/algorithms/opt_spantree.als", "models/examples/algorithms/opt_spantree.thm", "models/examples/algorithms/peterson.als", "models/examples/algorithms/ringlead.als", "models/examples/algorithms/ringlead.thm", "models/examples/algorithms/s_ringlead.als", "models/examples/algorithms/stable_mutex_ring.als", "models/examples/algorithms/stable_mutex_ring.thm", "models/examples/algorithms/stable_orient_ring.als", "models/examples/algorithms/stable_orient_ring.thm", "models/examples/algorithms/stable_ringlead.als", "models/examples/algorithms/stable_ringlead.thm", "models/examples/case_studies/INSLabel.als", "models/examples/case_studies/chord.als", "models/examples/case_studies/chord2.als", "models/examples/case_studies/chordbugmodel.als", "models/examples/case_studies/com.als", "models/examples/case_studies/firewire.als", "models/examples/case_studies/firewire.thm", "models/examples/case_studies/ins.als", "models/examples/case_studies/iolus.als", "models/examples/case_studies/sync.als", "models/examples/case_studies/syncimpl.als", "models/examples/puzzles/farmer.als", "models/examples/puzzles/farmer.thm", "models/examples/puzzles/handshake.als", "models/examples/puzzles/handshake.thm", "models/examples/puzzles/hanoi.als", "models/examples/puzzles/hanoi.thm", "models/examples/systems/file_system.als", "models/examples/systems/file_system.thm", "models/examples/systems/javatypes_soundness.als", "models/examples/systems/lists.als", "models/examples/systems/lists.thm", "models/examples/systems/marksweepgc.als", "models/examples/systems/views.als", "models/examples/toys/birthday.als", "models/examples/toys/birthday.thm", "models/examples/toys/ceilingsAndFloors.als", "models/examples/toys/ceilingsAndFloors.thm", "models/examples/toys/genealogy.als", "models/examples/toys/genealogy.thm", "models/examples/toys/grandpa.als", "models/examples/toys/grandpa.thm", "models/examples/toys/javatypes.als", "models/examples/toys/life.als", "models/examples/toys/life.thm", "models/examples/toys/numbering.als", "models/examples/toys/railway.als", "models/examples/toys/railway.thm", "models/examples/toys/trivial.als", "models/examples/tutorial/farmer.als", "models/util/boolean.als", "models/util/graph.als", "models/util/integer.als", "models/util/natural.als", "models/util/ordering.als", "models/util/relation.als", "models/util/seqrel.als", "models/util/sequence.als", "models/util/sequniv.als", "models/util/ternary.als", "models/util/time.als",
-<<<<<<< HEAD
-                  "models/examples/temporal/buffer.als", "models/examples/temporal/leader.als", "models/examples/temporal/leader_events.als", "models/examples/temporal/trash.als"); // [HASLab] temporal examples
-=======
-                  "models/examples/electrum/buffer.ele", "models/examples/electrum/leader.ele", "models/examples/electrum/leader_events.ele", "models/examples/electrum/trash.ele");
->>>>>>> 1cd6ffbe
+                  "models/examples/temporal/buffer.als", "models/examples/temporal/leader.als", "models/examples/temporal/leader_events.als", "models/examples/temporal/trash.als");
         // Record the locations
         System.setProperty("alloy.theme0", alloyHome(frame) + fs + "models");
         System.setProperty("alloy.home", alloyHome(frame));
@@ -786,13 +770,8 @@
 
     private File getFile(String home) {
         File file = OurDialog.askFile(frame, true, home, new String[] {
-<<<<<<< HEAD
                                                                        ".als", ".md", "*"
         }, "Alloy (.als) or Markdown (.md) files");
-=======
-                                                                       ".ele", ".als", ".md", "*"
-        }, "Electrum (.ele), Alloy (.als) or Markdown (.md) files");
->>>>>>> 1cd6ffbe
         return file;
     }
 
@@ -1542,12 +1521,7 @@
             return wrapMe();
 
         // Old about message
-<<<<<<< HEAD
         // OurDialog.showmsg("About Alloy Analyzer " + Version.version(), OurUtil.loadIcon("images/logo.gif"), "Alloy Analyzer " + Version.version(), "Build date: " + " git: " + Version.commit, " ", "Lead developer: Felix Chang", "Engine developer: Emina Torlak", "Graphic design: Julie Pelaez", "Project lead: Daniel Jackson", " ", "Please post comments and questions to the Alloy Community Forum at http://alloy.mit.edu/", " ", "Thanks to: Ilya Shlyakhter, Manu Sridharan, Derek Rayside, Jonathan Edwards, Gregory Dennis,", "Robert Seater, Edmond Lau, Vincent Yeung, Sam Daitch, Andrew Yip, Jongmin Baek, Ning Song,", "Arturo Arizpe, Li-kuo (Brian) Lin, Joseph Cohen, Jesse Pavel, Ian Schechter, and Uriel Schafer.");
-=======
-        //        OurDialog.showmsg("About Electrum Analyzer " + Version.version(), OurUtil.loadIcon("images/logo.gif"), Version.aa_version(),
-        //                  "Build date: " + Version.buildDate(), "git: " + Version.commit, " ", "Lead developer: Nuno Macedo", "Project lead: Alcino Cunha", "Thanks to: David Chemouil, Julien Brunel, Denis Kuperberg, Eduardo Pessoa, Tiago Guimarães.", " ", "Electrum is based on Alloy Analyzer", " ", "Lead developer: Felix Chang", "Engine developer: Emina Torlak", "Graphic design: Julie Pelaez", "Project lead: Daniel Jackson", " ", "Please post comments and questions to the Alloy Community Forum at http://alloy.mit.edu/", " ", "Thanks to: Ilya Shlyakhter, " + "Manu Sridharan, " + "Derek Rayside, " + "Jonathan Edwards, " + "Gregory Dennis,", "Robert Seater, Edmond Lau, Vincent Yeung, Sam Daitch, Andrew Yip, Jongmin Baek, Ning Song,", "Arturo Arizpe, Li-kuo (Brian) Lin, Joseph Cohen, Jesse Pavel, Ian Schechter, and Uriel Schafer.");
->>>>>>> 1cd6ffbe
 
         HTMLEditorKit kit = new HTMLEditorKit();
         StyleSheet styleSheet = kit.getStyleSheet();
@@ -1983,11 +1957,7 @@
                         break;
 
                     default :
-<<<<<<< HEAD
                         if (cmd.endsWith(".als"))
-=======
-                        if (cmd.endsWith(".als") || cmd.endsWith(".ele"))
->>>>>>> 1cd6ffbe
                             remainingArgs.add(cmd);
                         else {
                             System.out.println("Unknown cmd " + cmd);
@@ -2080,11 +2050,7 @@
             y = screenHeight - 100;
 
         // Put up a slash screen
-<<<<<<< HEAD
         final JFrame frame = new JFrame("Alloy Analyzer");
-=======
-        final JFrame frame = new JFrame("Electrum Analyzer");
->>>>>>> 1cd6ffbe
         frame.setDefaultCloseOperation(WindowConstants.DO_NOTHING_ON_CLOSE);
         frame.pack();
         if (!Util.onMac() && !Util.onWindows()) {
@@ -2115,11 +2081,7 @@
         frame.setSize(width, height);
         frame.setLocation(x, y);
         frame.setVisible(true);
-<<<<<<< HEAD
         frame.setTitle("Alloy Analyzer " + Version.version() + " loading... please wait...");
-=======
-        frame.setTitle("Electrum Analyzer " + Version.version() + " loading... please wait...");
->>>>>>> 1cd6ffbe
         final int windowWidth = width;
         // We intentionally call setVisible(true) first before settings the
         // "please wait" title,
@@ -2271,11 +2233,7 @@
         all.add(status, BorderLayout.SOUTH);
 
         // Generate some informative log messages
-<<<<<<< HEAD
         log.logBold("Alloy Analyzer " + Version.getShortversion() + " built " + Version.buildDate() + "\n\n");
-=======
-        log.logBold("Electrum Analyzer " + Version.getShortversion() + " built " + Version.buildDate() + "\n\n");
->>>>>>> 1cd6ffbe
 
         // If on Mac, then register an application listener
         try {
@@ -2345,11 +2303,7 @@
 
         // Open the given file, if a filename is given in the command line
         for (String f : args)
-<<<<<<< HEAD
             if (f.toLowerCase(Locale.US).endsWith(".als")) {
-=======
-            if (f.toLowerCase(Locale.US).endsWith(".als") || f.toLowerCase(Locale.US).endsWith(".ele")) {
->>>>>>> 1cd6ffbe
                 File file = new File(f);
                 if (file.exists() && file.isFile())
                     doOpenFile(file.getPath());
