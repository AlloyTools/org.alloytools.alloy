/* Alloy Analyzer 4 -- Copyright (c) 2006-2009, Felix Chang
 * Electrum -- Copyright (c) 2015-present, Nuno Macedo
 *
 * Permission is hereby granted, free of charge, to any person obtaining a copy of this software and associated documentation files
 * (the "Software"), to deal in the Software without restriction, including without limitation the rights to use, copy, modify,
 * merge, publish, distribute, sublicense, and/or sell copies of the Software, and to permit persons to whom the Software is
 * furnished to do so, subject to the following conditions:
 *
 * The above copyright notice and this permission notice shall be included in all copies or substantial portions of the Software.
 *
 * THE SOFTWARE IS PROVIDED "AS IS", WITHOUT WARRANTY OF ANY KIND, EXPRESS OR IMPLIED, INCLUDING BUT NOT LIMITED TO THE WARRANTIES
 * OF MERCHANTABILITY, FITNESS FOR A PARTICULAR PURPOSE AND NONINFRINGEMENT. IN NO EVENT SHALL THE AUTHORS OR COPYRIGHT HOLDERS BE
 * LIABLE FOR ANY CLAIM, DAMAGES OR OTHER LIABILITY, WHETHER IN AN ACTION OF CONTRACT, TORT OR OTHERWISE, ARISING FROM, OUT OF
 * OR IN CONNECTION WITH THE SOFTWARE OR THE USE OR OTHER DEALINGS IN THE SOFTWARE.
 */

package edu.mit.csail.sdg.alloy4viz;

import static edu.mit.csail.sdg.alloy4.OurUtil.menu;
import static edu.mit.csail.sdg.alloy4.OurUtil.menuItem;

import java.awt.BasicStroke;
import java.awt.BorderLayout;
import java.awt.Color;
import java.awt.Dimension;
import java.awt.Font;
import java.awt.FontMetrics;
import java.awt.Graphics;
import java.awt.Graphics2D;
import java.awt.Polygon;
import java.awt.RenderingHints;
import java.awt.event.ActionEvent;
import java.awt.event.ActionListener;
import java.awt.event.ComponentEvent;
import java.awt.event.ComponentListener;
import java.awt.event.FocusEvent;
import java.awt.event.FocusListener;
import java.awt.event.KeyEvent;
import java.awt.event.MouseAdapter;
import java.awt.event.MouseEvent;
import java.awt.geom.AffineTransform;
import java.awt.geom.Ellipse2D;
import java.awt.geom.Path2D;
import java.io.File;
import java.io.IOException;
import java.lang.reflect.Method;
import java.util.ArrayList;
import java.util.HashMap;
import java.util.HashSet;
import java.util.LinkedHashMap;
import java.util.List;
import java.util.Map;
import java.util.Set;
import java.util.prefs.Preferences;

import javax.swing.Box;
import javax.swing.BoxLayout;
import javax.swing.Icon;
import javax.swing.JButton;
import javax.swing.JComponent;
import javax.swing.JFrame;
import javax.swing.JMenu;
import javax.swing.JMenuBar;
import javax.swing.JMenuItem;
import javax.swing.JPanel;
import javax.swing.JPopupMenu;
import javax.swing.JScrollPane;
import javax.swing.JSplitPane;
import javax.swing.JTextArea;
import javax.swing.JToolBar;
import javax.swing.ScrollPaneConstants;
import javax.swing.WindowConstants;
import javax.swing.plaf.basic.BasicSplitPaneUI;

import edu.mit.csail.sdg.alloy4.A4Preferences.IntPref;
import edu.mit.csail.sdg.alloy4.A4Preferences.StringPref;
import edu.mit.csail.sdg.alloy4.Computer;
import edu.mit.csail.sdg.alloy4.ConstList;
import edu.mit.csail.sdg.alloy4.OurBorder;
import edu.mit.csail.sdg.alloy4.OurCheckbox;
import edu.mit.csail.sdg.alloy4.OurConsole;
import edu.mit.csail.sdg.alloy4.OurDialog;
import edu.mit.csail.sdg.alloy4.OurUtil;
import edu.mit.csail.sdg.alloy4.Runner;
import edu.mit.csail.sdg.alloy4.Util;
import edu.mit.csail.sdg.alloy4.Version;
import edu.mit.csail.sdg.alloy4graph.GraphViewer;
import kodkod.ast.Expression;
import kodkod.ast.Formula;
import kodkod.ast.Node;
import kodkod.ast.Relation;
import kodkod.ast.Variable;
import kodkod.ast.visitor.AbstractReplacer;
import kodkod.instance.PardinusBounds;
import kodkod.instance.TemporalInstance;
import kodkod.util.nodes.PrettyPrinter;

/**
 * GUI main window for the visualizer.
 * <p>
 * <b>Thread Safety:</b> Can be called only by the AWT event thread.
 *
 * @modified: Nuno Macedo, Eduardo Pessoa // [HASLab] electrum-temporal,
 *            electrum-base, electrum-simulator
 */

public final class VizGUI implements ComponentListener {

    /** The background color for the toolbar. */
    private static final Color  background      = new Color(0.9f, 0.9f, 0.9f);

    /** The icon for a "checked" menu item. */
    private static final Icon   iconYes         = OurUtil.loadIcon("images/menu1.gif");

    /** The icon for an "unchecked" menu item. */
    private static final Icon   iconNo          = OurUtil.loadIcon("images/menu0.gif");

    /**
     * Whether the JVM should shutdown after the last file is closed.
     */
    private final boolean       standalone;

    /** The current display mode. */
    private VisualizerMode      currentMode     = VisualizerMode.get();

    /**
     * The JFrame for the main GUI window; or null if we intend to display the graph
     * inside a user-given JPanel instead.
     */
    private final JFrame        frame;

    /** The toolbar. */
    private final JToolBar      toolbar;

    /** The projection popup menu. */
    private final JPopupMenu    projectionPopup;

    /** The buttons on the toolbar. */
    private final JButton       projectionButton, openSettingsButton, closeSettingsButton, magicLayout,
                    loadSettingsButton, saveSettingsButton, saveAsSettingsButton, resetSettingsButton, updateSettingsButton,
                    openEvaluatorButton, closeEvaluatorButton, enumerateButton, vizButton, treeButton,
                    txtButton, tableButton, leftNavButton, rightNavButton, cnfgButton, forkButton, initButton/* , dotButton, xmlButton */; // [HASLab]

    /**
     * This list must contain all the display mode buttons (that is, vizButton,
     * xmlButton...)
     */
    private final List<JButton> solutionButtons = new ArrayList<JButton>();

    /** The "theme" menu. */
    private final JMenu         thememenu;

    /** The "window" menu. */
    private final JMenu         windowmenu;

    /** The "show next" menu item. */
    private final JMenuItem     enumerateMenu;

    /** The "fork next" menu item. */
    // [HASLab]
    private final JMenuItem     cnfgMenu;

    /** The "fork next" menu item. */
    // [HASLab]
    private final JMenuItem     forkMenu;

    /** The "fork next" menu item. */
    // [HASLab]
    private final JMenuItem     initMenu;

    /** The trace navigation menu items. */
    // [HASLab]
    private final JMenuItem     rightNavMenu, leftNavMenu;

    /** Current font size. */
    private int                 fontSize        = 12;

    /**
     * 0: theme and evaluator are both invisible; 1: theme is visible; 2: evaluator
     * is visible.
     */
    private int                 settingsOpen    = 0;

    /**
     * The current states and visualization settings; null if none is loaded.
     */
    // [HASLab]
    private List<VizState>      myStates        = new ArrayList<VizState>();

    /**
     * Returns the current visualization settings (and you can call
     * getOriginalInstance() on it to get the current state of the instance). If you
     * make changes to the state, you should call doApply() on the VizGUI object to
     * refresh the screen.
     */
    // [HASLab]
    public List<VizState> getVizState() {
        return myStates;
    }

    /**
     * The customization panel to the left; null if it is not yet loaded.
     */
    private VizCustomizationPanel myCustomPanel    = null;

    /**
     * The evaluator panel to the left; null if it is not yet loaded.
     */
    private OurConsole            myEvaluatorPanel = null;

    /**
     * The graphical panel at the upper-side of the the right panel; null if it is
     * not yet loaded.
     */
    private VizGraphPanel         myGraphPanel     = null;

    /**
     * The panel to the right, containing the graph and the temporal navigation
     * panels; null if it is not yet loaded.
     */
    // [HASLab]
    private JPanel                mySplitTemporal  = null;

    /**
     * The splitpane between the customization panel and the graph panel.
     */
    private final JSplitPane      splitpane;

    /**
     * The tree or graph or text being displayed on the right hand side.
     */
    private JComponent            content          = null;

    /**
     * Returns the JSplitPane containing the customization/evaluator panel in the
     * left and the graph on the right.
     */
    public JSplitPane getPanel() {
        return splitpane;
    }

    /** Returns the main frame of the visualizer */
    public JFrame getFrame() {
        return frame;
    }

    /**
     * The last known divider position between the customization panel and the graph
     * panel.
     */
    private int            lastDividerPosition = 0;

    /**
     * If nonnull, you can pass in an expression to be evaluated. If it throws an
     * exception, that means an error has occurred.
     */
    private final Computer evaluator;

    /**
     * If nonnull, you can pass in an XML file to find the next solution.
     */
    private final Computer enumerator;

    /**
     * Number of trace states to depict.
     */
    // [HASLab]
    private final int      statepanes;

    // ==============================================================================================//

    /**
     * The current theme file; "" if there is no theme file loaded.
     */
    private String         thmFileName         = "";

    /**
     * Returns the current THM filename; "" if no theme file is currently loaded.
     */
    public String getThemeFilename() {
        return thmFileName;
    }

    // ==============================================================================================//

    /**
     * The current XML file; "" if there is no XML file loaded.
     */
    private String xmlFileName = "";

    /**
     * Returns the current XML filename; "" if no file is currently loaded.
     */
    public String getXMLfilename() {
        return xmlFileName;
    }

    // ==============================================================================================//

    /** The list of XML files loaded in this session so far. */
    private final List<String> xmlLoaded = new ArrayList<String>();

    /**
     * Return the list of XML files loaded in this session so far.
     */
    public ConstList<String> getInstances() {
        return ConstList.make(xmlLoaded);
    }

    // ==============================================================================================//

    /** This maps each XML filename to a descriptive title. */
    private Map<String,String> xml2title = new LinkedHashMap<String,String>();

    /**
     * Returns a short descriptive title associated with an XML file.
     */
    public String getInstanceTitle(String xmlFileName) {
        String answer = xml2title.get(Util.canon(xmlFileName));
        return (answer == null) ? "(unknown)" : answer;
    }

    // ==============================================================================================//

    /** Add a vertical divider to the toolbar. */
    private void addDivider() {
        JPanel divider = OurUtil.makeH(new Dimension(1, 40), Color.LIGHT_GRAY);
        divider.setAlignmentY(0.5f);
        if (!Util.onMac())
            toolbar.add(OurUtil.makeH(5, background));
        else
            toolbar.add(OurUtil.makeH(5));
        toolbar.add(divider);
        if (!Util.onMac())
            toolbar.add(OurUtil.makeH(5, background));
        else
            toolbar.add(OurUtil.makeH(5));
    }

    // ======== The Preferences
    // ======================================================================================//
    // ======== Note: you must make sure each preference has a unique key
    // ============================================//

    /**
     * This enum defines the set of possible visualizer modes.
     */
    private enum VisualizerMode {
                                 /** Visualize using graphviz's dot. */
                                 Viz("graphviz"),
                                 // /** See the DOT content. */ DOT("dot"),
                                 // /** See the XML content. */ XML("xml"),
                                 /** See the instance as text. */
                                 TEXT("txt"),
                                 TABLE("table"),
                                 /** See the instance as a tree. */
                                 Tree("tree");

        /**
         * This is a unique String for this value; it should be kept consistent in
         * future versions.
         */
        private final String id;

        /**
         * Constructs a new VisualizerMode value with the given id.
         */
        private VisualizerMode(String id) {
            this.id = id;
        }

        /**
         * Given an id, return the enum value corresponding to it (if there's no match,
         * then return Viz).
         */
        private static VisualizerMode parse(String id) {
            for (VisualizerMode vm : values())
                if (vm.id.equals(id))
                    return vm;
            return Viz;
        }

        /** Saves this value into the Java preference object. */
        public void set() {
            Preferences.userNodeForPackage(Util.class).put("VisualizerMode", id);
        }

        /**
         * Reads the current value of the Java preference object (if it's not set, then
         * return Viz).
         */
        public static VisualizerMode get() {
            return parse(Preferences.userNodeForPackage(Util.class).get("VisualizerMode", ""));
        }
    };

    /**
     * The latest X corrdinate of the Alloy Visualizer window.
     */
    private static final IntPref    VizX      = new IntPref("VizX", 0, -1, 65535);

    /**
     * The latest Y corrdinate of the Alloy Visualizer window.
     */
    private static final IntPref    VizY      = new IntPref("VizY", 0, -1, 65535);

    /** The latest width of the Alloy Visualizer window. */
    private static final IntPref    VizWidth  = new IntPref("VizWidth", 0, -1, 65535);

    /** The latest height of the Alloy Visualizer window. */
    private static final IntPref    VizHeight = new IntPref("VizHeight", 0, -1, 65535);

    /**
     * The first file in Alloy Visualizer's "open recent theme" list.
     */
    private static final StringPref Theme0    = new StringPref("Theme0");

    /**
     * The second file in Alloy Visualizer's "open recent theme" list.
     */
    private static final StringPref Theme1    = new StringPref("Theme1");

    /**
     * The third file in Alloy Visualizer's "open recent theme" list.
     */
    private static final StringPref Theme2    = new StringPref("Theme2");

    /**
     * The fourth file in Alloy Visualizer's "open recent theme" list.
     */
    private static final StringPref Theme3    = new StringPref("Theme3");

    // ==============================================================================================//

    /**
     * If true, that means the event handlers should return a Runner encapsulating
     * them, rather than perform the actual work.
     */
    private boolean                 wrap      = false;


    /**
     * Wraps the calling method into a Runnable whose run() will call the calling
     * method with (false) as the only argument.
     */
    private Runner wrapMe() {
        final String name;
        try {
            throw new Exception();
        } catch (Exception ex) {
            name = ex.getStackTrace()[1].getMethodName();
        }
        Method[] methods = getClass().getDeclaredMethods();
        Method m = null;
        for (int i = 0; i < methods.length; i++)
            if (methods[i].getName().equals(name)) {
                m = methods[i];
                break;
            }
        if (m == null) {
            throw new IllegalStateException("Missing method " + name);
        }

        final Method method = m;
        return new Runner() {

            private static final long serialVersionUID = 0;

            @Override
            public void run() {
                try {
                    method.setAccessible(true);
                    method.invoke(VizGUI.this, new Object[] {});
                } catch (Throwable ex) {
                    ex = new IllegalArgumentException("Failed call to " + name + "()", ex);
                    Thread.getDefaultUncaughtExceptionHandler().uncaughtException(Thread.currentThread(), ex);
                }
            }

            @Override
            public void run(Object arg) {
                run();
            }
        };
    }

    /**
     * Wraps the calling method into a Runnable whose run() will call the calling
     * method with (false,argument) as the two arguments.
     */
    private Runner wrapMe(final Object argument) {
        final String name;
        try {
            throw new Exception();
        } catch (Exception ex) {
            name = ex.getStackTrace()[1].getMethodName();
        }
        Method[] methods = getClass().getDeclaredMethods();
        Method m = null;
        for (int i = 0; i < methods.length; i++)
            if (methods[i].getName().equals(name)) {
                m = methods[i];
                break;
            }

        if (m == null) {
            throw new IllegalStateException("Missing method " + name);
        }

        final Method method = m;
        return new Runner() {

            private static final long serialVersionUID = 0;

            @Override
            public void run(Object arg) {
                try {
                    method.setAccessible(true);
                    method.invoke(VizGUI.this, new Object[] {
                                                             arg
                    });
                } catch (Throwable ex) {
                    ex = new IllegalArgumentException("Failed call to " + name + "(" + arg + ")", ex);
                    Thread.getDefaultUncaughtExceptionHandler().uncaughtException(Thread.currentThread(), ex);
                }
            }

            @Override
            public void run() {
                run(argument);
            }
        };
    }

    /**
     * Creates a new visualization GUI window; this method can only be called by the
     * AWT event thread.
     *
     * @param standalone - whether the JVM should shutdown after the last file is
     *            closed
     * @param xmlFileName - the filename of the incoming XML file; "" if there's no
     *            file to open
     * @param windowmenu - if standalone==false and windowmenu!=null, then this will
     *            be added as a menu on the menubar
     *            <p>
     *            Note: if standalone==false and xmlFileName.length()==0, then we
     *            will initially hide the window.
     */
    public VizGUI(boolean standalone, String xmlFileName, JMenu windowmenu) {
        this(standalone, xmlFileName, windowmenu, null, null, 1); // [HASLab]
    }

    /**
     * Creates a new visualization GUI window; this method can only be called by the
     * AWT event thread.
     *
     * @param standalone - whether the JVM should shutdown after the last file is
     *            closed
     * @param xmlFileName - the filename of the incoming XML file; "" if there's no
     *            file to open
     * @param windowmenu - if standalone==false and windowmenu!=null, then this will
     *            be added as a menu on the menubar
     * @param enumerator - if it's not null, it provides solution enumeration
     *            ability
     * @param evaluator - if it's not null, it provides solution evaluation ability
     * @param panes - the number of states that will be shown
     *            <p>
     *            Note: if standalone==false and xmlFileName.length()==0, then we
     *            will initially hide the window.
     */
    // [HASLab]
    public VizGUI(boolean standalone, String xmlFileName, JMenu windowmenu, Computer enumerator, Computer evaluator, int panes) {
        this(standalone, xmlFileName, windowmenu, enumerator, evaluator, true, panes); // [HASLab]
    }

    /**
     * Creates a new visualization GUI window; this method can only be called by the
     * AWT event thread.
     *
     * @param standalone - whether the JVM should shutdown after the last file is
     *            closed
     * @param xmlFileName - the filename of the incoming XML file; "" if there's no
     *            file to open
     * @param windowmenu - if standalone==false and windowmenu!=null, then this will
     *            be added as a menu on the menubar
     * @param enumerator - if it's not null, it provides solution enumeration
     *            ability
     * @param evaluator - if it's not null, it provides solution evaluation ability
     * @param makeWindow - if false, then we will only construct the JSplitPane,
     *            without making the window
     * @param panes - the number of states that will be shown
     *            <p>
     *            Note: if standalone==false and xmlFileName.length()==0 and
     *            makeWindow==true, then we will initially hide the window.
     */
    // [HASLab]
    public VizGUI(boolean standalone, String xmlFileName, JMenu windowmenu, Computer enumerator, Computer evaluator, boolean makeWindow, int panes) {
        this.statepanes = panes == 0 ? 1 : panes; // [HASLab]
        this.enumerator = enumerator;
        this.standalone = standalone;
        this.evaluator = evaluator;
        this.frame = makeWindow ? new JFrame("Electrum Visualizer") : null; // [HASLab]

        // Figure out the desired x, y, width, and height
        int screenWidth = OurUtil.getScreenWidth(), screenHeight = OurUtil.getScreenHeight();
        int width = VizWidth.get();
        if (width < 0)
            width = screenWidth - 150;
        else if (width < 100)
            width = 100;
        if (width > screenWidth)
            width = screenWidth;
        int height = VizHeight.get();
        if (height < 0)
            height = screenHeight - 150;
        else if (height < 100)
            height = 100;
        if (height > screenHeight)
            height = screenHeight;
        int x = VizX.get();
        if (x < 0 || x > screenWidth - 10)
            x = 0;
        int y = VizY.get();
        if (y < 0 || y > screenHeight - 10)
            y = 0;

        // Create the menubar
        JMenuBar mb = new JMenuBar();
        try {
            wrap = true;
            JMenu fileMenu = menu(mb, "&File", null);
            menuItem(fileMenu, "Open...", 'O', 'O', doLoad());
            JMenu exportMenu = menu(null, "&Export To", null);
            menuItem(exportMenu, "Dot...", 'D', 'D', doExportDot());
            menuItem(exportMenu, "XML...", 'X', 'X', doExportXml());
            menuItem(exportMenu, "LTL", 'T', 'T', doExportLTL());
            fileMenu.add(exportMenu);
            menuItem(fileMenu, "Close", 'W', 'W', doClose());
            if (standalone)
                menuItem(fileMenu, "Quit", 'Q', 'Q', doCloseAll());
            else
                menuItem(fileMenu, "Close All", 'A', doCloseAll());
            JMenu instanceMenu = menu(mb, "&Instance", null);
            enumerateMenu = menuItem(instanceMenu, "Show Next Solution", 'N', 'N', doNext());
            cnfgMenu = menuItem(instanceMenu, "Show Next Configuration", 'C', 'C', doConfig()); // [HASLab]
            initMenu = menuItem(instanceMenu, "Show Next Initial State", 'I', 'I', doInit()); // [HASLab]
            forkMenu = menuItem(instanceMenu, "Fork Next State", 'F', 'F', doFork()); // [HASLab]
            leftNavMenu = menuItem(instanceMenu, "Show Previous State", KeyEvent.VK_LEFT, KeyEvent.VK_LEFT, leftNavListener); // [HASLab]
            rightNavMenu = menuItem(instanceMenu, "Show Next State", KeyEvent.VK_LEFT, KeyEvent.VK_RIGHT, rightNavListener); // [HASLab]
            thememenu = menu(mb, "&Theme", doRefreshTheme());
            if (standalone || windowmenu == null)
                windowmenu = menu(mb, "&Window", doRefreshWindow());
            this.windowmenu = windowmenu;
        } finally {
            wrap = false;
        }
        mb.add(windowmenu);
        thememenu.setEnabled(false);
        windowmenu.setEnabled(false);
        if (frame != null)
            frame.setJMenuBar(mb);

        // Create the toolbar
        projectionPopup = new JPopupMenu();
        projectionButton = new JButton("Projection: none");
        projectionButton.addActionListener(new ActionListener() {

            @Override
            public void actionPerformed(ActionEvent e) {
                repopulateProjectionPopup();
                if (projectionPopup.getComponentCount() > 0)
                    projectionPopup.show(projectionButton, 10, 10);
            }
        });
        repopulateProjectionPopup();
        toolbar = new JToolBar();
        toolbar.setVisible(false);
        toolbar.setFloatable(false);
        toolbar.setBorder(null);
        if (!Util.onMac())
            toolbar.setBackground(background);
        try {
            wrap = true;
            vizButton = makeSolutionButton("Viz", "Show Visualization", "images/24_graph.gif", doShowViz());
            // dotButton=makeSolutionButton("Dot", "Show the Dot File for the
            // Graph", "images/24_plaintext.gif", doShowDot());
            // xmlButton=makeSolutionButton("XML", "Show XML",
            // "images/24_plaintext.gif", doShowXML());
            txtButton = makeSolutionButton("Txt", "Show the textual output for the Graph", "images/24_plaintext.gif", doShowTxt());
            tableButton = makeSolutionButton("Table", "Show the table output for the Graph", "images/24_plaintext.gif", doShowTable());
            treeButton = makeSolutionButton("Tree", "Show Tree", "images/24_texttree.gif", doShowTree());
            if (frame != null)
                addDivider();
            toolbar.add(closeSettingsButton = OurUtil.button("Close", "Close the theme customization panel", "images/24_settings_close2.gif", doCloseThemePanel()));
            toolbar.add(updateSettingsButton = OurUtil.button("Apply", "Apply the changes to the current theme", "images/24_settings_apply2.gif", doApply()));
            toolbar.add(openSettingsButton = OurUtil.button("Theme", "Open the theme customization panel", "images/24_settings.gif", doOpenThemePanel()));
            toolbar.add(magicLayout = OurUtil.button("Magic Layout", "Automatic theme customization (will reset current theme)", "images/24_settings_apply2.gif", doMagicLayout()));
            toolbar.add(openEvaluatorButton = OurUtil.button("Evaluator", "Open the evaluator", "images/24_settings.gif", doOpenEvalPanel()));
            toolbar.add(closeEvaluatorButton = OurUtil.button("Close Evaluator", "Close the evaluator", "images/24_settings_close2.gif", doCloseEvalPanel()));
            toolbar.add(enumerateButton = OurUtil.button("Next", "Show the next solution", "images/24_history.gif", doNext()));
            toolbar.add(cnfgButton = OurUtil.button("Next Config", "Show the next initial state", "images/24_history.gif", doConfig())); // [HASLab]
            toolbar.add(initButton = OurUtil.button("Next Init", "Show the next initial state", "images/24_history.gif", doInit())); // [HASLab]
            toolbar.add(forkButton = OurUtil.button("Fork", "Show the next state", "images/24_history.gif", doFork())); // [HASLab]
            toolbar.add(leftNavButton = OurUtil.button(new String(Character.toChars(0x2190)), "Show the next state", "images/24_history.gif", leftNavListener));
            toolbar.add(rightNavButton = OurUtil.button(new String(Character.toChars(0x2192)), "Show the previous state", "images/24_history.gif", rightNavListener));
            toolbar.add(projectionButton);
            toolbar.add(loadSettingsButton = OurUtil.button("Load", "Load the theme customization from a theme file", "images/24_open.gif", doLoadTheme()));
            toolbar.add(saveSettingsButton = OurUtil.button("Save", "Save the current theme customization", "images/24_save.gif", doSaveTheme()));
            toolbar.add(saveAsSettingsButton = OurUtil.button("Save As", "Save the current theme customization as a new theme file", "images/24_save.gif", doSaveThemeAs()));
            toolbar.add(resetSettingsButton = OurUtil.button("Reset", "Reset the theme customization", "images/24_settings_close2.gif", doResetTheme()));
        } finally {
            wrap = false;
        }
        settingsOpen = 0;

        // Create the horizontal split pane
        splitpane = new JSplitPane(JSplitPane.HORIZONTAL_SPLIT);
        splitpane.setOneTouchExpandable(false);
        splitpane.setResizeWeight(0.);
        splitpane.setContinuousLayout(true);
        splitpane.setBorder(null);
        ((BasicSplitPaneUI) (splitpane.getUI())).getDivider().setBorder(new OurBorder(false, true, false, false));

        // Display the window, then proceed to load the input file
        if (frame != null) {
            frame.pack();
            if (!Util.onMac() && !Util.onWindows()) {
                // many Window managers do not respect ICCCM2; this should help
                // avoid the Title Bar being shifted "off screen"
                if (x < 30) {
                    if (x < 0)
                        x = 0;
                    width = width - (30 - x);
                    x = 30;
                }
                if (y < 30) {
                    if (y < 0)
                        y = 0;
                    height = height - (30 - y);
                    y = 30;
                }
                if (width < 100)
                    width = 100;
                if (height < 100)
                    height = 100;
            }
            frame.setSize(width, height);
            frame.setLocation(x, y);
            frame.setDefaultCloseOperation(WindowConstants.DO_NOTHING_ON_CLOSE);
            try {
                wrap = true;
                frame.addWindowListener(doClose());
            } finally {
                wrap = false;
            }
            frame.addComponentListener(this);
        }
        if (xmlFileName.length() > 0)
            doLoadInstance(xmlFileName);
    }

    /** Invoked when the Visualizationwindow is resized. */
    @Override
    public void componentResized(ComponentEvent e) {
        componentMoved(e);
    }

    /** Invoked when the Visualizationwindow is moved. */
    @Override
    public void componentMoved(ComponentEvent e) {
        if (frame != null) {
            VizWidth.set(frame.getWidth());
            VizHeight.set(frame.getHeight());
            VizX.set(frame.getX());
            VizY.set(frame.getY());
        }
    }

    /** Invoked when the Visualizationwindow is shown. */
    @Override
    public void componentShown(ComponentEvent e) {}

    /** Invoked when the Visualizationwindow is hidden. */
    @Override
    public void componentHidden(ComponentEvent e) {}

    /**
     * Helper method that repopulates the Projection popup menu.
     */
    private void repopulateProjectionPopup() {
        int num = 0;
        String label = "Projection: none";
        if (myStates.isEmpty()) { // [HASLab]
            projectionButton.setEnabled(false);
            return;
        }
        projectionButton.setEnabled(true);
        projectionPopup.removeAll();
        VizState myState = myStates.get(statepanes - 1); // [HASLab]
        final Set<AlloyType> projected = myState.getProjectedTypes();
        for (final AlloyType t : myState.getOriginalModel().getTypes())
            if (myState.canProject(t)) {
                final boolean on = projected.contains(t);
                final JMenuItem m = new JMenuItem(t.getName(), on ? OurCheckbox.ON : OurCheckbox.OFF);
                m.addActionListener(new ActionListener() {

                    @Override
                    public void actionPerformed(ActionEvent e) {
                        for (VizState myState : myStates) // [HASLab]
                            if (on)
                                myState.deproject(t);
                            else
                                myState.project(t);
                        updateDisplay();
                    }
                });
                projectionPopup.add(m);
                if (on) {
                    num++;
                    if (num == 1)
                        label = "Projected over " + t.getName();
                }
            }
        projectionButton.setText(num > 1 ? ("Projected over " + num + " sigs") : label);
    }

    /**
     * Helper method that refreshes the right-side visualization panel with the
     * latest settings.
     */
    private void updateDisplay() {
        if (myStates.isEmpty()) // [HASLab]
            return;
        // First, update the toolbar
        currentMode.set();
        for (JButton button : solutionButtons)
            button.setEnabled(settingsOpen != 1);
        switch (currentMode) {
            case Tree :
                treeButton.setEnabled(false);
                break;
            case TEXT :
                txtButton.setEnabled(false);
                break;
            case TABLE :
                tableButton.setEnabled(false);
                break;
            // case XML: xmlButton.setEnabled(false); break;
            // case DOT: dotButton.setEnabled(false); break;
            default :
                vizButton.setEnabled(false);
        }
        final boolean isMeta = myStates.get(statepanes - 1).getOriginalInstance().isMetamodel; // [HASLab]
        final boolean isTrace = myStates.get(statepanes - 1).getOriginalInstance().originalA4.getMaxTrace() >= 0; // [HASLab]
        vizButton.setVisible(frame != null);
        treeButton.setVisible(frame != null);
        txtButton.setVisible(frame != null);
        // dotButton.setVisible(frame!=null);
        // xmlButton.setVisible(frame!=null);
        magicLayout.setVisible((settingsOpen == 0 || settingsOpen == 1) && currentMode == VisualizerMode.Viz);
        projectionButton.setVisible((settingsOpen == 0 || settingsOpen == 1) && currentMode == VisualizerMode.Viz);
        openSettingsButton.setVisible(settingsOpen == 0 && currentMode == VisualizerMode.Viz);
        loadSettingsButton.setVisible(frame == null && settingsOpen == 1 && currentMode == VisualizerMode.Viz);
        saveSettingsButton.setVisible(frame == null && settingsOpen == 1 && currentMode == VisualizerMode.Viz);
        saveAsSettingsButton.setVisible(frame == null && settingsOpen == 1 && currentMode == VisualizerMode.Viz);
        resetSettingsButton.setVisible(frame == null && settingsOpen == 1 && currentMode == VisualizerMode.Viz);
        closeSettingsButton.setVisible(settingsOpen == 1 && currentMode == VisualizerMode.Viz);
        updateSettingsButton.setVisible(settingsOpen == 1 && currentMode == VisualizerMode.Viz);
        openEvaluatorButton.setVisible(!isMeta && settingsOpen == 0 && evaluator != null);
        closeEvaluatorButton.setVisible(!isMeta && settingsOpen == 2 && evaluator != null);
        enumerateMenu.setEnabled(!isMeta && settingsOpen == 0 && enumerator != null);
        enumerateMenu.setVisible(!isTrace); // [HASLab]
        enumerateButton.setVisible(!isMeta && settingsOpen == 0 && enumerator != null && !isTrace); // [HASLab]
        initMenu.setEnabled(!isMeta && settingsOpen == 0 && enumerator != null); // [HASLab]
        initMenu.setVisible(isTrace); // [HASLab]
        initButton.setVisible(!isMeta && settingsOpen == 0 && enumerator != null && isTrace); // [HASLab]
        cnfgMenu.setEnabled(!isMeta && settingsOpen == 0 && enumerator != null); // [HASLab]
        cnfgMenu.setVisible(isTrace); // [HASLab]
        cnfgButton.setVisible(!isMeta && settingsOpen == 0 && enumerator != null && isTrace); // [HASLab]
        forkMenu.setEnabled(!isMeta && settingsOpen == 0 && enumerator != null); // [HASLab]
        forkMenu.setVisible(isTrace); // [HASLab]
        forkButton.setVisible(!isMeta && settingsOpen == 0 && enumerator != null && isTrace); // [HASLab]
        leftNavButton.setVisible(!isMeta && isTrace); // [HASLab]
        leftNavButton.setEnabled(current > 0); // [HASLab]
        leftNavMenu.setEnabled(!isMeta && current > 0); // [HASLab]
        rightNavButton.setVisible(!isMeta && isTrace); // [HASLab]
        rightNavMenu.setEnabled(!isMeta); // [HASLab]
        toolbar.setVisible(true);
        // Now, generate the graph or tree or textarea that we want to display
        // on the right
        if (frame != null)
            frame.setTitle(makeVizTitle());
        switch (currentMode) {
            case Tree : {
                final VizTree t = new VizTree(myStates.get(statepanes - 1).getOriginalInstance().originalA4, makeVizTitle(), fontSize); // [HASLab] only graph shows multiple
                final JScrollPane scroll = OurUtil.scrollpane(t, Color.BLACK, Color.WHITE, new OurBorder(true, false, true, false));
                scroll.addFocusListener(new FocusListener() {

                    @Override
                    public final void focusGained(FocusEvent e) {
                        t.requestFocusInWindow();
                    }

                    @Override
                    public final void focusLost(FocusEvent e) {}
                });
                content = scroll;
                break;
            }
            case TEXT : {
                String textualOutput = myStates.get(statepanes - 1).getOriginalInstance().originalA4.toString(); // [HASLab] only graph shows multiple
                content = getTextComponent(textualOutput);
                break;
            }
            case TABLE : {
                String textualOutput = myStates.get(statepanes - 1).getOriginalInstance().originalA4.format(); // [HASLab] only graph shows multiple
                content = getTextComponent(textualOutput);
                break;
            }
            // case XML: {
            // content=getTextComponent(xmlFileName);
            // break;
            // }
            default : {
                List<VizState> numPanes = isTrace && !isMeta ? myStates : myStates.subList(statepanes - 1, statepanes);
                if (myGraphPanel == null || numPanes.size() != myGraphPanel.numPanes()) { // [HASLab]
                    if (isTrace && !isMeta) { // [HASLab]
                        myGraphPanel = new VizGraphPanel(myStates, false);
                        JPanel tmpNavScrollPanel = createTempNavPanel();
                        final Box instanceTopBox = Box.createVerticalBox();
                        instanceTopBox.add(tmpNavScrollPanel);
                        mySplitTemporal = new JPanel(new BorderLayout());
                        mySplitTemporal.add(instanceTopBox, BorderLayout.NORTH);
                        mySplitTemporal.add(myGraphPanel, BorderLayout.CENTER);
                        mySplitTemporal.setVisible(true);
                    } else {
                        mySplitTemporal = null;
                        myGraphPanel = new VizGraphPanel(myStates.subList(statepanes - 1, statepanes), false); // [HASLab]                        
                    }
                } else {
                    if (isTrace && !isMeta) { // [HASLab]
                        updateTempPanel();
                        myGraphPanel.seeDot(false);
                        myGraphPanel.remakeAll();
                    } else {
                        mySplitTemporal = null;
                        myGraphPanel.seeDot(false);
                        myGraphPanel.remakeAll();
                    }
                }
            }
                if (isTrace && !isMeta) // [HASLab]
                    content = mySplitTemporal;
                else
                    content = myGraphPanel;
        }
        // Now that we've re-constructed "content", let's set its font size
        if (currentMode != VisualizerMode.Tree) {
            content.setFont(OurUtil.getVizFont().deriveFont((float) fontSize));
            content.invalidate();
            content.repaint();
            content.validate();
        }
        // Now, display them!
        final Box instanceTopBox = Box.createHorizontalBox();
        instanceTopBox.add(toolbar);
        final JPanel instanceArea = new JPanel(new BorderLayout());
        instanceArea.add(instanceTopBox, BorderLayout.NORTH);
        instanceArea.add(content, BorderLayout.CENTER);
        instanceArea.setVisible(true);
        if (!Util.onMac()) {
            instanceTopBox.setBackground(background);
            instanceArea.setBackground(background);
        }
        JComponent left = null;
        if (settingsOpen == 1) {
            if (myCustomPanel == null)
                myCustomPanel = new VizCustomizationPanel(splitpane, myStates.get(statepanes - 1)); // [HASLab]
            else
                myCustomPanel.remakeAll();
            left = myCustomPanel;
        } else if (settingsOpen > 1) {
            if (myEvaluatorPanel == null)
                myEvaluatorPanel = new OurConsole(evaluator, true, "The ", true, "Alloy Evaluator ", false, "allows you to type\nin Alloy expressions and see their values\nat the currently focused state (left-hand side).\nFor example, ", true, "univ", false, " shows the list of all\natoms on the left-hand state.\n(You can press UP and DOWN to recall old inputs).\n"); // [HASLab] 
            try {
                evaluator.compute(new File(xmlFileName));
                myEvaluatorPanel.setCurrent(current); // [HASLab] set evaluator state
            } catch (Exception ex) {} // exception should not happen
            left = myEvaluatorPanel;
            left.setBorder(new OurBorder(false, false, false, false));
        }
        if (frame != null && frame.getContentPane() == splitpane)
            lastDividerPosition = splitpane.getDividerLocation();
        splitpane.setRightComponent(instanceArea);
        splitpane.setLeftComponent(left);
        if (left != null) {
            Dimension dim = left.getPreferredSize();
            if (lastDividerPosition < 50 && frame != null)
                lastDividerPosition = frame.getWidth() / 2;
            if (lastDividerPosition < dim.width)
                lastDividerPosition = dim.width;
            if (settingsOpen == 2 && lastDividerPosition > 400)
                lastDividerPosition = 400;
            splitpane.setDividerLocation(lastDividerPosition);
        }
        if (frame != null)
            frame.setContentPane(splitpane);
        if (settingsOpen != 2)
            content.requestFocusInWindow();
        else
            myEvaluatorPanel.requestFocusInWindow();
        repopulateProjectionPopup();
        if (frame != null)
            frame.validate();
        else
            splitpane.validate();
    }

    /**
     * Helper method that creates a button and add it to both the "SolutionButtons"
     * list, as well as the toolbar.
     */
    private JButton makeSolutionButton(String label, String toolTip, String image, ActionListener mode) {
        JButton button = OurUtil.button(label, toolTip, image, mode);
        solutionButtons.add(button);
        toolbar.add(button);
        return button;
    }

    /**
     * Helper method that returns a concise description of the instance currently
     * being displayed.
     */
    private String makeVizTitle() {
        String filename = (!myStates.isEmpty() ? myStates.get(statepanes - 1).getOriginalInstance().filename : ""); // (HASLab]
        String commandname = (!myStates.isEmpty() ? myStates.get(statepanes - 1).getOriginalInstance().commandname : ""); // (HASLab]
        int i = filename.lastIndexOf('/');
        if (i >= 0)
            filename = filename.substring(i + 1);
        i = filename.lastIndexOf('\\');
        if (i >= 0)
            filename = filename.substring(i + 1);
        int n = filename.length();
        if (n > 4 && filename.substring(n - 4).equalsIgnoreCase(".als"))
            filename = filename.substring(0, n - 4);
        else if (n > 4 && filename.substring(n - 4).equalsIgnoreCase(".ele")) // [HASLab] .ele extension
            filename = filename.substring(0, n - 4);
        if (filename.length() > 0)
            return "(" + filename + ") " + commandname;
        else
            return commandname;
    }

    /**
     * Helper method that inserts "filename" into the "recently opened THEME file
     * list".
     */
    private void addThemeHistory(String filename) {
        String name0 = Theme0.get(), name1 = Theme1.get(), name2 = Theme2.get();
        if (name0.equals(filename))
            return;
        else {
            Theme0.set(filename);
            Theme1.set(name0);
        }
        if (name1.equals(filename))
            return;
        else
            Theme2.set(name1);
        if (name2.equals(filename))
            return;
        else
            Theme3.set(name2);
    }

    /**
     * Helper method returns a JTextArea containing the given text.
     */
    private JComponent getTextComponent(String text) {
        final JTextArea ta = OurUtil.textarea(text, 10, 10, false, true);
        final JScrollPane ans = new JScrollPane(ta, ScrollPaneConstants.VERTICAL_SCROLLBAR_AS_NEEDED, ScrollPaneConstants.HORIZONTAL_SCROLLBAR_AS_NEEDED) {

            private static final long serialVersionUID = 0;

            @Override
            public void setFont(Font font) {
                super.setFont(font);
            }
        };
        ans.setBorder(new OurBorder(true, false, true, false));
        String fontName = OurDialog.getProperFontName("Lucida Console", "Monospaced");
        Font font = new Font(fontName, Font.PLAIN, fontSize);
        ans.setFont(font);
        ta.setFont(font);
        return ans;
    }

    // /** Helper method that reads a file and then return a JTextArea
    // containing it. */
    // private JComponent getTextComponentFromFile(String filename) {
    // String text = "";
    // try { text="<!-- "+filename+" -->\n"+Util.readAll(filename); }
    // catch(IOException ex) { text="# Error reading from "+filename; }
    // return getTextComponent(text);
    // }

    /**
     * Returns the GraphViewer that contains the graph; can be null if the graph
     * hasn't been loaded yet.
     */
    public GraphViewer getViewer() {
        if (null == myGraphPanel)
            return null;
        return myGraphPanel.alloyGetViewer();
    }

    /** Load the XML instance. */
    public void loadXML(final String fileName, boolean forcefully) {
        loadXML(fileName, forcefully, current); // [HASLab] first state
    }

    /** Load the XML instance. */
    // [HASLab] considers particular state
    public void loadXML(final String fileName, boolean forcefully, int state) {
        current = state; // [HASLab]
        final String xmlFileName = Util.canon(fileName);
        File f = new File(xmlFileName);
        if (forcefully || !xmlFileName.equals(this.xmlFileName)) {
            for (int i = 0; i < statepanes; i++) { // [HASLab]
                try {
                    if (!f.exists())
                        throw new IOException("File " + xmlFileName + " does not exist.");
                    if (i >= myStates.size()) { // [HASLab]
                        AlloyInstance myInstance = StaticInstanceReader.parseInstance(f, state + i); // [HASLab] state
                        myStates.add(new VizState(myInstance));
                    } else {
                        VizState vstate = myStates.get(i);
                        AlloyInstance myInstance = StaticInstanceReader.parseInstance(f, state + i); // [HASLab] state
                        if (vstate == null)
                            vstate = new VizState(myInstance);
                        else
                            vstate.loadInstance(myInstance);
                        myStates.set(i, vstate);
                    }
                } catch (Throwable e) {
                    xmlLoaded.remove(fileName);
                    xmlLoaded.remove(xmlFileName);
                    OurDialog.alert("Cannot read or parse Alloy instance: " + xmlFileName + "\n\nError: " + e.getMessage());
                    if (xmlLoaded.size() > 0) {
                        loadXML(xmlLoaded.get(xmlLoaded.size() - 1), false, state + i); // [HASLab] state
                        return;
                    }
                    doCloseAll();
                    return;
                }
            }
            repopulateProjectionPopup();
            xml2title.put(xmlFileName, makeVizTitle());
            this.xmlFileName = xmlFileName;
        }
        if (!xmlLoaded.contains(xmlFileName))
            xmlLoaded.add(xmlFileName);
        if (myGraphPanel != null)
            myGraphPanel.resetProjectionAtomCombos();
        toolbar.setEnabled(true);
        settingsOpen = 0;
        thememenu.setEnabled(true);
        windowmenu.setEnabled(true);
        if (frame != null) {
            frame.setVisible(true);
            frame.setTitle("Electrum Visualizer " + Version.version() + " loading... Please wait..."); // [HASLab]
            OurUtil.show(frame);
        }
        updateDisplay();
    }

    /** This method loads a specific theme file. */
    public boolean loadThemeFile(String filename) {
        if (myStates.isEmpty()) // [HASLab]
            return false; // Can only load if there is a VizState loaded
        filename = Util.canon(filename);
        try {
            for (VizState myState : myStates) // [HASLab]
                myState.loadPaletteXML(filename);
        } catch (IOException ex) {
            OurDialog.alert("Error: " + ex.getMessage());
            return false;
        }
        repopulateProjectionPopup();
        if (myCustomPanel != null)
            myCustomPanel.remakeAll();
        if (myGraphPanel != null)
            myGraphPanel.remakeAll();
        addThemeHistory(filename);
        thmFileName = filename;
        updateDisplay();
        return true;
    }

    /**
     * This method saves a specific current theme (if filename==null, it asks the
     * user); returns true if it succeeded.
     */
    public boolean saveThemeFile(String filename) {
        if (myStates.isEmpty()) // [HASLab]
            return false; // Can only save if there is a VizState loaded
        if (filename == null) {
            File file = OurDialog.askFile(false, null, ".thm", ".thm theme files");
            if (file == null)
                return false;
            if (file.exists())
                if (!OurDialog.askOverwrite(Util.canon(file.getPath())))
                    return false;
            Util.setCurrentDirectory(file.getParentFile());
            filename = file.getPath();
        }
        filename = Util.canon(filename);
        try {
            myStates.get(statepanes - 1).savePaletteXML(filename); // [HASLab]
            filename = Util.canon(filename); // Since the canon name may have
                                            // changed
            addThemeHistory(filename);
        } catch (Throwable er) {
            OurDialog.alert("Error saving the theme.\n\nError: " + er.getMessage());
            return false;
        }
        thmFileName = filename;
        return true;
    }

    // ========================================= EVENTS
    // ============================================================================================

    /**
     * This method changes the font size for everything (except the graph)
     */
    public void doSetFontSize(int fontSize) {
        this.fontSize = fontSize;
        if (!(content instanceof VizGraphPanel))
            updateDisplay();
        else
            content.setFont(OurUtil.getVizFont().deriveFont((float) fontSize));
    }

    /**
     * This method asks the user for a new XML instance file to load.
     */
    private Runner doLoad() {
        if (wrap)
            return wrapMe();
        File file = OurDialog.askFile(true, null, ".xml", ".xml instance files");
        if (file == null)
            return null;
        Util.setCurrentDirectory(file.getParentFile());
        loadXML(file.getPath(), true, 0); // [HASLab]
        return null;
    }

    /**
     * This method loads a new XML instance file if it's not the current file.
     */
    private Runner doLoadInstance(String fileName) {
        if (!wrap)
            loadXML(fileName, false);
        return wrapMe(fileName);
    }

    /**
     * This method closes the current instance; if there are previously loaded
     * files, we will load one of them; otherwise, this window will set itself as
     * invisible (if not in standalone mode), or it will terminate the entire
     * application (if in standalone mode).
     */
    private Runner doClose() {
        if (wrap)
            return wrapMe();
        xmlLoaded.remove(xmlFileName);
        if (xmlLoaded.size() > 0) {
            doLoadInstance(xmlLoaded.get(xmlLoaded.size() - 1));
            return null;
        }
        if (standalone)
            System.exit(0);
        else if (frame != null)
            frame.setVisible(false);
        return null;
    }

    /**
     * This method closes every XML file. If in standalone mode, the JVM will then
     * shutdown, otherwise it will just set the window invisible.
     */
    private Runner doCloseAll() {
        if (wrap)
            return wrapMe();
        xmlLoaded.clear();
        xmlFileName = "";
        if (standalone)
            System.exit(0);
        else if (frame != null)
            frame.setVisible(false);
        return null;
    }

    /** This method refreshes the "theme" menu. */
    private Runner doRefreshTheme() {
        if (wrap)
            return wrapMe();
        String defaultTheme = System.getProperty("alloy.theme0");
        thememenu.removeAll();
        try {
            wrap = true;
            menuItem(thememenu, "Load Theme...", 'L', doLoadTheme());
            if (defaultTheme != null && defaultTheme.length() > 0 && (new File(defaultTheme)).isDirectory())
                menuItem(thememenu, "Load Sample Theme...", 'B', doLoadSampleTheme());
            menuItem(thememenu, "Save Theme", 'S', doSaveTheme());
            menuItem(thememenu, "Save Theme As...", 'A', doSaveThemeAs());
            menuItem(thememenu, "Reset Theme", 'R', doResetTheme());
        } finally {
            wrap = false;
        }
        return null;
    }

    /**
     * This method asks the user for a new theme file to load.
     */
    private Runner doLoadTheme() {
        if (wrap)
            return wrapMe();
        String defaultTheme = System.getProperty("alloy.theme0");
        if (defaultTheme == null)
            defaultTheme = "";
        if (myStates.isEmpty()) // [HASLab]
            return null; // Can only load if there is a VizState loaded
        for (VizState myState : myStates) { // [HASLab]
            if (myState.changedSinceLastSave()) {
                char opt = OurDialog.askSaveDiscardCancel("The current theme");
                if (opt == 'c')
                    return null;
                if (opt == 's' && !saveThemeFile(thmFileName.length() == 0 ? null : thmFileName))
                    return null;
            }
        }

        File file = OurDialog.askFile(true, null, ".thm", ".thm theme files");
        if (file != null) {
            Util.setCurrentDirectory(file.getParentFile());
            loadThemeFile(file.getPath());
        }
        return null;
    }

    /**
     * This method asks the user for a new theme file (from the default Alloy4
     * distribution) to load.
     */
    private Runner doLoadSampleTheme() {
        if (wrap)
            return wrapMe();
        String defaultTheme = System.getProperty("alloy.theme0");
        if (defaultTheme == null)
            defaultTheme = "";
        if (myStates.isEmpty()) // [HASLab]
            return null; // Can only load if there is a VizState loaded
        for (VizState myState : myStates) { // [HASLab]
            if (myState.changedSinceLastSave()) {
                char opt = OurDialog.askSaveDiscardCancel("The current theme");
                if (opt == 'c')
                    return null;
                if (opt == 's' && !saveThemeFile(thmFileName.length() == 0 ? null : thmFileName))
                    return null;
            }
        }
        File file = OurDialog.askFile(true, defaultTheme, ".thm", ".thm theme files");
        if (file != null)
            loadThemeFile(file.getPath());
        return null;
    }

    /** This method saves the current theme. */
    private Runner doSaveTheme() {
        if (!wrap)
            saveThemeFile(thmFileName.length() == 0 ? null : thmFileName);
        return wrapMe();
    }

    /**
     * This method saves the current theme to a new ".thm" file.
     */
    private Runner doSaveThemeAs() {
        if (wrap)
            return wrapMe();
        File file = OurDialog.askFile(false, null, ".thm", ".thm theme files");
        if (file == null)
            return null;
        if (file.exists())
            if (!OurDialog.askOverwrite(Util.canon(file.getPath())))
                return null;
        Util.setCurrentDirectory(file.getParentFile());
        saveThemeFile(file.getPath());
        return null;
    }

    private Runner doExportDot() {
        if (wrap)
            return wrapMe();
        File file = OurDialog.askFile(false, null, ".dot", ".dot graph files");
        if (file == null)
            return null;
        if (file.exists())
            if (!OurDialog.askOverwrite(Util.canon(file.getPath())))
                return null;
        Util.setCurrentDirectory(file.getParentFile());
        String filename = Util.canon(file.getPath());
        try {
            Util.writeAll(filename, myGraphPanel.toDot());
        } catch (Throwable er) {
            OurDialog.alert("Error saving the theme.\n\nError: " + er.getMessage());
        }
        return null;
    }

    private Runner doExportXml() {
        if (wrap)
            return wrapMe();
        File file = OurDialog.askFile(false, null, ".xml", ".xml XML files");
        if (file == null)
            return null;
        if (file.exists())
            if (!OurDialog.askOverwrite(Util.canon(file.getPath())))
                return null;
        Util.setCurrentDirectory(file.getParentFile());
        String filename = Util.canon(file.getPath());
        try {
            Util.writeAll(filename, Util.readAll(xmlFileName));
        } catch (Throwable er) {
            OurDialog.alert("Error saving XML instance.\n\nError: " + er.getMessage());
        }
        return null;
    }

    // [HASLab]
    private Runner doExportLTL() {
        if (wrap)
            return wrapMe();
        if (myStates.isEmpty())
            return null;
        TemporalInstance inst = (TemporalInstance) myStates.get(myStates.size() - 1).getOriginalInstance().originalA4.debugExtractKInstance();
        Formula rels = Formula.TRUE;
        for (Relation r : inst.state(0).relations())
<<<<<<< HEAD
            rels = rels.and(r.eq(r));
        Formula form = inst.formulate(new PardinusBounds(inst.state(0).universe()), new HashMap<Object,Expression>(), rels);
=======
            if (r.name().contains("this/"))
                rels = rels.and(r.eq(r));
        Formula form = inst.formulate(new PardinusBounds(inst.state(0).universe()), new HashMap(), rels, true);
        AbstractReplacer repls = new AbstractReplacer(new HashSet<Node>()) {

            @Override
            public Expression visit(Variable v) {
                final Expression ret = lookup(v);
                if (ret != null)
                    return ret;
                String n = v.name().replace("$", "").replace("-", "n");
                if (!Character.isAlphabetic(n.charAt(0)))
                    n = "p" + n;
                return cache(v, Variable.nary(n, v.arity()));
            }

        };
        form = form.accept(repls);
>>>>>>> d0807e50
        OurDialog.showtext("Text Viewer", PrettyPrinter.print(form, 4));
        return null;
    }

    /** This method resets the current theme. */
    private Runner doResetTheme() {
        if (wrap)
            return wrapMe();
        if (myStates.isEmpty()) // [HASLab]
            return null;
        if (!OurDialog.yesno("Are you sure you wish to clear all your customizations?", "Yes, clear them", "No, keep them"))
            return null;
        for (VizState myState : myStates) // [HASLab]
            myState.resetTheme();
        repopulateProjectionPopup();
        if (myCustomPanel != null)
            myCustomPanel.remakeAll();
        if (myGraphPanel != null)
            myGraphPanel.remakeAll();
        thmFileName = "";
        updateDisplay();
        return null;
    }

    /**
     * This method modifies the theme using a set of heuristics.
     */
    private Runner doMagicLayout() {
        if (wrap)
            return wrapMe();
        if (myStates.get(statepanes - 1) == null) // [HASLab]
            return null;
        if (!OurDialog.yesno("This will clear your original customizations. Are you sure?", "Yes, clear them", "No, keep them"))
            return null;
        for (VizState myState : myStates) { // [HASLab]
            myState.resetTheme();
            try {
                MagicLayout.magic(myState);
                MagicColor.magic(myState);
            } catch (Throwable ex) {}
        }
        repopulateProjectionPopup();
        if (myCustomPanel != null)
            myCustomPanel.remakeAll();
        if (myGraphPanel != null)
            myGraphPanel.remakeAll();
        updateDisplay();
        return null;
    }

    /** This method refreshes the "window" menu. */
    private Runner doRefreshWindow() {
        if (wrap)
            return wrapMe();
        windowmenu.removeAll();
        try {
            wrap = true;
            for (final String f : getInstances()) {
                JMenuItem it = new JMenuItem("Instance: " + getInstanceTitle(f), null);
                it.setIcon(f.equals(getXMLfilename()) ? iconYes : iconNo);
                it.addActionListener(doLoadInstance(f));
                windowmenu.add(it);
            }
        } finally {
            wrap = false;
        }
        return null;
    }

    /**
     * This method inserts "Minimize" and "Maximize" entries into a JMenu.
     */
    public void addMinMaxActions(JMenu menu) {
        try {
            wrap = true;
            menuItem(menu, "Minimize", 'M', doMinimize(), iconNo);
            menuItem(menu, "Zoom", doZoom(), iconNo);
        } finally {
            wrap = false;
        }
    }

    /** This method minimizes the window. */
    private Runner doMinimize() {
        if (!wrap && frame != null)
            OurUtil.minimize(frame);
        return wrapMe();
    }

    /**
     * This method alternatingly maximizes or restores the window.
     */
    private Runner doZoom() {
        if (!wrap && frame != null)
            OurUtil.zoom(frame);
        return wrapMe();
    }

    /**
     * This method attempts to derive the next satisfying instance.
     */
    private Runner doNext() {
        if (wrap)
            return wrapMe();
        if (settingsOpen != 0)
            return null;
        if (xmlFileName.length() == 0) {
            OurDialog.alert("Cannot display the next solution since no instance is currently loaded.");
        } else if (enumerator == null) {
            OurDialog.alert("Cannot display the next solution since the analysis engine is not loaded with the visualizer.");
        } else {
            try {
                enumerator.compute(new String[] { // [HASLab]
                                                 xmlFileName, -2 + ""
                });
            } catch (Throwable ex) {
                OurDialog.alert(ex.getMessage());
            }
        }
        return null;
    }

    /**
     * This method attempts to derive the next satisfying instance.
     */
    // [HASLab]
    private Runner doConfig() {
        if (wrap)
            return wrapMe();
        if (settingsOpen != 0)
            return null;
        if (xmlFileName.length() == 0) {
            OurDialog.alert("Cannot display the next solution since no instance is currently loaded.");
        } else if (enumerator == null) {
            OurDialog.alert("Cannot display the next solution since the analysis engine is not loaded with the visualizer.");
        } else {
            try {
                enumerator.compute(new String[] {
                                                 xmlFileName, -1 + ""
                });
            } catch (Throwable ex) {
                OurDialog.alert(ex.getMessage());
            }
        }
        return null;
    }

    /** This method attempts to derive the next satisfying instance. */
    // [HASLab] simulator
    private Runner doFork() {
        if (wrap)
            return wrapMe();
        if (settingsOpen != 0)
            return null;
        if (xmlFileName.length() == 0) {
            OurDialog.alert("Cannot display the next solution since no instance is currently loaded.");
        } else if (enumerator == null) {
            OurDialog.alert("Cannot display the next solution since the analysis engine is not loaded with the visualizer.");
        } else {
            try {
                enumerator.compute(new String[] {
                                                 xmlFileName, current + 1 + ""
                });
            } catch (Throwable ex) {
                OurDialog.alert(ex.getMessage());
            }
        }
        return null;
    }

    /** This method attempts to derive the next satisfying instance. */
    // [HASLab] simulator
    private Runner doInit() {
        if (wrap)
            return wrapMe();
        if (settingsOpen != 0)
            return null;
        if (xmlFileName.length() == 0) {
            OurDialog.alert("Cannot display the next solution since no instance is currently loaded.");
        } else if (enumerator == null) {
            OurDialog.alert("Cannot display the next solution since the analysis engine is not loaded with the visualizer.");
        } else {
            try {
                enumerator.compute(new String[] {
                                                 xmlFileName, 0 + ""
                });
            } catch (Throwable ex) {
                OurDialog.alert(ex.getMessage());
            }
        }
        return null;
    }

    /**
     * This method updates the graph with the current theme customization.
     */
    private Runner doApply() {
        if (!myStates.isEmpty()) { // [HASLab]
            for (int i = 0; i < myStates.size() - 1; i++) {
                VizState ss = myStates.get(statepanes - 1);
                myStates.set(i, new VizState(ss));
                myStates.get(i).loadInstance(ss.getOriginalInstance());
            }
        }
        if (!wrap)
            updateDisplay();
        return wrapMe();
    }

    /**
     * This method opens the theme customization panel if closed.
     */
    private Runner doOpenThemePanel() {
        if (!wrap) {
            settingsOpen = 1;
            updateDisplay();
        }
        return wrapMe();
    }

    /**
     * This method closes the theme customization panel if open.
     */
    private Runner doCloseThemePanel() {
        if (!wrap) {
            settingsOpen = 0;
            updateDisplay();
        }
        return wrapMe();
    }

    /** This method opens the evaluator panel if closed. */
    private Runner doOpenEvalPanel() {
        if (!wrap) {
            settingsOpen = 2;
            updateDisplay();
        }
        return wrapMe();
    }

    /** This method closes the evaluator panel if open. */
    private Runner doCloseEvalPanel() {
        if (!wrap) {
            settingsOpen = 0;
            updateDisplay();
        }
        return wrapMe();
    }

    /**
     * This method changes the display mode to show the instance as a graph (the
     * return value is always null).
     */
    public Runner doShowViz() {
        if (!wrap) {
            currentMode = VisualizerMode.Viz;
            updateDisplay();
            return null;
        }
        return wrapMe();
    }

    /**
     * This method changes the display mode to show the instance as a tree (the
     * return value is always null).
     */
    public Runner doShowTree() {
        if (!wrap) {
            currentMode = VisualizerMode.Tree;
            updateDisplay();
            return null;
        }
        return wrapMe();
    }

    /**
     * This method changes the display mode to show the equivalent dot text (the
     * return value is always null).
     */
    public Runner doShowTxt() {
        if (!wrap) {
            currentMode = VisualizerMode.TEXT;
            updateDisplay();
            return null;
        }
        return wrapMe();
    }

    /**
     * This method changes the display mode to show the equivalent dot text (the
     * return value is always null).
     */
    public Runner doShowTable() {
        if (!wrap) {
            currentMode = VisualizerMode.TABLE;
            updateDisplay();
            return null;
        }
        return wrapMe();
    }

    // /** This method changes the display mode to show the equivalent dot text
    // (the return value is always null). */
    // public Runner doShowDot() {
    // if (!wrap) { currentMode=VisualizerMode.DOT; updateDisplay(); return
    // null; }
    // return wrapMe();
    // }
    //
    // /** This method changes the display mode to show the instance as XML (the
    // return value is always null). */
    // public Runner doShowXML() {
    // if (!wrap) { currentMode=VisualizerMode.XML; updateDisplay(); return
    // null; }
    // return wrapMe();
    // }

    // ========================================TRACES=====================================================//

    // [HASLab]
    private int    current          = 0;

    // [HASLab]
    ActionListener leftNavListener  = new ActionListener() {

                                        public final void actionPerformed(ActionEvent e) {
                                            if (current > 0) {
                                                current--;
                                                updateDisplay();
                                            }
                                        }
                                    };

    // [HASLab]
    ActionListener rightNavListener = new ActionListener() {

                                        public final void actionPerformed(ActionEvent e) {
                                            int lst = getVizState().get(statepanes - 1).getOriginalInstance().originalA4.getTraceLength();
                                            int lop = getVizState().get(statepanes - 1).getOriginalInstance().originalA4.getLoopState();
                                            int lmx = current + 1 + statepanes > lst ? current + 1 + statepanes : lst;
                                            int lox = lmx - (lst - lop);
                                            current = normalize(current + 1, lmx, lox);
                                            updateDisplay();
                                        }
                                    };

    /**
     * Creates the panel for navigating the trace, in the lower side of the right
     * panel.
     *
     * @return
     */
    // [HASLab]
    private JPanel createTempNavPanel() {

        JPanel tmpNavPanel = new JPanel();
        tmpNavPanel.setLayout(new BoxLayout(tmpNavPanel, BoxLayout.PAGE_AXIS));
        tmpNavPanel.add(traceGraph());
        updateTempPanel();
        return tmpNavPanel;
    }

    // [HASLab]
    private JPanel traceGraph() {

        List<Ellipse2D> states = new ArrayList<Ellipse2D>();

        JPanel trace = new JPanel() {

            int heighti = 50;

            @Override
            public void paintComponent(Graphics g) {
                states.clear();

                Graphics2D g2 = (Graphics2D) g;
                g2.setRenderingHint(RenderingHints.KEY_ANTIALIASING, RenderingHints.VALUE_ANTIALIAS_ON);

                int radius = 12;
                int dist = 45;
                int offsety = 2 + heighti / 2;
                // center and apply offset according to current state
                int offsetx = this.getWidth() / 2 + ((dist - 2 * radius) / 2) - (dist * (current + 1));
                int lst = getVizState().get(statepanes - 1).getOriginalInstance().originalA4.getTraceLength();
                int lop = getVizState().get(statepanes - 1).getOriginalInstance().originalA4.getLoopState();
                int lmx = current + statepanes > lst ? current + statepanes : lst;
                int lox = lmx - (lst - lop);
                Ellipse2D loop = null, last = null;
                for (int i = 0; i < lmx; i++) {
                    g2.setStroke(new BasicStroke(2));
                    Ellipse2D circl = new Ellipse2D.Double(i * dist + offsetx, offsety - radius, 2.0 * radius, 2.0 * radius);
                    if (i == lmx - 1)
                        last = circl;
                    if (i == lox)
                        loop = circl;
                    Color tmp = g2.getColor();
                    int max = normalize(current + statepanes - 1, lmx, lox);
                    int min = normalize(current, lmx, lox);
                    if ((min <= max && i >= min && i <= max) || (min > max && (i >= min || (i <= max && i >= lox)))) {
                        g2.setColor(new Color(255, 255, 255));
                    } else {
                        g2.setColor(new Color(120, 120, 120));
                    }
                    g2.fill(circl);
                    g2.setColor(tmp);
                    g2.draw(circl);
                    FontMetrics mets = g2.getFontMetrics();
                    String lbl = normalize(i, lst, lop) + "";
                    //                    g2.drawString(lbl, i * dist + radius + offsetx - (mets.stringWidth(lbl) / 2), offsety + (mets.getAscent() / 2));
                    states.add(circl);
                    g2.setStroke(new BasicStroke(1));
                    g2.setColor(new Color(0, 0, 0));
                }

                Polygon arrowHead = new Polygon();
                arrowHead.addPoint(0, 4);
                arrowHead.addPoint(-4, -4);
                arrowHead.addPoint(4, -4);

                for (int i = 0; i < lmx - 1; i++) {
                    Path2D path = new Path2D.Double();
                    path.moveTo(states.get(i).getMaxX(), states.get(i).getCenterY());
                    path.lineTo(states.get(i + 1).getMinX(), states.get(i + 1).getCenterY());
                    g2.draw(path);

                    AffineTransform tx = new AffineTransform();
                    tx.setToIdentity();
                    double angle = Math.atan2(0, 1);
                    tx.translate(states.get(i + 1).getMinX(), states.get(i + 1).getCenterY());
                    tx.rotate((angle - Math.PI / 2d));
                    g2.fill(tx.createTransformedShape(arrowHead));

                }

                Path2D path = new Path2D.Double();
                path.moveTo(states.get(states.size() - 1).getCenterX(), states.get(states.size() - 1).getMinY());
                path.curveTo(last.getCenterX() - 25, 0, loop.getCenterX() + 25, 0, loop.getCenterX(), loop.getMinY());
                g2.draw(path);

                AffineTransform tx = new AffineTransform();
                tx.setToIdentity();
                double angle = Math.atan2(loop.getMinY(), -dist / 2);
                tx.translate(loop.getCenterX(), loop.getMinY());
                tx.rotate(angle - Math.PI / 2d);
                g2.fill(tx.createTransformedShape(arrowHead));
            }

            @Override
            public Dimension getPreferredSize() {
                return new Dimension(Integer.MAX_VALUE, heighti);
            }

        };
        trace.addMouseListener(new MouseAdapter() {

            @Override
            public void mouseClicked(MouseEvent e) {
                for (int i = 0; i < states.size(); i++)
                    if (e.getButton() == 1 && states.get(i).contains(e.getX(), e.getY())) {
                        current = i;
                        updateDisplay();
                        break;
                    }
            }

        });
        return trace;
    }

    // [HASLab]
    private void updateTempPanel() {
        AlloyModel model = null;
        AlloyType event = null;
        leftNavButton.setText(new String(current > 0 ? Character.toChars(0x2190) : Character.toChars(0x21e4)));

        for (int i = 0; i < statepanes; i++) {
            AlloyInstance myInstance;
            File f = new File(getXMLfilename());
            try {
                if (!f.exists())
                    throw new IOException("File " + getXMLfilename() + " does not exist.");

                if (current + i < 0) {
                    getVizState().set(i, null);
                } else {
                    myInstance = StaticInstanceReader.parseInstance(f, current + i);
                    if (getVizState().get(i) != null)
                        getVizState().get(i).loadInstance(myInstance);
                    else {
                        getVizState().set(i, new VizState(getVizState().get(statepanes - 1))); // [HASLab] get the theme
                        getVizState().get(i).loadInstance(myInstance);
                    }
                }
            } catch (Throwable e) {
                OurDialog.alert("Cannot read or parse Alloy instance: " + xmlFileName + "\n\nError: " + e.getMessage());
                doCloseAll();
                return;
            }

        }

    }

    // [HASLab]
    private int normalize(int idx, int length, int loop) {
        int lln = length - loop;
        return idx > loop ? (((idx - loop) % lln) + loop) : idx;
    }

}<|MERGE_RESOLUTION|>--- conflicted
+++ resolved
@@ -1449,13 +1449,8 @@
         TemporalInstance inst = (TemporalInstance) myStates.get(myStates.size() - 1).getOriginalInstance().originalA4.debugExtractKInstance();
         Formula rels = Formula.TRUE;
         for (Relation r : inst.state(0).relations())
-<<<<<<< HEAD
             rels = rels.and(r.eq(r));
-        Formula form = inst.formulate(new PardinusBounds(inst.state(0).universe()), new HashMap<Object,Expression>(), rels);
-=======
-            if (r.name().contains("this/"))
-                rels = rels.and(r.eq(r));
-        Formula form = inst.formulate(new PardinusBounds(inst.state(0).universe()), new HashMap(), rels, true);
+        Formula form = inst.formulate(new PardinusBounds(inst.state(0).universe()), new HashMap<Object,Expression>(), rels, true);
         AbstractReplacer repls = new AbstractReplacer(new HashSet<Node>()) {
 
             @Override
@@ -1471,7 +1466,6 @@
 
         };
         form = form.accept(repls);
->>>>>>> d0807e50
         OurDialog.showtext("Text Viewer", PrettyPrinter.print(form, 4));
         return null;
     }
