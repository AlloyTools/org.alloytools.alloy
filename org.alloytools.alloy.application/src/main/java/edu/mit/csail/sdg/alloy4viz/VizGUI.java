/* Alloy Analyzer 4 -- Copyright (c) 2006-2009, Felix Chang
 * Electrum -- Copyright (c) 2015-present, Nuno Macedo
 *
 * Permission is hereby granted, free of charge, to any person obtaining a copy of this software and associated documentation files
 * (the "Software"), to deal in the Software without restriction, including without limitation the rights to use, copy, modify,
 * merge, publish, distribute, sublicense, and/or sell copies of the Software, and to permit persons to whom the Software is
 * furnished to do so, subject to the following conditions:
 *
 * The above copyright notice and this permission notice shall be included in all copies or substantial portions of the Software.
 *
 * THE SOFTWARE IS PROVIDED "AS IS", WITHOUT WARRANTY OF ANY KIND, EXPRESS OR IMPLIED, INCLUDING BUT NOT LIMITED TO THE WARRANTIES
 * OF MERCHANTABILITY, FITNESS FOR A PARTICULAR PURPOSE AND NONINFRINGEMENT. IN NO EVENT SHALL THE AUTHORS OR COPYRIGHT HOLDERS BE
 * LIABLE FOR ANY CLAIM, DAMAGES OR OTHER LIABILITY, WHETHER IN AN ACTION OF CONTRACT, TORT OR OTHERWISE, ARISING FROM, OUT OF
 * OR IN CONNECTION WITH THE SOFTWARE OR THE USE OR OTHER DEALINGS IN THE SOFTWARE.
 */

package edu.mit.csail.sdg.alloy4viz;

import static edu.mit.csail.sdg.alloy4.OurUtil.menu;
import static edu.mit.csail.sdg.alloy4.OurUtil.menuItem;

import java.awt.BasicStroke;
import java.awt.BorderLayout;
import java.awt.Color;
import java.awt.Dimension;
import java.awt.Font;
import java.awt.FontMetrics;
import java.awt.Graphics;
import java.awt.Graphics2D;
import java.awt.Polygon;
import java.awt.RenderingHints;
import java.awt.event.ActionEvent;
import java.awt.event.ActionListener;
import java.awt.event.ComponentEvent;
import java.awt.event.ComponentListener;
import java.awt.event.FocusEvent;
import java.awt.event.FocusListener;
import java.awt.event.KeyEvent;
import java.awt.event.MouseAdapter;
import java.awt.event.MouseEvent;
import java.awt.geom.AffineTransform;
import java.awt.geom.Ellipse2D;
import java.awt.geom.Path2D;
import java.io.File;
import java.io.IOException;
import java.lang.reflect.Method;
import java.util.ArrayList;
import java.util.HashMap;
import java.util.LinkedHashMap;
import java.util.List;
import java.util.Map;
import java.util.Set;
import java.util.prefs.Preferences;

import javax.swing.Box;
import javax.swing.BoxLayout;
import javax.swing.Icon;
import javax.swing.JButton;
import javax.swing.JComponent;
import javax.swing.JFrame;
import javax.swing.JMenu;
import javax.swing.JMenuBar;
import javax.swing.JMenuItem;
import javax.swing.JPanel;
import javax.swing.JPopupMenu;
import javax.swing.JScrollPane;
import javax.swing.JSplitPane;
import javax.swing.JTextArea;
import javax.swing.JToolBar;
import javax.swing.ScrollPaneConstants;
import javax.swing.WindowConstants;
import javax.swing.plaf.basic.BasicSplitPaneUI;

import edu.mit.csail.sdg.alloy4.A4Preferences.IntPref;
import edu.mit.csail.sdg.alloy4.A4Preferences.StringPref;
import edu.mit.csail.sdg.alloy4.Computer;
import edu.mit.csail.sdg.alloy4.ConstList;
import edu.mit.csail.sdg.alloy4.OurBorder;
import edu.mit.csail.sdg.alloy4.OurCheckbox;
import edu.mit.csail.sdg.alloy4.OurConsole;
import edu.mit.csail.sdg.alloy4.OurDialog;
import edu.mit.csail.sdg.alloy4.OurUtil;
import edu.mit.csail.sdg.alloy4.Runner;
import edu.mit.csail.sdg.alloy4.Util;
import edu.mit.csail.sdg.alloy4.Version;
import edu.mit.csail.sdg.alloy4graph.GraphViewer;
import kodkod.ast.Expression;
import kodkod.ast.Formula;
import kodkod.ast.Relation;
import kodkod.instance.PardinusBounds;
import kodkod.instance.TemporalInstance;
import kodkod.util.nodes.PrettyPrinter;

/**
 * GUI main window for the visualizer.
 * <p>
 * <b>Thread Safety:</b> Can be called only by the AWT event thread.
 *
 * @modified: Nuno Macedo, Eduardo Pessoa // [HASLab] electrum-temporal,
 *            electrum-base, electrum-simulator
 */

public final class VizGUI implements ComponentListener {

    /** The background color for the toolbar. */
    private static final Color  background      = new Color(0.9f, 0.9f, 0.9f);

    /** The icon for a "checked" menu item. */
    private static final Icon   iconYes         = OurUtil.loadIcon("images/menu1.gif");

    /** The icon for an "unchecked" menu item. */
    private static final Icon   iconNo          = OurUtil.loadIcon("images/menu0.gif");

    /**
     * Whether the JVM should shutdown after the last file is closed.
     */
    private final boolean       standalone;

    /** The current display mode. */
    private VisualizerMode      currentMode     = VisualizerMode.get();

    /**
     * The JFrame for the main GUI window; or null if we intend to display the graph
     * inside a user-given JPanel instead.
     */
    private final JFrame        frame;

    /** The toolbar. */
    private final JToolBar      toolbar;

    /** The projection popup menu. */
    private final JPopupMenu    projectionPopup;

    /** The buttons on the toolbar. */
    private final JButton       projectionButton, openSettingsButton, closeSettingsButton, magicLayout,
                    loadSettingsButton, saveSettingsButton, saveAsSettingsButton, resetSettingsButton, updateSettingsButton,
                    openEvaluatorButton, closeEvaluatorButton, enumerateButton, vizButton, treeButton,
                    txtButton, tableButton, leftNavButton, rightNavButton, cnfgButton, forkButton, initButton/* , dotButton, xmlButton */; // [HASLab]

    /**
     * This list must contain all the display mode buttons (that is, vizButton,
     * xmlButton...)
     */
    private final List<JButton> solutionButtons = new ArrayList<JButton>();

    /** The "theme" menu. */
    private final JMenu         thememenu;

    /** The "window" menu. */
    private final JMenu         windowmenu;

    /** The "show next" menu item. */
    private final JMenuItem     enumerateMenu;

    /** The "fork next" menu item. */
    // [HASLab]
    private final JMenuItem     cnfgMenu;

    /** The "fork next" menu item. */
    // [HASLab]
    private final JMenuItem     forkMenu;

    /** The "fork next" menu item. */
    // [HASLab]
    private final JMenuItem     initMenu;

    /** The trace navigation menu items. */
    // [HASLab]
    private final JMenuItem     rightNavMenu, leftNavMenu;

    /** Current font size. */
    private int                 fontSize        = 12;

    /**
     * 0: theme and evaluator are both invisible; 1: theme is visible; 2: evaluator
     * is visible.
     */
    private int                 settingsOpen    = 0;

    /**
     * The current states and visualization settings; null if none is loaded.
     */
    // [HASLab]
    private List<VizState>      myStates        = new ArrayList<VizState>();

    /**
     * Returns the current visualization settings (and you can call
     * getOriginalInstance() on it to get the current state of the instance). If you
     * make changes to the state, you should call doApply() on the VizGUI object to
     * refresh the screen.
     */
    // [HASLab]
    public List<VizState> getVizState() {
        return myStates;
    }

    /**
     * The customization panel to the left; null if it is not yet loaded.
     */
    private VizCustomizationPanel myCustomPanel    = null;

    /**
     * The evaluator panel to the left; null if it is not yet loaded.
     */
    private OurConsole            myEvaluatorPanel = null;

    /**
     * The graphical panel at the upper-side of the the right panel; null if it is
     * not yet loaded.
     */
    private VizGraphPanel         myGraphPanel     = null;

    /**
     * The panel to the right, containing the graph and the temporal navigation
     * panels; null if it is not yet loaded.
     */
    // [HASLab]
    private JPanel                mySplitTemporal  = null;

    /**
     * The splitpane between the customization panel and the graph panel.
     */
    private final JSplitPane      splitpane;

    /**
     * The tree or graph or text being displayed on the right hand side.
     */
    private JComponent            content          = null;

    /**
     * Returns the JSplitPane containing the customization/evaluator panel in the
     * left and the graph on the right.
     */
    public JSplitPane getPanel() {
        return splitpane;
    }

    /** Returns the main frame of the visualizer */
    public JFrame getFrame() {
        return frame;
    }

    /**
     * The last known divider position between the customization panel and the graph
     * panel.
     */
    private int            lastDividerPosition = 0;

    /**
     * If nonnull, you can pass in an expression to be evaluated. If it throws an
     * exception, that means an error has occurred.
     */
    private final Computer evaluator;

    /**
     * If nonnull, you can pass in an XML file to find the next solution.
     */
    private final Computer enumerator;

    /**
     * Number of trace states to depict.
     */
    // [HASLab]
    private final int      statepanes;

    // ==============================================================================================//

    /**
     * The current theme file; "" if there is no theme file loaded.
     */
    private String         thmFileName         = "";

    /**
     * Returns the current THM filename; "" if no theme file is currently loaded.
     */
    public String getThemeFilename() {
        return thmFileName;
    }

    // ==============================================================================================//

    /**
     * The current XML file; "" if there is no XML file loaded.
     */
    private String xmlFileName = "";

    /**
     * Returns the current XML filename; "" if no file is currently loaded.
     */
    public String getXMLfilename() {
        return xmlFileName;
    }

    // ==============================================================================================//

    /** The list of XML files loaded in this session so far. */
    private final List<String> xmlLoaded = new ArrayList<String>();

    /**
     * Return the list of XML files loaded in this session so far.
     */
    public ConstList<String> getInstances() {
        return ConstList.make(xmlLoaded);
    }

    // ==============================================================================================//

    /** This maps each XML filename to a descriptive title. */
    private Map<String,String> xml2title = new LinkedHashMap<String,String>();

    /**
     * Returns a short descriptive title associated with an XML file.
     */
    public String getInstanceTitle(String xmlFileName) {
        String answer = xml2title.get(Util.canon(xmlFileName));
        return (answer == null) ? "(unknown)" : answer;
    }

    // ==============================================================================================//

    /** Add a vertical divider to the toolbar. */
    private void addDivider() {
        JPanel divider = OurUtil.makeH(new Dimension(1, 40), Color.LIGHT_GRAY);
        divider.setAlignmentY(0.5f);
        if (!Util.onMac())
            toolbar.add(OurUtil.makeH(5, background));
        else
            toolbar.add(OurUtil.makeH(5));
        toolbar.add(divider);
        if (!Util.onMac())
            toolbar.add(OurUtil.makeH(5, background));
        else
            toolbar.add(OurUtil.makeH(5));
    }

    // ======== The Preferences
    // ======================================================================================//
    // ======== Note: you must make sure each preference has a unique key
    // ============================================//

    /**
     * This enum defines the set of possible visualizer modes.
     */
    private enum VisualizerMode {
                                 /** Visualize using graphviz's dot. */
                                 Viz("graphviz"),
                                 // /** See the DOT content. */ DOT("dot"),
                                 // /** See the XML content. */ XML("xml"),
                                 /** See the instance as text. */
                                 TEXT("txt"),
                                 TABLE("table"),
                                 /** See the instance as a tree. */
                                 Tree("tree");

        /**
         * This is a unique String for this value; it should be kept consistent in
         * future versions.
         */
        private final String id;

        /**
         * Constructs a new VisualizerMode value with the given id.
         */
        private VisualizerMode(String id) {
            this.id = id;
        }

        /**
         * Given an id, return the enum value corresponding to it (if there's no match,
         * then return Viz).
         */
        private static VisualizerMode parse(String id) {
            for (VisualizerMode vm : values())
                if (vm.id.equals(id))
                    return vm;
            return Viz;
        }

        /** Saves this value into the Java preference object. */
        public void set() {
            Preferences.userNodeForPackage(Util.class).put("VisualizerMode", id);
        }

        /**
         * Reads the current value of the Java preference object (if it's not set, then
         * return Viz).
         */
        public static VisualizerMode get() {
            return parse(Preferences.userNodeForPackage(Util.class).get("VisualizerMode", ""));
        }
    };

    /**
     * The latest X corrdinate of the Alloy Visualizer window.
     */
    private static final IntPref    VizX      = new IntPref("VizX", 0, -1, 65535);

    /**
     * The latest Y corrdinate of the Alloy Visualizer window.
     */
    private static final IntPref    VizY      = new IntPref("VizY", 0, -1, 65535);

    /** The latest width of the Alloy Visualizer window. */
    private static final IntPref    VizWidth  = new IntPref("VizWidth", 0, -1, 65535);

    /** The latest height of the Alloy Visualizer window. */
    private static final IntPref    VizHeight = new IntPref("VizHeight", 0, -1, 65535);

    /**
     * The first file in Alloy Visualizer's "open recent theme" list.
     */
    private static final StringPref Theme0    = new StringPref("Theme0");

    /**
     * The second file in Alloy Visualizer's "open recent theme" list.
     */
    private static final StringPref Theme1    = new StringPref("Theme1");

    /**
     * The third file in Alloy Visualizer's "open recent theme" list.
     */
    private static final StringPref Theme2    = new StringPref("Theme2");

    /**
     * The fourth file in Alloy Visualizer's "open recent theme" list.
     */
    private static final StringPref Theme3    = new StringPref("Theme3");

    // ==============================================================================================//

    /**
     * If true, that means the event handlers should return a Runner encapsulating
     * them, rather than perform the actual work.
     */
    private boolean                 wrap      = false;


    /**
     * Wraps the calling method into a Runnable whose run() will call the calling
     * method with (false) as the only argument.
     */
    private Runner wrapMe() {
        final String name;
        try {
            throw new Exception();
        } catch (Exception ex) {
            name = ex.getStackTrace()[1].getMethodName();
        }
        Method[] methods = getClass().getDeclaredMethods();
        Method m = null;
        for (int i = 0; i < methods.length; i++)
            if (methods[i].getName().equals(name)) {
                m = methods[i];
                break;
            }
        if (m == null) {
            throw new IllegalStateException("Missing method " + name);
        }

        final Method method = m;
        return new Runner() {

            private static final long serialVersionUID = 0;

            @Override
            public void run() {
                try {
                    method.setAccessible(true);
                    method.invoke(VizGUI.this, new Object[] {});
                } catch (Throwable ex) {
                    ex = new IllegalArgumentException("Failed call to " + name + "()", ex);
                    Thread.getDefaultUncaughtExceptionHandler().uncaughtException(Thread.currentThread(), ex);
                }
            }

            @Override
            public void run(Object arg) {
                run();
            }
        };
    }

    /**
     * Wraps the calling method into a Runnable whose run() will call the calling
     * method with (false,argument) as the two arguments.
     */
    private Runner wrapMe(final Object argument) {
        final String name;
        try {
            throw new Exception();
        } catch (Exception ex) {
            name = ex.getStackTrace()[1].getMethodName();
        }
        Method[] methods = getClass().getDeclaredMethods();
        Method m = null;
        for (int i = 0; i < methods.length; i++)
            if (methods[i].getName().equals(name)) {
                m = methods[i];
                break;
            }

        if (m == null) {
            throw new IllegalStateException("Missing method " + name);
        }

        final Method method = m;
        return new Runner() {

            private static final long serialVersionUID = 0;

            @Override
            public void run(Object arg) {
                try {
                    method.setAccessible(true);
                    method.invoke(VizGUI.this, new Object[] {
                                                             arg
                    });
                } catch (Throwable ex) {
                    ex = new IllegalArgumentException("Failed call to " + name + "(" + arg + ")", ex);
                    Thread.getDefaultUncaughtExceptionHandler().uncaughtException(Thread.currentThread(), ex);
                }
            }

            @Override
            public void run() {
                run(argument);
            }
        };
    }

    /**
     * Creates a new visualization GUI window; this method can only be called by the
     * AWT event thread.
     *
     * @param standalone - whether the JVM should shutdown after the last file is
     *            closed
     * @param xmlFileName - the filename of the incoming XML file; "" if there's no
     *            file to open
     * @param windowmenu - if standalone==false and windowmenu!=null, then this will
     *            be added as a menu on the menubar
     *            <p>
     *            Note: if standalone==false and xmlFileName.length()==0, then we
     *            will initially hide the window.
     */
    public VizGUI(boolean standalone, String xmlFileName, JMenu windowmenu) {
        this(standalone, xmlFileName, windowmenu, null, null, 1); // [HASLab]
    }

    /**
     * Creates a new visualization GUI window; this method can only be called by the
     * AWT event thread.
     *
     * @param standalone - whether the JVM should shutdown after the last file is
     *            closed
     * @param xmlFileName - the filename of the incoming XML file; "" if there's no
     *            file to open
     * @param windowmenu - if standalone==false and windowmenu!=null, then this will
     *            be added as a menu on the menubar
     * @param enumerator - if it's not null, it provides solution enumeration
     *            ability
     * @param evaluator - if it's not null, it provides solution evaluation ability
     * @param panes - the number of states that will be shown
     *            <p>
     *            Note: if standalone==false and xmlFileName.length()==0, then we
     *            will initially hide the window.
     */
    // [HASLab]
    public VizGUI(boolean standalone, String xmlFileName, JMenu windowmenu, Computer enumerator, Computer evaluator, int panes) {
        this(standalone, xmlFileName, windowmenu, enumerator, evaluator, true, panes); // [HASLab]
    }

    /**
     * Creates a new visualization GUI window; this method can only be called by the
     * AWT event thread.
     *
     * @param standalone - whether the JVM should shutdown after the last file is
     *            closed
     * @param xmlFileName - the filename of the incoming XML file; "" if there's no
     *            file to open
     * @param windowmenu - if standalone==false and windowmenu!=null, then this will
     *            be added as a menu on the menubar
     * @param enumerator - if it's not null, it provides solution enumeration
     *            ability
     * @param evaluator - if it's not null, it provides solution evaluation ability
     * @param makeWindow - if false, then we will only construct the JSplitPane,
     *            without making the window
     * @param panes - the number of states that will be shown
     *            <p>
     *            Note: if standalone==false and xmlFileName.length()==0 and
     *            makeWindow==true, then we will initially hide the window.
     */
    // [HASLab]
    public VizGUI(boolean standalone, String xmlFileName, JMenu windowmenu, Computer enumerator, Computer evaluator, boolean makeWindow, int panes) {
        this.statepanes = panes == 0 ? 1 : panes; // [HASLab]
        this.enumerator = enumerator;
        this.standalone = standalone;
        this.evaluator = evaluator;
        this.frame = makeWindow ? new JFrame("Electrum Visualizer") : null; // [HASLab]

        // Figure out the desired x, y, width, and height
        int screenWidth = OurUtil.getScreenWidth(), screenHeight = OurUtil.getScreenHeight();
        int width = VizWidth.get();
        if (width < 0)
            width = screenWidth - 150;
        else if (width < 100)
            width = 100;
        if (width > screenWidth)
            width = screenWidth;
        int height = VizHeight.get();
        if (height < 0)
            height = screenHeight - 150;
        else if (height < 100)
            height = 100;
        if (height > screenHeight)
            height = screenHeight;
        int x = VizX.get();
        if (x < 0 || x > screenWidth - 10)
            x = 0;
        int y = VizY.get();
        if (y < 0 || y > screenHeight - 10)
            y = 0;

        // Create the menubar
        JMenuBar mb = new JMenuBar();
        try {
            wrap = true;
            JMenu fileMenu = menu(mb, "&File", null);
            menuItem(fileMenu, "Open...", 'O', 'O', doLoad());
            JMenu exportMenu = menu(null, "&Export To", null);
            menuItem(exportMenu, "Dot...", 'D', 'D', doExportDot());
            menuItem(exportMenu, "XML...", 'X', 'X', doExportXml());
            menuItem(exportMenu, "LTL", 'T', 'T', doExportLTL());
            fileMenu.add(exportMenu);
            menuItem(fileMenu, "Close", 'W', 'W', doClose());
            if (standalone)
                menuItem(fileMenu, "Quit", 'Q', 'Q', doCloseAll());
            else
                menuItem(fileMenu, "Close All", 'A', doCloseAll());
            JMenu instanceMenu = menu(mb, "&Instance", null);
            enumerateMenu = menuItem(instanceMenu, "Show Next Solution", 'N', 'N', doNext());
            cnfgMenu = menuItem(instanceMenu, "Show Next Configuration", 'C', 'C', doConfig()); // [HASLab]
            initMenu = menuItem(instanceMenu, "Show Next Initial State", 'I', 'I', doInit()); // [HASLab]
            forkMenu = menuItem(instanceMenu, "Fork Next State", 'F', 'F', doFork()); // [HASLab]
            leftNavMenu = menuItem(instanceMenu, "Show Previous State", KeyEvent.VK_LEFT, KeyEvent.VK_LEFT, leftNavListener); // [HASLab]
            rightNavMenu = menuItem(instanceMenu, "Show Next State", KeyEvent.VK_LEFT, KeyEvent.VK_RIGHT, rightNavListener); // [HASLab]
            thememenu = menu(mb, "&Theme", doRefreshTheme());
            if (standalone || windowmenu == null)
                windowmenu = menu(mb, "&Window", doRefreshWindow());
            this.windowmenu = windowmenu;
        } finally {
            wrap = false;
        }
        mb.add(windowmenu);
        thememenu.setEnabled(false);
        windowmenu.setEnabled(false);
        if (frame != null)
            frame.setJMenuBar(mb);

        // Create the toolbar
        projectionPopup = new JPopupMenu();
        projectionButton = new JButton("Projection: none");
        projectionButton.addActionListener(new ActionListener() {

            @Override
            public void actionPerformed(ActionEvent e) {
                repopulateProjectionPopup();
                if (projectionPopup.getComponentCount() > 0)
                    projectionPopup.show(projectionButton, 10, 10);
            }
        });
        repopulateProjectionPopup();
        toolbar = new JToolBar();
        toolbar.setVisible(false);
        toolbar.setFloatable(false);
        toolbar.setBorder(null);
        if (!Util.onMac())
            toolbar.setBackground(background);
        try {
            wrap = true;
            vizButton = makeSolutionButton("Viz", "Show Visualization", "images/24_graph.gif", doShowViz());
            // dotButton=makeSolutionButton("Dot", "Show the Dot File for the
            // Graph", "images/24_plaintext.gif", doShowDot());
            // xmlButton=makeSolutionButton("XML", "Show XML",
            // "images/24_plaintext.gif", doShowXML());
            txtButton = makeSolutionButton("Txt", "Show the textual output for the Graph", "images/24_plaintext.gif", doShowTxt());
            tableButton = makeSolutionButton("Table", "Show the table output for the Graph", "images/24_plaintext.gif", doShowTable());
            treeButton = makeSolutionButton("Tree", "Show Tree", "images/24_texttree.gif", doShowTree());
            if (frame != null)
                addDivider();
            toolbar.add(closeSettingsButton = OurUtil.button("Close", "Close the theme customization panel", "images/24_settings_close2.gif", doCloseThemePanel()));
            toolbar.add(updateSettingsButton = OurUtil.button("Apply", "Apply the changes to the current theme", "images/24_settings_apply2.gif", doApply()));
            toolbar.add(openSettingsButton = OurUtil.button("Theme", "Open the theme customization panel", "images/24_settings.gif", doOpenThemePanel()));
            toolbar.add(magicLayout = OurUtil.button("Magic Layout", "Automatic theme customization (will reset current theme)", "images/24_settings_apply2.gif", doMagicLayout()));
            toolbar.add(openEvaluatorButton = OurUtil.button("Evaluator", "Open the evaluator", "images/24_settings.gif", doOpenEvalPanel()));
            toolbar.add(closeEvaluatorButton = OurUtil.button("Close Evaluator", "Close the evaluator", "images/24_settings_close2.gif", doCloseEvalPanel()));
            toolbar.add(enumerateButton = OurUtil.button("Next", "Show the next solution", "images/24_history.gif", doNext()));
            toolbar.add(cnfgButton = OurUtil.button("Next Config", "Show the next initial state", "images/24_history.gif", doConfig())); // [HASLab]
            toolbar.add(initButton = OurUtil.button("Next Init", "Show the next initial state", "images/24_history.gif", doInit())); // [HASLab]
            toolbar.add(forkButton = OurUtil.button("Fork", "Show the next state", "images/24_history.gif", doFork())); // [HASLab]
            toolbar.add(leftNavButton = OurUtil.button(new String(Character.toChars(0x2190)), "Show the next state", "images/24_history.gif", leftNavListener));
            toolbar.add(rightNavButton = OurUtil.button(new String(Character.toChars(0x2192)), "Show the previous state", "images/24_history.gif", rightNavListener));
            toolbar.add(projectionButton);
            toolbar.add(loadSettingsButton = OurUtil.button("Load", "Load the theme customization from a theme file", "images/24_open.gif", doLoadTheme()));
            toolbar.add(saveSettingsButton = OurUtil.button("Save", "Save the current theme customization", "images/24_save.gif", doSaveTheme()));
            toolbar.add(saveAsSettingsButton = OurUtil.button("Save As", "Save the current theme customization as a new theme file", "images/24_save.gif", doSaveThemeAs()));
            toolbar.add(resetSettingsButton = OurUtil.button("Reset", "Reset the theme customization", "images/24_settings_close2.gif", doResetTheme()));
        } finally {
            wrap = false;
        }
        settingsOpen = 0;

        // Create the horizontal split pane
        splitpane = new JSplitPane(JSplitPane.HORIZONTAL_SPLIT);
        splitpane.setOneTouchExpandable(false);
        splitpane.setResizeWeight(0.);
        splitpane.setContinuousLayout(true);
        splitpane.setBorder(null);
        ((BasicSplitPaneUI) (splitpane.getUI())).getDivider().setBorder(new OurBorder(false, true, false, false));

        // Display the window, then proceed to load the input file
        if (frame != null) {
            frame.pack();
            if (!Util.onMac() && !Util.onWindows()) {
                // many Window managers do not respect ICCCM2; this should help
                // avoid the Title Bar being shifted "off screen"
                if (x < 30) {
                    if (x < 0)
                        x = 0;
                    width = width - (30 - x);
                    x = 30;
                }
                if (y < 30) {
                    if (y < 0)
                        y = 0;
                    height = height - (30 - y);
                    y = 30;
                }
                if (width < 100)
                    width = 100;
                if (height < 100)
                    height = 100;
            }
            frame.setSize(width, height);
            frame.setLocation(x, y);
            frame.setDefaultCloseOperation(WindowConstants.DO_NOTHING_ON_CLOSE);
            try {
                wrap = true;
                frame.addWindowListener(doClose());
            } finally {
                wrap = false;
            }
            frame.addComponentListener(this);
        }
        if (xmlFileName.length() > 0)
            doLoadInstance(xmlFileName);
    }

    /** Invoked when the Visualizationwindow is resized. */
    @Override
    public void componentResized(ComponentEvent e) {
        componentMoved(e);
    }

    /** Invoked when the Visualizationwindow is moved. */
    @Override
    public void componentMoved(ComponentEvent e) {
        if (frame != null) {
            VizWidth.set(frame.getWidth());
            VizHeight.set(frame.getHeight());
            VizX.set(frame.getX());
            VizY.set(frame.getY());
        }
    }

    /** Invoked when the Visualizationwindow is shown. */
    @Override
    public void componentShown(ComponentEvent e) {}

    /** Invoked when the Visualizationwindow is hidden. */
    @Override
    public void componentHidden(ComponentEvent e) {}

    /**
     * Helper method that repopulates the Projection popup menu.
     */
    private void repopulateProjectionPopup() {
        int num = 0;
        String label = "Projection: none";
        if (myStates.isEmpty()) { // [HASLab]
            projectionButton.setEnabled(false);
            return;
        }
        projectionButton.setEnabled(true);
        projectionPopup.removeAll();
        VizState myState = myStates.get(statepanes - 1); // [HASLab]
        final Set<AlloyType> projected = myState.getProjectedTypes();
        for (final AlloyType t : myState.getOriginalModel().getTypes())
            if (myState.canProject(t)) {
                final boolean on = projected.contains(t);
                final JMenuItem m = new JMenuItem(t.getName(), on ? OurCheckbox.ON : OurCheckbox.OFF);
                m.addActionListener(new ActionListener() {

                    @Override
                    public void actionPerformed(ActionEvent e) {
                        for (VizState myState : myStates) // [HASLab]
                            if (on)
                                myState.deproject(t);
                            else
                                myState.project(t);
                        updateDisplay();
                    }
                });
                projectionPopup.add(m);
                if (on) {
                    num++;
                    if (num == 1)
                        label = "Projected over " + t.getName();
                }
            }
        projectionButton.setText(num > 1 ? ("Projected over " + num + " sigs") : label);
    }

    /**
     * Helper method that refreshes the right-side visualization panel with the
     * latest settings.
     */
    private void updateDisplay() {
        if (myStates.isEmpty()) // [HASLab]
            return;
        // First, update the toolbar
        currentMode.set();
        for (JButton button : solutionButtons)
            button.setEnabled(settingsOpen != 1);
        switch (currentMode) {
            case Tree :
                treeButton.setEnabled(false);
                break;
            case TEXT :
                txtButton.setEnabled(false);
                break;
            case TABLE :
                tableButton.setEnabled(false);
                break;
            // case XML: xmlButton.setEnabled(false); break;
            // case DOT: dotButton.setEnabled(false); break;
            default :
                vizButton.setEnabled(false);
        }
        final boolean isMeta = myStates.get(statepanes - 1).getOriginalInstance().isMetamodel; // [HASLab]
        final boolean isTrace = myStates.get(statepanes - 1).getOriginalInstance().originalA4.getMaxTrace() >= 0; // [HASLab]
        vizButton.setVisible(frame != null);
        treeButton.setVisible(frame != null);
        txtButton.setVisible(frame != null);
        // dotButton.setVisible(frame!=null);
        // xmlButton.setVisible(frame!=null);
        magicLayout.setVisible((settingsOpen == 0 || settingsOpen == 1) && currentMode == VisualizerMode.Viz);
        projectionButton.setVisible((settingsOpen == 0 || settingsOpen == 1) && currentMode == VisualizerMode.Viz);
        openSettingsButton.setVisible(settingsOpen == 0 && currentMode == VisualizerMode.Viz);
        loadSettingsButton.setVisible(frame == null && settingsOpen == 1 && currentMode == VisualizerMode.Viz);
        saveSettingsButton.setVisible(frame == null && settingsOpen == 1 && currentMode == VisualizerMode.Viz);
        saveAsSettingsButton.setVisible(frame == null && settingsOpen == 1 && currentMode == VisualizerMode.Viz);
        resetSettingsButton.setVisible(frame == null && settingsOpen == 1 && currentMode == VisualizerMode.Viz);
        closeSettingsButton.setVisible(settingsOpen == 1 && currentMode == VisualizerMode.Viz);
        updateSettingsButton.setVisible(settingsOpen == 1 && currentMode == VisualizerMode.Viz);
        openEvaluatorButton.setVisible(!isMeta && settingsOpen == 0 && evaluator != null);
        closeEvaluatorButton.setVisible(!isMeta && settingsOpen == 2 && evaluator != null);
        enumerateMenu.setEnabled(!isMeta && settingsOpen == 0 && enumerator != null);
        enumerateMenu.setVisible(!isTrace); // [HASLab]
        enumerateButton.setVisible(!isMeta && settingsOpen == 0 && enumerator != null && !isTrace); // [HASLab]
        initMenu.setEnabled(!isMeta && settingsOpen == 0 && enumerator != null); // [HASLab]
        initMenu.setVisible(isTrace); // [HASLab]
        initButton.setVisible(!isMeta && settingsOpen == 0 && enumerator != null && isTrace); // [HASLab]
        cnfgMenu.setEnabled(!isMeta && settingsOpen == 0 && enumerator != null); // [HASLab]
        cnfgMenu.setVisible(isTrace); // [HASLab]
        cnfgButton.setVisible(!isMeta && settingsOpen == 0 && enumerator != null && isTrace); // [HASLab]
        forkMenu.setEnabled(!isMeta && settingsOpen == 0 && enumerator != null); // [HASLab]
        forkMenu.setVisible(isTrace); // [HASLab]
        forkButton.setVisible(!isMeta && settingsOpen == 0 && enumerator != null && isTrace); // [HASLab]
        leftNavButton.setVisible(!isMeta && isTrace); // [HASLab]
        leftNavButton.setEnabled(current > 0); // [HASLab]
        leftNavMenu.setEnabled(!isMeta && current > 0); // [HASLab]
        rightNavButton.setVisible(!isMeta && isTrace); // [HASLab]
        rightNavMenu.setEnabled(!isMeta); // [HASLab]
        toolbar.setVisible(true);
        // Now, generate the graph or tree or textarea that we want to display
        // on the right
        if (frame != null)
            frame.setTitle(makeVizTitle());
        switch (currentMode) {
            case Tree : {
                final VizTree t = new VizTree(myStates.get(statepanes - 1).getOriginalInstance().originalA4, makeVizTitle(), fontSize); // [HASLab] only graph shows multiple
                final JScrollPane scroll = OurUtil.scrollpane(t, Color.BLACK, Color.WHITE, new OurBorder(true, false, true, false));
                scroll.addFocusListener(new FocusListener() {

                    @Override
                    public final void focusGained(FocusEvent e) {
                        t.requestFocusInWindow();
                    }

                    @Override
                    public final void focusLost(FocusEvent e) {}
                });
                content = scroll;
                break;
            }
            case TEXT : {
                String textualOutput = myStates.get(statepanes - 1).getOriginalInstance().originalA4.toString(); // [HASLab] only graph shows multiple
                content = getTextComponent(textualOutput);
                break;
            }
            case TABLE : {
                String textualOutput = myStates.get(statepanes - 1).getOriginalInstance().originalA4.format(); // [HASLab] only graph shows multiple
                content = getTextComponent(textualOutput);
                break;
            }
            // case XML: {
            // content=getTextComponent(xmlFileName);
            // break;
            // }
            default : {
                List<VizState> numPanes = isTrace && !isMeta ? myStates : myStates.subList(statepanes - 1, statepanes);
                if (myGraphPanel == null || numPanes.size() != myGraphPanel.numPanes()) { // [HASLab]
                    if (isTrace && !isMeta) { // [HASLab]
                        myGraphPanel = new VizGraphPanel(myStates, false);
                        JPanel tmpNavScrollPanel = createTempNavPanel();
                        final Box instanceTopBox = Box.createVerticalBox();
                        instanceTopBox.add(tmpNavScrollPanel);
                        mySplitTemporal = new JPanel(new BorderLayout());
                        mySplitTemporal.add(instanceTopBox, BorderLayout.NORTH);
                        mySplitTemporal.add(myGraphPanel, BorderLayout.CENTER);
                        mySplitTemporal.setVisible(true);
                    } else {
                        mySplitTemporal = null;
                        myGraphPanel = new VizGraphPanel(myStates.subList(statepanes - 1, statepanes), false); // [HASLab]                        
                    }
                } else {
                    if (isTrace && !isMeta) { // [HASLab]
                        updateTempPanel();
                        myGraphPanel.seeDot(false);
                        myGraphPanel.remakeAll();
                    } else {
                        mySplitTemporal = null;
                        myGraphPanel.seeDot(false);
                        myGraphPanel.remakeAll();
                    }
                }
            }
                if (isTrace && !isMeta) // [HASLab]
                    content = mySplitTemporal;
                else
                    content = myGraphPanel;
        }
        // Now that we've re-constructed "content", let's set its font size
        if (currentMode != VisualizerMode.Tree) {
            content.setFont(OurUtil.getVizFont().deriveFont((float) fontSize));
            content.invalidate();
            content.repaint();
            content.validate();
        }
        // Now, display them!
        final Box instanceTopBox = Box.createHorizontalBox();
        instanceTopBox.add(toolbar);
        final JPanel instanceArea = new JPanel(new BorderLayout());
        instanceArea.add(instanceTopBox, BorderLayout.NORTH);
        instanceArea.add(content, BorderLayout.CENTER);
        instanceArea.setVisible(true);
        if (!Util.onMac()) {
            instanceTopBox.setBackground(background);
            instanceArea.setBackground(background);
        }
        JComponent left = null;
        if (settingsOpen == 1) {
            if (myCustomPanel == null)
                myCustomPanel = new VizCustomizationPanel(splitpane, myStates.get(statepanes - 1)); // [HASLab]
            else
                myCustomPanel.remakeAll();
            left = myCustomPanel;
        } else if (settingsOpen > 1) {
            if (myEvaluatorPanel == null)
                myEvaluatorPanel = new OurConsole(evaluator, true, "The ", true, "Alloy Evaluator ", false, "allows you to type\nin Alloy expressions and see their values\nat the currently focused state (left-hand side).\nFor example, ", true, "univ", false, " shows the list of all\natoms on the left-hand state.\n(You can press UP and DOWN to recall old inputs).\n"); // [HASLab] 
            try {
                evaluator.compute(new File(xmlFileName));
                myEvaluatorPanel.setCurrent(current); // [HASLab] set evaluator state
            } catch (Exception ex) {} // exception should not happen
            left = myEvaluatorPanel;
            left.setBorder(new OurBorder(false, false, false, false));
        }
        if (frame != null && frame.getContentPane() == splitpane)
            lastDividerPosition = splitpane.getDividerLocation();
        splitpane.setRightComponent(instanceArea);
        splitpane.setLeftComponent(left);
        if (left != null) {
            Dimension dim = left.getPreferredSize();
            if (lastDividerPosition < 50 && frame != null)
                lastDividerPosition = frame.getWidth() / 2;
            if (lastDividerPosition < dim.width)
                lastDividerPosition = dim.width;
            if (settingsOpen == 2 && lastDividerPosition > 400)
                lastDividerPosition = 400;
            splitpane.setDividerLocation(lastDividerPosition);
        }
        if (frame != null)
            frame.setContentPane(splitpane);
        if (settingsOpen != 2)
            content.requestFocusInWindow();
        else
            myEvaluatorPanel.requestFocusInWindow();
        repopulateProjectionPopup();
        if (frame != null)
            frame.validate();
        else
            splitpane.validate();
    }

    /**
     * Helper method that creates a button and add it to both the "SolutionButtons"
     * list, as well as the toolbar.
     */
    private JButton makeSolutionButton(String label, String toolTip, String image, ActionListener mode) {
        JButton button = OurUtil.button(label, toolTip, image, mode);
        solutionButtons.add(button);
        toolbar.add(button);
        return button;
    }

    /**
     * Helper method that returns a concise description of the instance currently
     * being displayed.
     */
    private String makeVizTitle() {
        String filename = (!myStates.isEmpty() ? myStates.get(statepanes - 1).getOriginalInstance().filename : ""); // (HASLab]
        String commandname = (!myStates.isEmpty() ? myStates.get(statepanes - 1).getOriginalInstance().commandname : ""); // (HASLab]
        int i = filename.lastIndexOf('/');
        if (i >= 0)
            filename = filename.substring(i + 1);
        i = filename.lastIndexOf('\\');
        if (i >= 0)
            filename = filename.substring(i + 1);
        int n = filename.length();
        if (n > 4 && filename.substring(n - 4).equalsIgnoreCase(".als"))
            filename = filename.substring(0, n - 4);
        else if (n > 4 && filename.substring(n - 4).equalsIgnoreCase(".ele")) // [HASLab] .ele extension
            filename = filename.substring(0, n - 4);
        if (filename.length() > 0)
            return "(" + filename + ") " + commandname;
        else
            return commandname;
    }

    /**
     * Helper method that inserts "filename" into the "recently opened THEME file
     * list".
     */
    private void addThemeHistory(String filename) {
        String name0 = Theme0.get(), name1 = Theme1.get(), name2 = Theme2.get();
        if (name0.equals(filename))
            return;
        else {
            Theme0.set(filename);
            Theme1.set(name0);
        }
        if (name1.equals(filename))
            return;
        else
            Theme2.set(name1);
        if (name2.equals(filename))
            return;
        else
            Theme3.set(name2);
    }

    /**
     * Helper method returns a JTextArea containing the given text.
     */
    private JComponent getTextComponent(String text) {
        final JTextArea ta = OurUtil.textarea(text, 10, 10, false, true);
        final JScrollPane ans = new JScrollPane(ta, ScrollPaneConstants.VERTICAL_SCROLLBAR_AS_NEEDED, ScrollPaneConstants.HORIZONTAL_SCROLLBAR_AS_NEEDED) {

            private static final long serialVersionUID = 0;

            @Override
            public void setFont(Font font) {
                super.setFont(font);
            }
        };
        ans.setBorder(new OurBorder(true, false, true, false));
        String fontName = OurDialog.getProperFontName("Lucida Console", "Monospaced");
        Font font = new Font(fontName, Font.PLAIN, fontSize);
        ans.setFont(font);
        ta.setFont(font);
        return ans;
    }

    // /** Helper method that reads a file and then return a JTextArea
    // containing it. */
    // private JComponent getTextComponentFromFile(String filename) {
    // String text = "";
    // try { text="<!-- "+filename+" -->\n"+Util.readAll(filename); }
    // catch(IOException ex) { text="# Error reading from "+filename; }
    // return getTextComponent(text);
    // }

    /**
     * Returns the GraphViewer that contains the graph; can be null if the graph
     * hasn't been loaded yet.
     */
    public GraphViewer getViewer() {
        if (null == myGraphPanel)
            return null;
        return myGraphPanel.alloyGetViewer();
    }

    /** Load the XML instance. */
    public void loadXML(final String fileName, boolean forcefully) {
        loadXML(fileName, forcefully, current); // [HASLab] first state
    }

    /** Load the XML instance. */
    // [HASLab] considers particular state
    public void loadXML(final String fileName, boolean forcefully, int state) {
        current = state; // [HASLab]
        final String xmlFileName = Util.canon(fileName);
        File f = new File(xmlFileName);
        if (forcefully || !xmlFileName.equals(this.xmlFileName)) {
            for (int i = 0; i < statepanes; i++) { // [HASLab]
                try {
                    if (!f.exists())
                        throw new IOException("File " + xmlFileName + " does not exist.");
                    if (i >= myStates.size()) { // [HASLab]
                        AlloyInstance myInstance = StaticInstanceReader.parseInstance(f, state + i); // [HASLab] state
                        myStates.add(new VizState(myInstance));
                    } else {
                        VizState vstate = myStates.get(i);
                        AlloyInstance myInstance = StaticInstanceReader.parseInstance(f, state + i); // [HASLab] state
                        if (vstate == null)
                            vstate = new VizState(myInstance);
                        else
                            vstate.loadInstance(myInstance);
                        myStates.set(i, vstate);
                    }
                } catch (Throwable e) {
                    xmlLoaded.remove(fileName);
                    xmlLoaded.remove(xmlFileName);
                    OurDialog.alert("Cannot read or parse Alloy instance: " + xmlFileName + "\n\nError: " + e.getMessage());
                    if (xmlLoaded.size() > 0) {
                        loadXML(xmlLoaded.get(xmlLoaded.size() - 1), false, state + i); // [HASLab] state
                        return;
                    }
                    doCloseAll();
                    return;
                }
            }
            repopulateProjectionPopup();
            xml2title.put(xmlFileName, makeVizTitle());
            this.xmlFileName = xmlFileName;
        }
        if (!xmlLoaded.contains(xmlFileName))
            xmlLoaded.add(xmlFileName);
        if (myGraphPanel != null)
            myGraphPanel.resetProjectionAtomCombos();
        toolbar.setEnabled(true);
        settingsOpen = 0;
        thememenu.setEnabled(true);
        windowmenu.setEnabled(true);
        if (frame != null) {
            frame.setVisible(true);
            frame.setTitle("Electrum Visualizer " + Version.version() + " loading... Please wait..."); // [HASLab]
            OurUtil.show(frame);
        }
        updateDisplay();
    }

    /** This method loads a specific theme file. */
    public boolean loadThemeFile(String filename) {
        if (myStates.isEmpty()) // [HASLab]
            return false; // Can only load if there is a VizState loaded
        filename = Util.canon(filename);
        try {
            for (VizState myState : myStates) // [HASLab]
                myState.loadPaletteXML(filename);
        } catch (IOException ex) {
            OurDialog.alert("Error: " + ex.getMessage());
            return false;
        }
        repopulateProjectionPopup();
        if (myCustomPanel != null)
            myCustomPanel.remakeAll();
        if (myGraphPanel != null)
            myGraphPanel.remakeAll();
        addThemeHistory(filename);
        thmFileName = filename;
        updateDisplay();
        return true;
    }

    /**
     * This method saves a specific current theme (if filename==null, it asks the
     * user); returns true if it succeeded.
     */
    public boolean saveThemeFile(String filename) {
        if (myStates.isEmpty()) // [HASLab]
            return false; // Can only save if there is a VizState loaded
        if (filename == null) {
            File file = OurDialog.askFile(false, null, ".thm", ".thm theme files");
            if (file == null)
                return false;
            if (file.exists())
                if (!OurDialog.askOverwrite(Util.canon(file.getPath())))
                    return false;
            Util.setCurrentDirectory(file.getParentFile());
            filename = file.getPath();
        }
        filename = Util.canon(filename);
        try {
            myStates.get(statepanes - 1).savePaletteXML(filename); // [HASLab]
            filename = Util.canon(filename); // Since the canon name may have
                                            // changed
            addThemeHistory(filename);
        } catch (Throwable er) {
            OurDialog.alert("Error saving the theme.\n\nError: " + er.getMessage());
            return false;
        }
        thmFileName = filename;
        return true;
    }

    // ========================================= EVENTS
    // ============================================================================================

    /**
     * This method changes the font size for everything (except the graph)
     */
    public void doSetFontSize(int fontSize) {
        this.fontSize = fontSize;
        if (!(content instanceof VizGraphPanel))
            updateDisplay();
        else
            content.setFont(OurUtil.getVizFont().deriveFont((float) fontSize));
    }

    /**
     * This method asks the user for a new XML instance file to load.
     */
    private Runner doLoad() {
        if (wrap)
            return wrapMe();
        File file = OurDialog.askFile(true, null, ".xml", ".xml instance files");
        if (file == null)
            return null;
        Util.setCurrentDirectory(file.getParentFile());
        loadXML(file.getPath(), true, 0); // [HASLab]
        return null;
    }

    /**
     * This method loads a new XML instance file if it's not the current file.
     */
    private Runner doLoadInstance(String fileName) {
        if (!wrap)
            loadXML(fileName, false);
        return wrapMe(fileName);
    }

    /**
     * This method closes the current instance; if there are previously loaded
     * files, we will load one of them; otherwise, this window will set itself as
     * invisible (if not in standalone mode), or it will terminate the entire
     * application (if in standalone mode).
     */
    private Runner doClose() {
        if (wrap)
            return wrapMe();
        xmlLoaded.remove(xmlFileName);
        if (xmlLoaded.size() > 0) {
            doLoadInstance(xmlLoaded.get(xmlLoaded.size() - 1));
            return null;
        }
        if (standalone)
            System.exit(0);
        else if (frame != null)
            frame.setVisible(false);
        return null;
    }

    /**
     * This method closes every XML file. If in standalone mode, the JVM will then
     * shutdown, otherwise it will just set the window invisible.
     */
    private Runner doCloseAll() {
        if (wrap)
            return wrapMe();
        xmlLoaded.clear();
        xmlFileName = "";
        if (standalone)
            System.exit(0);
        else if (frame != null)
            frame.setVisible(false);
        return null;
    }

    /** This method refreshes the "theme" menu. */
    private Runner doRefreshTheme() {
        if (wrap)
            return wrapMe();
        String defaultTheme = System.getProperty("alloy.theme0");
        thememenu.removeAll();
        try {
            wrap = true;
            menuItem(thememenu, "Load Theme...", 'L', doLoadTheme());
            if (defaultTheme != null && defaultTheme.length() > 0 && (new File(defaultTheme)).isDirectory())
                menuItem(thememenu, "Load Sample Theme...", 'B', doLoadSampleTheme());
            menuItem(thememenu, "Save Theme", 'S', doSaveTheme());
            menuItem(thememenu, "Save Theme As...", 'A', doSaveThemeAs());
            menuItem(thememenu, "Reset Theme", 'R', doResetTheme());
        } finally {
            wrap = false;
        }
        return null;
    }

    /**
     * This method asks the user for a new theme file to load.
     */
    private Runner doLoadTheme() {
        if (wrap)
            return wrapMe();
        String defaultTheme = System.getProperty("alloy.theme0");
        if (defaultTheme == null)
            defaultTheme = "";
        if (myStates.isEmpty()) // [HASLab]
            return null; // Can only load if there is a VizState loaded
        for (VizState myState : myStates) { // [HASLab]
            if (myState.changedSinceLastSave()) {
                char opt = OurDialog.askSaveDiscardCancel("The current theme");
                if (opt == 'c')
                    return null;
                if (opt == 's' && !saveThemeFile(thmFileName.length() == 0 ? null : thmFileName))
                    return null;
            }
        }

        File file = OurDialog.askFile(true, null, ".thm", ".thm theme files");
        if (file != null) {
            Util.setCurrentDirectory(file.getParentFile());
            loadThemeFile(file.getPath());
        }
        return null;
    }

    /**
     * This method asks the user for a new theme file (from the default Alloy4
     * distribution) to load.
     */
    private Runner doLoadSampleTheme() {
        if (wrap)
            return wrapMe();
        String defaultTheme = System.getProperty("alloy.theme0");
        if (defaultTheme == null)
            defaultTheme = "";
        if (myStates.isEmpty()) // [HASLab]
            return null; // Can only load if there is a VizState loaded
        for (VizState myState : myStates) { // [HASLab]
            if (myState.changedSinceLastSave()) {
                char opt = OurDialog.askSaveDiscardCancel("The current theme");
                if (opt == 'c')
                    return null;
                if (opt == 's' && !saveThemeFile(thmFileName.length() == 0 ? null : thmFileName))
                    return null;
            }
        }
        File file = OurDialog.askFile(true, defaultTheme, ".thm", ".thm theme files");
        if (file != null)
            loadThemeFile(file.getPath());
        return null;
    }

    /** This method saves the current theme. */
    private Runner doSaveTheme() {
        if (!wrap)
            saveThemeFile(thmFileName.length() == 0 ? null : thmFileName);
        return wrapMe();
    }

    /**
     * This method saves the current theme to a new ".thm" file.
     */
    private Runner doSaveThemeAs() {
        if (wrap)
            return wrapMe();
        File file = OurDialog.askFile(false, null, ".thm", ".thm theme files");
        if (file == null)
            return null;
        if (file.exists())
            if (!OurDialog.askOverwrite(Util.canon(file.getPath())))
                return null;
        Util.setCurrentDirectory(file.getParentFile());
        saveThemeFile(file.getPath());
        return null;
    }

    private Runner doExportDot() {
        if (wrap)
            return wrapMe();
        File file = OurDialog.askFile(false, null, ".dot", ".dot graph files");
        if (file == null)
            return null;
        if (file.exists())
            if (!OurDialog.askOverwrite(Util.canon(file.getPath())))
                return null;
        Util.setCurrentDirectory(file.getParentFile());
        String filename = Util.canon(file.getPath());
        try {
            Util.writeAll(filename, myGraphPanel.toDot());
        } catch (Throwable er) {
            OurDialog.alert("Error saving the theme.\n\nError: " + er.getMessage());
        }
        return null;
    }

    private Runner doExportXml() {
        if (wrap)
            return wrapMe();
        File file = OurDialog.askFile(false, null, ".xml", ".xml XML files");
        if (file == null)
            return null;
        if (file.exists())
            if (!OurDialog.askOverwrite(Util.canon(file.getPath())))
                return null;
        Util.setCurrentDirectory(file.getParentFile());
        String filename = Util.canon(file.getPath());
        try {
            Util.writeAll(filename, Util.readAll(xmlFileName));
        } catch (Throwable er) {
            OurDialog.alert("Error saving XML instance.\n\nError: " + er.getMessage());
        }
        return null;
    }

    // [HASLab]
    private Runner doExportLTL() {
        if (wrap)
            return wrapMe();
        if (myStates.isEmpty())
            return null;
        TemporalInstance inst = (TemporalInstance) myStates.get(myStates.size() - 1).getOriginalInstance().originalA4.debugExtractKInstance();
        Formula rels = Formula.TRUE;
        for (Relation r : inst.state(0).relations())
<<<<<<< HEAD
            rels = rels.and(r.eq(r));
        Formula form = inst.formulate(new PardinusBounds(inst.state(0).universe()), new HashMap<Object,Expression>(), rels);
=======
            if (r.name().contains("this/"))
                rels = rels.and(r.eq(r));
        Formula form = inst.formulate(new PardinusBounds(inst.state(0).universe()), new HashMap(), rels);
>>>>>>> b344c014
        OurDialog.showtext("Text Viewer", PrettyPrinter.print(form, 4));
        return null;
    }

    /** This method resets the current theme. */
    private Runner doResetTheme() {
        if (wrap)
            return wrapMe();
        if (myStates.isEmpty()) // [HASLab]
            return null;
        if (!OurDialog.yesno("Are you sure you wish to clear all your customizations?", "Yes, clear them", "No, keep them"))
            return null;
        for (VizState myState : myStates) // [HASLab]
            myState.resetTheme();
        repopulateProjectionPopup();
        if (myCustomPanel != null)
            myCustomPanel.remakeAll();
        if (myGraphPanel != null)
            myGraphPanel.remakeAll();
        thmFileName = "";
        updateDisplay();
        return null;
    }

    /**
     * This method modifies the theme using a set of heuristics.
     */
    private Runner doMagicLayout() {
        if (wrap)
            return wrapMe();
        if (myStates.get(statepanes - 1) == null) // [HASLab]
            return null;
        if (!OurDialog.yesno("This will clear your original customizations. Are you sure?", "Yes, clear them", "No, keep them"))
            return null;
        for (VizState myState : myStates) { // [HASLab]
            myState.resetTheme();
            try {
                MagicLayout.magic(myState);
                MagicColor.magic(myState);
            } catch (Throwable ex) {}
        }
        repopulateProjectionPopup();
        if (myCustomPanel != null)
            myCustomPanel.remakeAll();
        if (myGraphPanel != null)
            myGraphPanel.remakeAll();
        updateDisplay();
        return null;
    }

    /** This method refreshes the "window" menu. */
    private Runner doRefreshWindow() {
        if (wrap)
            return wrapMe();
        windowmenu.removeAll();
        try {
            wrap = true;
            for (final String f : getInstances()) {
                JMenuItem it = new JMenuItem("Instance: " + getInstanceTitle(f), null);
                it.setIcon(f.equals(getXMLfilename()) ? iconYes : iconNo);
                it.addActionListener(doLoadInstance(f));
                windowmenu.add(it);
            }
        } finally {
            wrap = false;
        }
        return null;
    }

    /**
     * This method inserts "Minimize" and "Maximize" entries into a JMenu.
     */
    public void addMinMaxActions(JMenu menu) {
        try {
            wrap = true;
            menuItem(menu, "Minimize", 'M', doMinimize(), iconNo);
            menuItem(menu, "Zoom", doZoom(), iconNo);
        } finally {
            wrap = false;
        }
    }

    /** This method minimizes the window. */
    private Runner doMinimize() {
        if (!wrap && frame != null)
            OurUtil.minimize(frame);
        return wrapMe();
    }

    /**
     * This method alternatingly maximizes or restores the window.
     */
    private Runner doZoom() {
        if (!wrap && frame != null)
            OurUtil.zoom(frame);
        return wrapMe();
    }

    /**
     * This method attempts to derive the next satisfying instance.
     */
    private Runner doNext() {
        if (wrap)
            return wrapMe();
        if (settingsOpen != 0)
            return null;
        if (xmlFileName.length() == 0) {
            OurDialog.alert("Cannot display the next solution since no instance is currently loaded.");
        } else if (enumerator == null) {
            OurDialog.alert("Cannot display the next solution since the analysis engine is not loaded with the visualizer.");
        } else {
            try {
                enumerator.compute(new String[] { // [HASLab]
                                                 xmlFileName, -2 + ""
                });
            } catch (Throwable ex) {
                OurDialog.alert(ex.getMessage());
            }
        }
        return null;
    }

    /**
     * This method attempts to derive the next satisfying instance.
     */
    // [HASLab]
    private Runner doConfig() {
        if (wrap)
            return wrapMe();
        if (settingsOpen != 0)
            return null;
        if (xmlFileName.length() == 0) {
            OurDialog.alert("Cannot display the next solution since no instance is currently loaded.");
        } else if (enumerator == null) {
            OurDialog.alert("Cannot display the next solution since the analysis engine is not loaded with the visualizer.");
        } else {
            try {
                enumerator.compute(new String[] {
                                                 xmlFileName, -1 + ""
                });
            } catch (Throwable ex) {
                OurDialog.alert(ex.getMessage());
            }
        }
        return null;
    }

    /** This method attempts to derive the next satisfying instance. */
    // [HASLab] simulator
    private Runner doFork() {
        if (wrap)
            return wrapMe();
        if (settingsOpen != 0)
            return null;
        if (xmlFileName.length() == 0) {
            OurDialog.alert("Cannot display the next solution since no instance is currently loaded.");
        } else if (enumerator == null) {
            OurDialog.alert("Cannot display the next solution since the analysis engine is not loaded with the visualizer.");
        } else {
            try {
                enumerator.compute(new String[] {
                                                 xmlFileName, current + 1 + ""
                });
            } catch (Throwable ex) {
                OurDialog.alert(ex.getMessage());
            }
        }
        return null;
    }

    /** This method attempts to derive the next satisfying instance. */
    // [HASLab] simulator
    private Runner doInit() {
        if (wrap)
            return wrapMe();
        if (settingsOpen != 0)
            return null;
        if (xmlFileName.length() == 0) {
            OurDialog.alert("Cannot display the next solution since no instance is currently loaded.");
        } else if (enumerator == null) {
            OurDialog.alert("Cannot display the next solution since the analysis engine is not loaded with the visualizer.");
        } else {
            try {
                enumerator.compute(new String[] {
                                                 xmlFileName, 0 + ""
                });
            } catch (Throwable ex) {
                OurDialog.alert(ex.getMessage());
            }
        }
        return null;
    }

    /**
     * This method updates the graph with the current theme customization.
     */
    private Runner doApply() {
        if (!myStates.isEmpty()) { // [HASLab]
            for (int i = 0; i < myStates.size() - 1; i++) {
                VizState ss = myStates.get(statepanes - 1);
                myStates.set(i, new VizState(ss));
                myStates.get(i).loadInstance(ss.getOriginalInstance());
            }
        }
        if (!wrap)
            updateDisplay();
        return wrapMe();
    }

    /**
     * This method opens the theme customization panel if closed.
     */
    private Runner doOpenThemePanel() {
        if (!wrap) {
            settingsOpen = 1;
            updateDisplay();
        }
        return wrapMe();
    }

    /**
     * This method closes the theme customization panel if open.
     */
    private Runner doCloseThemePanel() {
        if (!wrap) {
            settingsOpen = 0;
            updateDisplay();
        }
        return wrapMe();
    }

    /** This method opens the evaluator panel if closed. */
    private Runner doOpenEvalPanel() {
        if (!wrap) {
            settingsOpen = 2;
            updateDisplay();
        }
        return wrapMe();
    }

    /** This method closes the evaluator panel if open. */
    private Runner doCloseEvalPanel() {
        if (!wrap) {
            settingsOpen = 0;
            updateDisplay();
        }
        return wrapMe();
    }

    /**
     * This method changes the display mode to show the instance as a graph (the
     * return value is always null).
     */
    public Runner doShowViz() {
        if (!wrap) {
            currentMode = VisualizerMode.Viz;
            updateDisplay();
            return null;
        }
        return wrapMe();
    }

    /**
     * This method changes the display mode to show the instance as a tree (the
     * return value is always null).
     */
    public Runner doShowTree() {
        if (!wrap) {
            currentMode = VisualizerMode.Tree;
            updateDisplay();
            return null;
        }
        return wrapMe();
    }

    /**
     * This method changes the display mode to show the equivalent dot text (the
     * return value is always null).
     */
    public Runner doShowTxt() {
        if (!wrap) {
            currentMode = VisualizerMode.TEXT;
            updateDisplay();
            return null;
        }
        return wrapMe();
    }

    /**
     * This method changes the display mode to show the equivalent dot text (the
     * return value is always null).
     */
    public Runner doShowTable() {
        if (!wrap) {
            currentMode = VisualizerMode.TABLE;
            updateDisplay();
            return null;
        }
        return wrapMe();
    }

    // /** This method changes the display mode to show the equivalent dot text
    // (the return value is always null). */
    // public Runner doShowDot() {
    // if (!wrap) { currentMode=VisualizerMode.DOT; updateDisplay(); return
    // null; }
    // return wrapMe();
    // }
    //
    // /** This method changes the display mode to show the instance as XML (the
    // return value is always null). */
    // public Runner doShowXML() {
    // if (!wrap) { currentMode=VisualizerMode.XML; updateDisplay(); return
    // null; }
    // return wrapMe();
    // }

    // ========================================TRACES=====================================================//

    // [HASLab]
    private int    current          = 0;

    // [HASLab]
    ActionListener leftNavListener  = new ActionListener() {

                                        public final void actionPerformed(ActionEvent e) {
                                            if (current > 0) {
                                                current--;
                                                updateDisplay();
                                            }
                                        }
                                    };

    // [HASLab]
    ActionListener rightNavListener = new ActionListener() {

                                        public final void actionPerformed(ActionEvent e) {
                                            int lst = getVizState().get(statepanes - 1).getOriginalInstance().originalA4.getTraceLength();
                                            int lop = getVizState().get(statepanes - 1).getOriginalInstance().originalA4.getLoopState();
                                            int lmx = current + 1 + statepanes > lst ? current + 1 + statepanes : lst;
                                            int lox = lmx - (lst - lop);
                                            current = normalize(current + 1, lmx, lox);
                                            updateDisplay();
                                        }
                                    };

    /**
     * Creates the panel for navigating the trace, in the lower side of the right
     * panel.
     *
     * @return
     */
    // [HASLab]
    private JPanel createTempNavPanel() {

        JPanel tmpNavPanel = new JPanel();
        tmpNavPanel.setLayout(new BoxLayout(tmpNavPanel, BoxLayout.PAGE_AXIS));
        tmpNavPanel.add(traceGraph());
        updateTempPanel();
        return tmpNavPanel;
    }

    // [HASLab]
    private JPanel traceGraph() {

        List<Ellipse2D> states = new ArrayList<Ellipse2D>();

        JPanel trace = new JPanel() {

            int heighti = 50;

            @Override
            public void paintComponent(Graphics g) {
                states.clear();

                Graphics2D g2 = (Graphics2D) g;
                g2.setRenderingHint(RenderingHints.KEY_ANTIALIASING, RenderingHints.VALUE_ANTIALIAS_ON);

                int radius = 12;
                int dist = 45;
                int offsety = 2 + heighti / 2;
                // center and apply offset according to current state
                int offsetx = this.getWidth() / 2 + ((dist - 2 * radius) / 2) - (dist * (current + 1));
                int lst = getVizState().get(statepanes - 1).getOriginalInstance().originalA4.getTraceLength();
                int lop = getVizState().get(statepanes - 1).getOriginalInstance().originalA4.getLoopState();
                int lmx = current + statepanes > lst ? current + statepanes : lst;
                int lox = lmx - (lst - lop);
                Ellipse2D loop = null, last = null;
                for (int i = 0; i < lmx; i++) {
                    g2.setStroke(new BasicStroke(2));
                    Ellipse2D circl = new Ellipse2D.Double(i * dist + offsetx, offsety - radius, 2.0 * radius, 2.0 * radius);
                    if (i == lmx - 1)
                        last = circl;
                    if (i == lox)
                        loop = circl;
                    Color tmp = g2.getColor();
                    int max = normalize(current + statepanes - 1, lmx, lox);
                    int min = normalize(current, lmx, lox);
                    if ((min <= max && i >= min && i <= max) || (min > max && (i >= min || (i <= max && i >= lox)))) {
                        g2.setColor(new Color(255, 255, 255));
                    } else {
                        g2.setColor(new Color(120, 120, 120));
                    }
                    g2.fill(circl);
                    g2.setColor(tmp);
                    g2.draw(circl);
                    FontMetrics mets = g2.getFontMetrics();
                    String lbl = normalize(i, lst, lop) + "";
                    //                    g2.drawString(lbl, i * dist + radius + offsetx - (mets.stringWidth(lbl) / 2), offsety + (mets.getAscent() / 2));
                    states.add(circl);
                    g2.setStroke(new BasicStroke(1));
                    g2.setColor(new Color(0, 0, 0));
                }

                Polygon arrowHead = new Polygon();
                arrowHead.addPoint(0, 4);
                arrowHead.addPoint(-4, -4);
                arrowHead.addPoint(4, -4);

                for (int i = 0; i < lmx - 1; i++) {
                    Path2D path = new Path2D.Double();
                    path.moveTo(states.get(i).getMaxX(), states.get(i).getCenterY());
                    path.lineTo(states.get(i + 1).getMinX(), states.get(i + 1).getCenterY());
                    g2.draw(path);

                    AffineTransform tx = new AffineTransform();
                    tx.setToIdentity();
                    double angle = Math.atan2(0, 1);
                    tx.translate(states.get(i + 1).getMinX(), states.get(i + 1).getCenterY());
                    tx.rotate((angle - Math.PI / 2d));
                    g2.fill(tx.createTransformedShape(arrowHead));

                }

                Path2D path = new Path2D.Double();
                path.moveTo(states.get(states.size() - 1).getCenterX(), states.get(states.size() - 1).getMinY());
                path.curveTo(last.getCenterX() - 25, 0, loop.getCenterX() + 25, 0, loop.getCenterX(), loop.getMinY());
                g2.draw(path);

                AffineTransform tx = new AffineTransform();
                tx.setToIdentity();
                double angle = Math.atan2(loop.getMinY(), -dist / 2);
                tx.translate(loop.getCenterX(), loop.getMinY());
                tx.rotate(angle - Math.PI / 2d);
                g2.fill(tx.createTransformedShape(arrowHead));
            }

            @Override
            public Dimension getPreferredSize() {
                return new Dimension(Integer.MAX_VALUE, heighti);
            }

        };
        trace.addMouseListener(new MouseAdapter() {

            @Override
            public void mouseClicked(MouseEvent e) {
                for (int i = 0; i < states.size(); i++)
                    if (e.getButton() == 1 && states.get(i).contains(e.getX(), e.getY())) {
                        current = i;
                        updateDisplay();
                        break;
                    }
            }

        });
        return trace;
    }

    // [HASLab]
    private void updateTempPanel() {
        AlloyModel model = null;
        AlloyType event = null;
        leftNavButton.setText(new String(current > 0 ? Character.toChars(0x2190) : Character.toChars(0x21e4)));

        for (int i = 0; i < statepanes; i++) {
            AlloyInstance myInstance;
            File f = new File(getXMLfilename());
            try {
                if (!f.exists())
                    throw new IOException("File " + getXMLfilename() + " does not exist.");

                if (current + i < 0) {
                    getVizState().set(i, null);
                } else {
                    myInstance = StaticInstanceReader.parseInstance(f, current + i);
                    if (getVizState().get(i) != null)
                        getVizState().get(i).loadInstance(myInstance);
                    else {
                        getVizState().set(i, new VizState(getVizState().get(statepanes - 1))); // [HASLab] get the theme
                        getVizState().get(i).loadInstance(myInstance);
                    }
                }
            } catch (Throwable e) {
                OurDialog.alert("Cannot read or parse Alloy instance: " + xmlFileName + "\n\nError: " + e.getMessage());
                doCloseAll();
                return;
            }

        }

    }

    // [HASLab]
    private int normalize(int idx, int length, int loop) {
        int lln = length - loop;
        return idx > loop ? (((idx - loop) % lln) + loop) : idx;
    }

}<|MERGE_RESOLUTION|>--- conflicted
+++ resolved
@@ -1445,14 +1445,8 @@
         TemporalInstance inst = (TemporalInstance) myStates.get(myStates.size() - 1).getOriginalInstance().originalA4.debugExtractKInstance();
         Formula rels = Formula.TRUE;
         for (Relation r : inst.state(0).relations())
-<<<<<<< HEAD
             rels = rels.and(r.eq(r));
         Formula form = inst.formulate(new PardinusBounds(inst.state(0).universe()), new HashMap<Object,Expression>(), rels);
-=======
-            if (r.name().contains("this/"))
-                rels = rels.and(r.eq(r));
-        Formula form = inst.formulate(new PardinusBounds(inst.state(0).universe()), new HashMap(), rels);
->>>>>>> b344c014
         OurDialog.showtext("Text Viewer", PrettyPrinter.print(form, 4));
         return null;
     }
