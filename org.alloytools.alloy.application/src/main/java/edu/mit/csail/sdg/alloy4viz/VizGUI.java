/* Alloy Analyzer 4 -- Copyright (c) 2006-2009, Felix Chang
 * Electrum -- Copyright (c) 2015-present, Nuno Macedo
 *
 * Permission is hereby granted, free of charge, to any person obtaining a copy of this software and associated documentation files
 * (the "Software"), to deal in the Software without restriction, including without limitation the rights to use, copy, modify,
 * merge, publish, distribute, sublicense, and/or sell copies of the Software, and to permit persons to whom the Software is
 * furnished to do so, subject to the following conditions:
 *
 * The above copyright notice and this permission notice shall be included in all copies or substantial portions of the Software.
 *
 * THE SOFTWARE IS PROVIDED "AS IS", WITHOUT WARRANTY OF ANY KIND, EXPRESS OR IMPLIED, INCLUDING BUT NOT LIMITED TO THE WARRANTIES
 * OF MERCHANTABILITY, FITNESS FOR A PARTICULAR PURPOSE AND NONINFRINGEMENT. IN NO EVENT SHALL THE AUTHORS OR COPYRIGHT HOLDERS BE
 * LIABLE FOR ANY CLAIM, DAMAGES OR OTHER LIABILITY, WHETHER IN AN ACTION OF CONTRACT, TORT OR OTHERWISE, ARISING FROM, OUT OF
 * OR IN CONNECTION WITH THE SOFTWARE OR THE USE OR OTHER DEALINGS IN THE SOFTWARE.
 */

package edu.mit.csail.sdg.alloy4viz;

import static edu.mit.csail.sdg.alloy4.OurUtil.menu;
import static edu.mit.csail.sdg.alloy4.OurUtil.menuItem;

import java.awt.BasicStroke;
import java.awt.BorderLayout;
import java.awt.Color;
import java.awt.Dimension;
import java.awt.Font;
import java.awt.FontMetrics;
import java.awt.Graphics;
import java.awt.Graphics2D;
import java.awt.Polygon;
import java.awt.RenderingHints;
import java.awt.event.ActionEvent;
import java.awt.event.ActionListener;
import java.awt.event.ComponentEvent;
import java.awt.event.ComponentListener;
import java.awt.event.FocusEvent;
import java.awt.event.FocusListener;
import java.awt.event.KeyEvent;
import java.awt.event.MouseAdapter;
import java.awt.event.MouseEvent;
import java.awt.geom.AffineTransform;
import java.awt.geom.Ellipse2D;
import java.awt.geom.Path2D;
import java.io.File;
import java.io.IOException;
import java.lang.reflect.Method;
import java.util.ArrayList;
import java.util.HashMap;
import java.util.HashSet;
import java.util.LinkedHashMap;
import java.util.List;
import java.util.Map;
import java.util.Set;
import java.util.prefs.Preferences;

import javax.swing.Box;
import javax.swing.BoxLayout;
import javax.swing.Icon;
import javax.swing.JButton;
import javax.swing.JComponent;
import javax.swing.JFrame;
import javax.swing.JMenu;
import javax.swing.JMenuBar;
import javax.swing.JMenuItem;
import javax.swing.JPanel;
import javax.swing.JPopupMenu;
import javax.swing.JScrollPane;
import javax.swing.JSplitPane;
import javax.swing.JTextArea;
import javax.swing.JToolBar;
import javax.swing.ScrollPaneConstants;
import javax.swing.WindowConstants;
import javax.swing.plaf.basic.BasicSplitPaneUI;

import edu.mit.csail.sdg.alloy4.A4Preferences.IntPref;
import edu.mit.csail.sdg.alloy4.A4Preferences.StringPref;
import edu.mit.csail.sdg.alloy4.Computer;
import edu.mit.csail.sdg.alloy4.ConstList;
import edu.mit.csail.sdg.alloy4.OurBorder;
import edu.mit.csail.sdg.alloy4.OurCheckbox;
import edu.mit.csail.sdg.alloy4.OurConsole;
import edu.mit.csail.sdg.alloy4.OurDialog;
import edu.mit.csail.sdg.alloy4.OurUtil;
import edu.mit.csail.sdg.alloy4.Runner;
import edu.mit.csail.sdg.alloy4.Util;
import edu.mit.csail.sdg.alloy4.Version;
import edu.mit.csail.sdg.alloy4graph.GraphViewer;
import kodkod.ast.Expression;
import kodkod.ast.Formula;
import kodkod.ast.Node;
import kodkod.ast.Relation;
import kodkod.ast.Variable;
import kodkod.ast.visitor.AbstractReplacer;
import kodkod.instance.PardinusBounds;
import kodkod.instance.TemporalInstance;
import kodkod.util.nodes.PrettyPrinter;

/**
 * GUI main window for the visualizer.
 * <p>
 * <b>Thread Safety:</b> Can be called only by the AWT event thread.
 *
 * @modified: Nuno Macedo, Eduardo Pessoa // [HASLab] electrum-temporal,
 *            electrum-base, electrum-simulator
 */

public final class VizGUI implements ComponentListener {

    /** The background color for the toolbar. */
    private static final Color  background      = new Color(0.9f, 0.9f, 0.9f);

    /** The icon for a "checked" menu item. */
    private static final Icon   iconYes         = OurUtil.loadIcon("images/menu1.gif");

    /** The icon for an "unchecked" menu item. */
    private static final Icon   iconNo          = OurUtil.loadIcon("images/menu0.gif");

    /**
     * Whether the JVM should shutdown after the last file is closed.
     */
    private final boolean       standalone;

    /** The current display mode. */
    private VisualizerMode      currentMode     = VisualizerMode.get();

    /**
     * The JFrame for the main GUI window; or null if we intend to display the graph
     * inside a user-given JPanel instead.
     */
    private final JFrame        frame;

    /** The toolbar. */
    private final JToolBar      toolbar;

    /** The projection popup menu. */
    private final JPopupMenu    projectionPopup;

    /** The buttons on the toolbar. */
    private final JButton       projectionButton, openSettingsButton, closeSettingsButton, magicLayout,
                    loadSettingsButton, saveSettingsButton, saveAsSettingsButton, resetSettingsButton, updateSettingsButton,
                    openEvaluatorButton, closeEvaluatorButton, enumerateButton, vizButton, treeButton,
<<<<<<< HEAD
                    txtButton, tableButton, leftNavButton, rightNavButton, cnfgButton, forkButton, initButton/* , dotButton, xmlButton */; // [HASLab]
=======
                    txtButton, tableButton, leftNavButton, rightNavButton/* , dotButton, xmlButton */; // [HASLab]
>>>>>>> 9259d41c

    /**
     * This list must contain all the display mode buttons (that is, vizButton,
     * xmlButton...)
     */
    private final List<JButton> solutionButtons = new ArrayList<JButton>();

    /** The "theme" menu. */
    private final JMenu         thememenu;

    /** The "window" menu. */
    private final JMenu         windowmenu;

    /** The "show next" menu item. */
    private final JMenuItem     enumerateMenu;

<<<<<<< HEAD
    /** The "fork next" menu item. */
    // [HASLab]
    private final JMenuItem     cnfgMenu;

    /** The "fork next" menu item. */
    // [HASLab]
    private final JMenuItem     forkMenu;

    /** The "fork next" menu item. */
    // [HASLab]
    private final JMenuItem     initMenu;

=======
>>>>>>> 9259d41c
    /** The trace navigation menu items. */
    // [HASLab]
    private final JMenuItem     rightNavMenu, leftNavMenu;

    /** Current font size. */
    private int                 fontSize        = 12;

    /**
     * 0: theme and evaluator are both invisible; 1: theme is visible; 2: evaluator
     * is visible.
     */
    private int                 settingsOpen    = 0;

    /**
     * The current states and visualization settings; null if none is loaded.
     */
    // [HASLab]
    private List<VizState>      myStates        = new ArrayList<VizState>();

    /**
     * Returns the current visualization settings (and you can call
     * getOriginalInstance() on it to get the current state of the instance). If you
     * make changes to the state, you should call doApply() on the VizGUI object to
     * refresh the screen.
     */
    // [HASLab]
    public List<VizState> getVizState() {
        return myStates;
    }

    /**
     * The customization panel to the left; null if it is not yet loaded.
     */
    private VizCustomizationPanel myCustomPanel    = null;

    /**
     * The evaluator panel to the left; null if it is not yet loaded.
     */
    private OurConsole            myEvaluatorPanel = null;

    /**
     * The graphical panel at the upper-side of the the right panel; null if it is
     * not yet loaded.
     */
    private VizGraphPanel         myGraphPanel     = null;

    /**
     * The panel to the right, containing the graph and the temporal navigation
     * panels; null if it is not yet loaded.
     */
    // [HASLab]
    private JPanel                mySplitTemporal  = null;

    /**
     * The splitpane between the customization panel and the graph panel.
     */
    private final JSplitPane      splitpane;

    /**
     * The tree or graph or text being displayed on the right hand side.
     */
    private JComponent            content          = null;

    /**
     * Returns the JSplitPane containing the customization/evaluator panel in the
     * left and the graph on the right.
     */
    public JSplitPane getPanel() {
        return splitpane;
    }

    /** Returns the main frame of the visualizer */
    public JFrame getFrame() {
        return frame;
    }

    /**
     * The last known divider position between the customization panel and the graph
     * panel.
     */
    private int            lastDividerPosition = 0;

    /**
     * If nonnull, you can pass in an expression to be evaluated. If it throws an
     * exception, that means an error has occurred.
     */
    private final Computer evaluator;

    /**
     * If nonnull, you can pass in an XML file to find the next solution.
     */
    private final Computer enumerator;

    /**
     * Number of trace states to depict.
     */
    // [HASLab]
    private final int      statepanes;

    // ==============================================================================================//

    /**
     * The current theme file; "" if there is no theme file loaded.
     */
    private String         thmFileName         = "";

    /**
     * Returns the current THM filename; "" if no theme file is currently loaded.
     */
    public String getThemeFilename() {
        return thmFileName;
    }

    // ==============================================================================================//

    /**
     * The current XML file; "" if there is no XML file loaded.
     */
    private String xmlFileName = "";

    /**
     * Returns the current XML filename; "" if no file is currently loaded.
     */
    public String getXMLfilename() {
        return xmlFileName;
    }

    // ==============================================================================================//

    /** The list of XML files loaded in this session so far. */
    private final List<String> xmlLoaded = new ArrayList<String>();

    /**
     * Return the list of XML files loaded in this session so far.
     */
    public ConstList<String> getInstances() {
        return ConstList.make(xmlLoaded);
    }

    // ==============================================================================================//

    /** This maps each XML filename to a descriptive title. */
    private Map<String,String> xml2title = new LinkedHashMap<String,String>();

    /**
     * Returns a short descriptive title associated with an XML file.
     */
    public String getInstanceTitle(String xmlFileName) {
        String answer = xml2title.get(Util.canon(xmlFileName));
        return (answer == null) ? "(unknown)" : answer;
    }

    // ==============================================================================================//

    /** Add a vertical divider to the toolbar. */
    private void addDivider() {
        JPanel divider = OurUtil.makeH(new Dimension(1, 40), Color.LIGHT_GRAY);
        divider.setAlignmentY(0.5f);
        if (!Util.onMac())
            toolbar.add(OurUtil.makeH(5, background));
        else
            toolbar.add(OurUtil.makeH(5));
        toolbar.add(divider);
        if (!Util.onMac())
            toolbar.add(OurUtil.makeH(5, background));
        else
            toolbar.add(OurUtil.makeH(5));
    }

    // ======== The Preferences
    // ======================================================================================//
    // ======== Note: you must make sure each preference has a unique key
    // ============================================//

    /**
     * This enum defines the set of possible visualizer modes.
     */
    private enum VisualizerMode {
                                 /** Visualize using graphviz's dot. */
                                 Viz("graphviz"),
                                 // /** See the DOT content. */ DOT("dot"),
                                 // /** See the XML content. */ XML("xml"),
                                 /** See the instance as text. */
                                 TEXT("txt"),
                                 TABLE("table"),
                                 /** See the instance as a tree. */
                                 Tree("tree");

        /**
         * This is a unique String for this value; it should be kept consistent in
         * future versions.
         */
        private final String id;

        /**
         * Constructs a new VisualizerMode value with the given id.
         */
        private VisualizerMode(String id) {
            this.id = id;
        }

        /**
         * Given an id, return the enum value corresponding to it (if there's no match,
         * then return Viz).
         */
        private static VisualizerMode parse(String id) {
            for (VisualizerMode vm : values())
                if (vm.id.equals(id))
                    return vm;
            return Viz;
        }

        /** Saves this value into the Java preference object. */
        public void set() {
            Preferences.userNodeForPackage(Util.class).put("VisualizerMode", id);
        }

        /**
         * Reads the current value of the Java preference object (if it's not set, then
         * return Viz).
         */
        public static VisualizerMode get() {
            return parse(Preferences.userNodeForPackage(Util.class).get("VisualizerMode", ""));
        }
    };

    /**
     * The latest X corrdinate of the Alloy Visualizer window.
     */
    private static final IntPref    VizX      = new IntPref("VizX", 0, -1, 65535);

    /**
     * The latest Y corrdinate of the Alloy Visualizer window.
     */
    private static final IntPref    VizY      = new IntPref("VizY", 0, -1, 65535);

    /** The latest width of the Alloy Visualizer window. */
    private static final IntPref    VizWidth  = new IntPref("VizWidth", 0, -1, 65535);

    /** The latest height of the Alloy Visualizer window. */
    private static final IntPref    VizHeight = new IntPref("VizHeight", 0, -1, 65535);

    /**
     * The first file in Alloy Visualizer's "open recent theme" list.
     */
    private static final StringPref Theme0    = new StringPref("Theme0");

    /**
     * The second file in Alloy Visualizer's "open recent theme" list.
     */
    private static final StringPref Theme1    = new StringPref("Theme1");

    /**
     * The third file in Alloy Visualizer's "open recent theme" list.
     */
    private static final StringPref Theme2    = new StringPref("Theme2");

    /**
     * The fourth file in Alloy Visualizer's "open recent theme" list.
     */
    private static final StringPref Theme3    = new StringPref("Theme3");

    // ==============================================================================================//

    /**
     * If true, that means the event handlers should return a Runner encapsulating
     * them, rather than perform the actual work.
     */
    private boolean                 wrap      = false;


    /**
     * Wraps the calling method into a Runnable whose run() will call the calling
     * method with (false) as the only argument.
     */
    private Runner wrapMe() {
        final String name;
        try {
            throw new Exception();
        } catch (Exception ex) {
            name = ex.getStackTrace()[1].getMethodName();
        }
        Method[] methods = getClass().getDeclaredMethods();
        Method m = null;
        for (int i = 0; i < methods.length; i++)
            if (methods[i].getName().equals(name)) {
                m = methods[i];
                break;
            }
        if (m == null) {
            throw new IllegalStateException("Missing method " + name);
        }

        final Method method = m;
        return new Runner() {

            private static final long serialVersionUID = 0;

            @Override
            public void run() {
                try {
                    method.setAccessible(true);
                    method.invoke(VizGUI.this, new Object[] {});
                } catch (Throwable ex) {
                    ex = new IllegalArgumentException("Failed call to " + name + "()", ex);
                    Thread.getDefaultUncaughtExceptionHandler().uncaughtException(Thread.currentThread(), ex);
                }
            }

            @Override
            public void run(Object arg) {
                run();
            }
        };
    }

    /**
     * Wraps the calling method into a Runnable whose run() will call the calling
     * method with (false,argument) as the two arguments.
     */
    private Runner wrapMe(final Object argument) {
        final String name;
        try {
            throw new Exception();
        } catch (Exception ex) {
            name = ex.getStackTrace()[1].getMethodName();
        }
        Method[] methods = getClass().getDeclaredMethods();
        Method m = null;
        for (int i = 0; i < methods.length; i++)
            if (methods[i].getName().equals(name)) {
                m = methods[i];
                break;
            }

        if (m == null) {
            throw new IllegalStateException("Missing method " + name);
        }

        final Method method = m;
        return new Runner() {

            private static final long serialVersionUID = 0;

            @Override
            public void run(Object arg) {
                try {
                    method.setAccessible(true);
                    method.invoke(VizGUI.this, new Object[] {
                                                             arg
                    });
                } catch (Throwable ex) {
                    ex = new IllegalArgumentException("Failed call to " + name + "(" + arg + ")", ex);
                    Thread.getDefaultUncaughtExceptionHandler().uncaughtException(Thread.currentThread(), ex);
                }
            }

            @Override
            public void run() {
                run(argument);
            }
        };
    }

    /**
     * Creates a new visualization GUI window; this method can only be called by the
     * AWT event thread.
     *
     * @param standalone - whether the JVM should shutdown after the last file is
     *            closed
     * @param xmlFileName - the filename of the incoming XML file; "" if there's no
     *            file to open
     * @param windowmenu - if standalone==false and windowmenu!=null, then this will
     *            be added as a menu on the menubar
     *            <p>
     *            Note: if standalone==false and xmlFileName.length()==0, then we
     *            will initially hide the window.
     */
    public VizGUI(boolean standalone, String xmlFileName, JMenu windowmenu) {
        this(standalone, xmlFileName, windowmenu, null, null, 1); // [HASLab]
    }

    /**
     * Creates a new visualization GUI window; this method can only be called by the
     * AWT event thread.
     *
     * @param standalone - whether the JVM should shutdown after the last file is
     *            closed
     * @param xmlFileName - the filename of the incoming XML file; "" if there's no
     *            file to open
     * @param windowmenu - if standalone==false and windowmenu!=null, then this will
     *            be added as a menu on the menubar
     * @param enumerator - if it's not null, it provides solution enumeration
     *            ability
     * @param evaluator - if it's not null, it provides solution evaluation ability
     * @param panes - the number of states that will be shown
     *            <p>
     *            Note: if standalone==false and xmlFileName.length()==0, then we
     *            will initially hide the window.
     */
    // [HASLab]
    public VizGUI(boolean standalone, String xmlFileName, JMenu windowmenu, Computer enumerator, Computer evaluator, int panes) {
        this(standalone, xmlFileName, windowmenu, enumerator, evaluator, true, panes); // [HASLab]
    }

    /**
     * Creates a new visualization GUI window; this method can only be called by the
     * AWT event thread.
     *
     * @param standalone - whether the JVM should shutdown after the last file is
     *            closed
     * @param xmlFileName - the filename of the incoming XML file; "" if there's no
     *            file to open
     * @param windowmenu - if standalone==false and windowmenu!=null, then this will
     *            be added as a menu on the menubar
     * @param enumerator - if it's not null, it provides solution enumeration
     *            ability
     * @param evaluator - if it's not null, it provides solution evaluation ability
     * @param makeWindow - if false, then we will only construct the JSplitPane,
     *            without making the window
     * @param panes - the number of states that will be shown
     *            <p>
     *            Note: if standalone==false and xmlFileName.length()==0 and
     *            makeWindow==true, then we will initially hide the window.
     */
    // [HASLab]
    public VizGUI(boolean standalone, String xmlFileName, JMenu windowmenu, Computer enumerator, Computer evaluator, boolean makeWindow, int panes) {
        this.statepanes = panes == 0 ? 1 : panes; // [HASLab]
        this.enumerator = enumerator;
        this.standalone = standalone;
        this.evaluator = evaluator;
        this.frame = makeWindow ? new JFrame("Electrum Visualizer") : null; // [HASLab]

        // Figure out the desired x, y, width, and height
        int screenWidth = OurUtil.getScreenWidth(), screenHeight = OurUtil.getScreenHeight();
        int width = VizWidth.get();
        if (width < 0)
            width = screenWidth - 150;
        else if (width < 100)
            width = 100;
        if (width > screenWidth)
            width = screenWidth;
        int height = VizHeight.get();
        if (height < 0)
            height = screenHeight - 150;
        else if (height < 100)
            height = 100;
        if (height > screenHeight)
            height = screenHeight;
        int x = VizX.get();
        if (x < 0 || x > screenWidth - 10)
            x = 0;
        int y = VizY.get();
        if (y < 0 || y > screenHeight - 10)
            y = 0;

        // Create the menubar
        JMenuBar mb = new JMenuBar();
        try {
            wrap = true;
            JMenu fileMenu = menu(mb, "&File", null);
            menuItem(fileMenu, "Open...", 'O', 'O', doLoad());
            JMenu exportMenu = menu(null, "&Export To", null);
            menuItem(exportMenu, "Dot...", 'D', 'D', doExportDot());
            menuItem(exportMenu, "XML...", 'X', 'X', doExportXml());
            menuItem(exportMenu, "LTL", 'T', 'T', doExportLTL());
            fileMenu.add(exportMenu);
            menuItem(fileMenu, "Close", 'W', 'W', doClose());
            if (standalone)
                menuItem(fileMenu, "Quit", 'Q', 'Q', doCloseAll());
            else
                menuItem(fileMenu, "Close All", 'A', doCloseAll());
            JMenu instanceMenu = menu(mb, "&Instance", null);
            enumerateMenu = menuItem(instanceMenu, "Show Next Solution", 'N', 'N', doNext());
<<<<<<< HEAD
            cnfgMenu = menuItem(instanceMenu, "Show Next Configuration", 'C', 'C', doConfig()); // [HASLab]
            initMenu = menuItem(instanceMenu, "Show Next Initial State", 'I', 'I', doInit()); // [HASLab]
            forkMenu = menuItem(instanceMenu, "Fork Next State", 'F', 'F', doFork()); // [HASLab]
            leftNavMenu = menuItem(instanceMenu, "Show Previous State", KeyEvent.VK_LEFT, KeyEvent.VK_LEFT, leftNavListener); // [HASLab]
            rightNavMenu = menuItem(instanceMenu, "Show Next State", KeyEvent.VK_LEFT, KeyEvent.VK_RIGHT, rightNavListener); // [HASLab]
=======
            leftNavMenu = menuItem(instanceMenu, "Show Next State", KeyEvent.VK_LEFT, KeyEvent.VK_LEFT, leftNavListener); // [HASLab]
            rightNavMenu = menuItem(instanceMenu, "Show Previous State", KeyEvent.VK_LEFT, KeyEvent.VK_RIGHT, rightNavListener); // [HASLab]
>>>>>>> 9259d41c
            thememenu = menu(mb, "&Theme", doRefreshTheme());
            if (standalone || windowmenu == null)
                windowmenu = menu(mb, "&Window", doRefreshWindow());
            this.windowmenu = windowmenu;
        } finally {
            wrap = false;
        }
        mb.add(windowmenu);
        thememenu.setEnabled(false);
        windowmenu.setEnabled(false);
        if (frame != null)
            frame.setJMenuBar(mb);

        // Create the toolbar
        projectionPopup = new JPopupMenu();
        projectionButton = new JButton("Projection: none");
        projectionButton.addActionListener(new ActionListener() {

            @Override
            public void actionPerformed(ActionEvent e) {
                repopulateProjectionPopup();
                if (projectionPopup.getComponentCount() > 0)
                    projectionPopup.show(projectionButton, 10, 10);
            }
        });
        repopulateProjectionPopup();
        toolbar = new JToolBar();
        toolbar.setVisible(false);
        toolbar.setFloatable(false);
        toolbar.setBorder(null);
        if (!Util.onMac())
            toolbar.setBackground(background);
        try {
            wrap = true;
            vizButton = makeSolutionButton("Viz", "Show Visualization", "images/24_graph.gif", doShowViz());
            // dotButton=makeSolutionButton("Dot", "Show the Dot File for the
            // Graph", "images/24_plaintext.gif", doShowDot());
            // xmlButton=makeSolutionButton("XML", "Show XML",
            // "images/24_plaintext.gif", doShowXML());
            txtButton = makeSolutionButton("Txt", "Show the textual output for the Graph", "images/24_plaintext.gif", doShowTxt());
            tableButton = makeSolutionButton("Table", "Show the table output for the Graph", "images/24_plaintext.gif", doShowTable());
            treeButton = makeSolutionButton("Tree", "Show Tree", "images/24_texttree.gif", doShowTree());
            if (frame != null)
                addDivider();
            toolbar.add(closeSettingsButton = OurUtil.button("Close", "Close the theme customization panel", "images/24_settings_close2.gif", doCloseThemePanel()));
            toolbar.add(updateSettingsButton = OurUtil.button("Apply", "Apply the changes to the current theme", "images/24_settings_apply2.gif", doApply()));
            toolbar.add(openSettingsButton = OurUtil.button("Theme", "Open the theme customization panel", "images/24_settings.gif", doOpenThemePanel()));
            toolbar.add(magicLayout = OurUtil.button("Magic Layout", "Automatic theme customization (will reset current theme)", "images/24_settings_apply2.gif", doMagicLayout()));
            toolbar.add(openEvaluatorButton = OurUtil.button("Evaluator", "Open the evaluator", "images/24_settings.gif", doOpenEvalPanel()));
            toolbar.add(closeEvaluatorButton = OurUtil.button("Close Evaluator", "Close the evaluator", "images/24_settings_close2.gif", doCloseEvalPanel()));
<<<<<<< HEAD
            toolbar.add(enumerateButton = OurUtil.button("Next", "Show a fresh solution", "images/24_history.gif", doNext()));
            toolbar.add(cnfgButton = OurUtil.button("Fresh Config", "Show a fresh configuration", "images/24_history.gif", doConfig())); // [HASLab]
            toolbar.add(initButton = OurUtil.button("Fresh Init", "Show a fresh initial state", "images/24_history.gif", doInit())); // [HASLab]
            toolbar.add(forkButton = OurUtil.button("Fork", "Show a different post-state", "images/24_history.gif", doFork())); // [HASLab]
=======
            toolbar.add(enumerateButton = OurUtil.button("Next", "Show the next solution", "images/24_history.gif", doNext()));
>>>>>>> 9259d41c
            toolbar.add(leftNavButton = OurUtil.button(new String(Character.toChars(0x2190)), "Show the next state", "images/24_history.gif", leftNavListener));
            toolbar.add(rightNavButton = OurUtil.button(new String(Character.toChars(0x2192)), "Show the previous state", "images/24_history.gif", rightNavListener));
            toolbar.add(projectionButton);
            toolbar.add(loadSettingsButton = OurUtil.button("Load", "Load the theme customization from a theme file", "images/24_open.gif", doLoadTheme()));
            toolbar.add(saveSettingsButton = OurUtil.button("Save", "Save the current theme customization", "images/24_save.gif", doSaveTheme()));
            toolbar.add(saveAsSettingsButton = OurUtil.button("Save As", "Save the current theme customization as a new theme file", "images/24_save.gif", doSaveThemeAs()));
            toolbar.add(resetSettingsButton = OurUtil.button("Reset", "Reset the theme customization", "images/24_settings_close2.gif", doResetTheme()));
        } finally {
            wrap = false;
        }
        settingsOpen = 0;

        // Create the horizontal split pane
        splitpane = new JSplitPane(JSplitPane.HORIZONTAL_SPLIT);
        splitpane.setOneTouchExpandable(false);
        splitpane.setResizeWeight(0.);
        splitpane.setContinuousLayout(true);
        splitpane.setBorder(null);
        ((BasicSplitPaneUI) (splitpane.getUI())).getDivider().setBorder(new OurBorder(false, true, false, false));

        // Display the window, then proceed to load the input file
        if (frame != null) {
            frame.pack();
            if (!Util.onMac() && !Util.onWindows()) {
                // many Window managers do not respect ICCCM2; this should help
                // avoid the Title Bar being shifted "off screen"
                if (x < 30) {
                    if (x < 0)
                        x = 0;
                    width = width - (30 - x);
                    x = 30;
                }
                if (y < 30) {
                    if (y < 0)
                        y = 0;
                    height = height - (30 - y);
                    y = 30;
                }
                if (width < 100)
                    width = 100;
                if (height < 100)
                    height = 100;
            }
            frame.setSize(width, height);
            frame.setLocation(x, y);
            frame.setDefaultCloseOperation(WindowConstants.DO_NOTHING_ON_CLOSE);
            try {
                wrap = true;
                frame.addWindowListener(doClose());
            } finally {
                wrap = false;
            }
            frame.addComponentListener(this);
        }
        if (xmlFileName.length() > 0)
            doLoadInstance(xmlFileName);
    }

    /** Invoked when the Visualizationwindow is resized. */
    @Override
    public void componentResized(ComponentEvent e) {
        componentMoved(e);
    }

    /** Invoked when the Visualizationwindow is moved. */
    @Override
    public void componentMoved(ComponentEvent e) {
        if (frame != null) {
            VizWidth.set(frame.getWidth());
            VizHeight.set(frame.getHeight());
            VizX.set(frame.getX());
            VizY.set(frame.getY());
        }
    }

    /** Invoked when the Visualizationwindow is shown. */
    @Override
    public void componentShown(ComponentEvent e) {}

    /** Invoked when the Visualizationwindow is hidden. */
    @Override
    public void componentHidden(ComponentEvent e) {}

    /**
     * Helper method that repopulates the Projection popup menu.
     */
    private void repopulateProjectionPopup() {
        int num = 0;
        String label = "Projection: none";
        if (myStates.isEmpty()) { // [HASLab]
            projectionButton.setEnabled(false);
            return;
        }
        projectionButton.setEnabled(true);
        projectionPopup.removeAll();
        VizState myState = myStates.get(statepanes - 1); // [HASLab]
        final Set<AlloyType> projected = myState.getProjectedTypes();
        for (final AlloyType t : myState.getOriginalModel().getTypes())
            if (myState.canProject(t)) {
                final boolean on = projected.contains(t);
                final JMenuItem m = new JMenuItem(t.getName(), on ? OurCheckbox.ON : OurCheckbox.OFF);
                m.addActionListener(new ActionListener() {

                    @Override
                    public void actionPerformed(ActionEvent e) {
                        for (VizState myState : myStates) // [HASLab]
                            if (on)
                                myState.deproject(t);
                            else
                                myState.project(t);
                        updateDisplay();
                    }
                });
                projectionPopup.add(m);
                if (on) {
                    num++;
                    if (num == 1)
                        label = "Projected over " + t.getName();
                }
            }
        projectionButton.setText(num > 1 ? ("Projected over " + num + " sigs") : label);
    }

    /**
     * Helper method that refreshes the right-side visualization panel with the
     * latest settings.
     */
    private void updateDisplay() {
        if (myStates.isEmpty()) // [HASLab]
            return;
        // First, update the toolbar
        currentMode.set();
        for (JButton button : solutionButtons)
            button.setEnabled(settingsOpen != 1);
        switch (currentMode) {
            case Tree :
                treeButton.setEnabled(false);
                break;
            case TEXT :
                txtButton.setEnabled(false);
                break;
            case TABLE :
                tableButton.setEnabled(false);
                break;
            // case XML: xmlButton.setEnabled(false); break;
            // case DOT: dotButton.setEnabled(false); break;
            default :
                vizButton.setEnabled(false);
        }
<<<<<<< HEAD
        final boolean isMeta = myStates.get(statepanes - 1).getOriginalInstance().isMetamodel; // [HASLab]
        final boolean isTrace = myStates.get(statepanes - 1).getOriginalInstance().originalA4.getMaxTrace() >= 0; // [HASLab]
=======
        final boolean isMeta = myStates.get(statepanes - 1).getOriginalInstance().isMetamodel; // [HASLab]
        final boolean isTrace = myStates.get(statepanes - 1).getOriginalInstance().originalA4.getMaxTrace() >= 0; // [HASLab]
>>>>>>> 9259d41c
        vizButton.setVisible(frame != null);
        treeButton.setVisible(frame != null);
        txtButton.setVisible(frame != null);
        // dotButton.setVisible(frame!=null);
        // xmlButton.setVisible(frame!=null);
        magicLayout.setVisible((settingsOpen == 0 || settingsOpen == 1) && currentMode == VisualizerMode.Viz);
        projectionButton.setVisible((settingsOpen == 0 || settingsOpen == 1) && currentMode == VisualizerMode.Viz);
        openSettingsButton.setVisible(settingsOpen == 0 && currentMode == VisualizerMode.Viz);
        loadSettingsButton.setVisible(frame == null && settingsOpen == 1 && currentMode == VisualizerMode.Viz);
        saveSettingsButton.setVisible(frame == null && settingsOpen == 1 && currentMode == VisualizerMode.Viz);
        saveAsSettingsButton.setVisible(frame == null && settingsOpen == 1 && currentMode == VisualizerMode.Viz);
        resetSettingsButton.setVisible(frame == null && settingsOpen == 1 && currentMode == VisualizerMode.Viz);
        closeSettingsButton.setVisible(settingsOpen == 1 && currentMode == VisualizerMode.Viz);
        updateSettingsButton.setVisible(settingsOpen == 1 && currentMode == VisualizerMode.Viz);
        openEvaluatorButton.setVisible(!isMeta && settingsOpen == 0 && evaluator != null);
        closeEvaluatorButton.setVisible(!isMeta && settingsOpen == 2 && evaluator != null);
        enumerateMenu.setEnabled(!isMeta && settingsOpen == 0 && enumerator != null);
<<<<<<< HEAD
        enumerateMenu.setVisible(!isTrace); // [HASLab]
        enumerateButton.setVisible(!isMeta && settingsOpen == 0 && enumerator != null && !isTrace); // [HASLab]
        initMenu.setEnabled(!isMeta && settingsOpen == 0 && enumerator != null); // [HASLab]
        initMenu.setVisible(isTrace); // [HASLab]
        initButton.setVisible(!isMeta && settingsOpen == 0 && enumerator != null && isTrace); // [HASLab]
        cnfgMenu.setEnabled(!isMeta && settingsOpen == 0 && enumerator != null); // [HASLab]
        cnfgMenu.setVisible(isTrace); // [HASLab]
        cnfgButton.setVisible(!isMeta && settingsOpen == 0 && enumerator != null && isTrace); // [HASLab]
        forkMenu.setEnabled(!isMeta && settingsOpen == 0 && enumerator != null); // [HASLab]
        forkMenu.setVisible(isTrace); // [HASLab]
        forkButton.setVisible(!isMeta && settingsOpen == 0 && enumerator != null && isTrace); // [HASLab]
=======
        enumerateButton.setVisible(!isMeta && settingsOpen == 0 && enumerator != null);
>>>>>>> 9259d41c
        leftNavButton.setVisible(!isMeta && isTrace); // [HASLab]
        leftNavButton.setEnabled(current > 0); // [HASLab]
        leftNavMenu.setEnabled(!isMeta && current > 0); // [HASLab]
        rightNavButton.setVisible(!isMeta && isTrace); // [HASLab]
        rightNavMenu.setEnabled(!isMeta); // [HASLab]
        toolbar.setVisible(true);
        // Now, generate the graph or tree or textarea that we want to display
        // on the right
        if (frame != null)
            frame.setTitle(makeVizTitle());
        switch (currentMode) {
            case Tree : {
                final VizTree t = new VizTree(myStates.get(statepanes - 1).getOriginalInstance().originalA4, makeVizTitle(), fontSize); // [HASLab] only graph shows multiple
                final JScrollPane scroll = OurUtil.scrollpane(t, Color.BLACK, Color.WHITE, new OurBorder(true, false, true, false));
                scroll.addFocusListener(new FocusListener() {

                    @Override
                    public final void focusGained(FocusEvent e) {
                        t.requestFocusInWindow();
                    }

                    @Override
                    public final void focusLost(FocusEvent e) {}
                });
                content = scroll;
                break;
            }
            case TEXT : {
                String textualOutput = myStates.get(statepanes - 1).getOriginalInstance().originalA4.toString(); // [HASLab] only graph shows multiple
                content = getTextComponent(textualOutput);
                break;
            }
            case TABLE : {
                String textualOutput = myStates.get(statepanes - 1).getOriginalInstance().originalA4.format(); // [HASLab] only graph shows multiple
                content = getTextComponent(textualOutput);
                break;
            }
            // case XML: {
            // content=getTextComponent(xmlFileName);
            // break;
            // }
            default : {
                List<VizState> numPanes = isTrace && !isMeta ? myStates : myStates.subList(statepanes - 1, statepanes);
                if (myGraphPanel == null || numPanes.size() != myGraphPanel.numPanes()) { // [HASLab]
                    if (isTrace && !isMeta) { // [HASLab]
                        myGraphPanel = new VizGraphPanel(myStates, false);
                        JPanel tmpNavScrollPanel = createTempNavPanel();
                        final Box instanceTopBox = Box.createVerticalBox();
                        instanceTopBox.add(tmpNavScrollPanel);
                        mySplitTemporal = new JPanel(new BorderLayout());
                        mySplitTemporal.add(instanceTopBox, BorderLayout.NORTH);
                        mySplitTemporal.add(myGraphPanel, BorderLayout.CENTER);
                        mySplitTemporal.setVisible(true);
                    } else {
                        mySplitTemporal = null;
                        myGraphPanel = new VizGraphPanel(myStates.subList(statepanes - 1, statepanes), false); // [HASLab]                        
                    }
                } else {
                    if (isTrace && !isMeta) { // [HASLab]
                        updateTempPanel();
                        myGraphPanel.seeDot(false);
                        myGraphPanel.remakeAll();
                    } else {
                        mySplitTemporal = null;
                        myGraphPanel.seeDot(false);
                        myGraphPanel.remakeAll();
                    }
                }
            }
                if (isTrace && !isMeta) // [HASLab]
                    content = mySplitTemporal;
                else
                    content = myGraphPanel;
        }
        // Now that we've re-constructed "content", let's set its font size
        if (currentMode != VisualizerMode.Tree) {
            content.setFont(OurUtil.getVizFont().deriveFont((float) fontSize));
            content.invalidate();
            content.repaint();
            content.validate();
        }
        // Now, display them!
        final Box instanceTopBox = Box.createHorizontalBox();
        instanceTopBox.add(toolbar);
        final JPanel instanceArea = new JPanel(new BorderLayout());
        instanceArea.add(instanceTopBox, BorderLayout.NORTH);
        instanceArea.add(content, BorderLayout.CENTER);
        instanceArea.setVisible(true);
        if (!Util.onMac()) {
            instanceTopBox.setBackground(background);
            instanceArea.setBackground(background);
        }
        JComponent left = null;
        if (settingsOpen == 1) {
            if (myCustomPanel == null)
                myCustomPanel = new VizCustomizationPanel(splitpane, myStates.get(statepanes - 1)); // [HASLab]
            else
                myCustomPanel.remakeAll();
            left = myCustomPanel;
        } else if (settingsOpen > 1) {
            if (myEvaluatorPanel == null)
                myEvaluatorPanel = new OurConsole(evaluator, true, "The ", true, "Alloy Evaluator ", false, "allows you to type\nin Alloy expressions and see their values\nat the currently focused state (left-hand side).\nFor example, ", true, "univ", false, " shows the list of all\natoms on the left-hand state.\n(You can press UP and DOWN to recall old inputs).\n"); // [HASLab] 
            try {
                evaluator.compute(new File(xmlFileName));
                myEvaluatorPanel.setCurrent(current); // [HASLab] set evaluator state
            } catch (Exception ex) {} // exception should not happen
            left = myEvaluatorPanel;
            left.setBorder(new OurBorder(false, false, false, false));
        }
        if (frame != null && frame.getContentPane() == splitpane)
            lastDividerPosition = splitpane.getDividerLocation();
        splitpane.setRightComponent(instanceArea);
        splitpane.setLeftComponent(left);
        if (left != null) {
            Dimension dim = left.getPreferredSize();
            if (lastDividerPosition < 50 && frame != null)
                lastDividerPosition = frame.getWidth() / 2;
            if (lastDividerPosition < dim.width)
                lastDividerPosition = dim.width;
            if (settingsOpen == 2 && lastDividerPosition > 400)
                lastDividerPosition = 400;
            splitpane.setDividerLocation(lastDividerPosition);
        }
        if (frame != null)
            frame.setContentPane(splitpane);
        if (settingsOpen != 2)
            content.requestFocusInWindow();
        else
            myEvaluatorPanel.requestFocusInWindow();
        repopulateProjectionPopup();
        if (frame != null)
            frame.validate();
        else
            splitpane.validate();
    }

    /**
     * Helper method that creates a button and add it to both the "SolutionButtons"
     * list, as well as the toolbar.
     */
    private JButton makeSolutionButton(String label, String toolTip, String image, ActionListener mode) {
        JButton button = OurUtil.button(label, toolTip, image, mode);
        solutionButtons.add(button);
        toolbar.add(button);
        return button;
    }

    /**
     * Helper method that returns a concise description of the instance currently
     * being displayed.
     */
    private String makeVizTitle() {
        String filename = (!myStates.isEmpty() ? myStates.get(statepanes - 1).getOriginalInstance().filename : ""); // (HASLab]
        String commandname = (!myStates.isEmpty() ? myStates.get(statepanes - 1).getOriginalInstance().commandname : ""); // (HASLab]
        int i = filename.lastIndexOf('/');
        if (i >= 0)
            filename = filename.substring(i + 1);
        i = filename.lastIndexOf('\\');
        if (i >= 0)
            filename = filename.substring(i + 1);
        int n = filename.length();
        if (n > 4 && filename.substring(n - 4).equalsIgnoreCase(".als"))
            filename = filename.substring(0, n - 4);
        else if (n > 4 && filename.substring(n - 4).equalsIgnoreCase(".ele")) // [HASLab] .ele extension
            filename = filename.substring(0, n - 4);
        if (filename.length() > 0)
            return "(" + filename + ") " + commandname;
        else
            return commandname;
    }

    /**
     * Helper method that inserts "filename" into the "recently opened THEME file
     * list".
     */
    private void addThemeHistory(String filename) {
        String name0 = Theme0.get(), name1 = Theme1.get(), name2 = Theme2.get();
        if (name0.equals(filename))
            return;
        else {
            Theme0.set(filename);
            Theme1.set(name0);
        }
        if (name1.equals(filename))
            return;
        else
            Theme2.set(name1);
        if (name2.equals(filename))
            return;
        else
            Theme3.set(name2);
    }

    /**
     * Helper method returns a JTextArea containing the given text.
     */
    private JComponent getTextComponent(String text) {
        final JTextArea ta = OurUtil.textarea(text, 10, 10, false, true);
        final JScrollPane ans = new JScrollPane(ta, ScrollPaneConstants.VERTICAL_SCROLLBAR_AS_NEEDED, ScrollPaneConstants.HORIZONTAL_SCROLLBAR_AS_NEEDED) {

            private static final long serialVersionUID = 0;

            @Override
            public void setFont(Font font) {
                super.setFont(font);
            }
        };
        ans.setBorder(new OurBorder(true, false, true, false));
        String fontName = OurDialog.getProperFontName("Lucida Console", "Monospaced");
        Font font = new Font(fontName, Font.PLAIN, fontSize);
        ans.setFont(font);
        ta.setFont(font);
        return ans;
    }

    // /** Helper method that reads a file and then return a JTextArea
    // containing it. */
    // private JComponent getTextComponentFromFile(String filename) {
    // String text = "";
    // try { text="<!-- "+filename+" -->\n"+Util.readAll(filename); }
    // catch(IOException ex) { text="# Error reading from "+filename; }
    // return getTextComponent(text);
    // }

    /**
     * Returns the GraphViewer that contains the graph; can be null if the graph
     * hasn't been loaded yet.
     */
    public GraphViewer getViewer() {
        if (null == myGraphPanel)
            return null;
        return myGraphPanel.alloyGetViewer();
    }

    /** Load the XML instance. */
    public void loadXML(final String fileName, boolean forcefully) {
<<<<<<< HEAD
        loadXML(fileName, forcefully, current); // [HASLab] first state
=======
        loadXML(fileName, forcefully, 0); // [HASLab] first state
>>>>>>> 9259d41c
    }

    /** Load the XML instance. */
    // [HASLab] considers particular state
    public void loadXML(final String fileName, boolean forcefully, int state) {
        current = state; // [HASLab]
        final String xmlFileName = Util.canon(fileName);
        File f = new File(xmlFileName);
        if (forcefully || !xmlFileName.equals(this.xmlFileName)) {
            for (int i = 0; i < statepanes; i++) { // [HASLab]
                try {
                    if (!f.exists())
                        throw new IOException("File " + xmlFileName + " does not exist.");
                    if (i >= myStates.size()) { // [HASLab]
                        AlloyInstance myInstance = StaticInstanceReader.parseInstance(f, state + i); // [HASLab] state
                        myStates.add(new VizState(myInstance));
                    } else {
                        VizState vstate = myStates.get(i);
                        AlloyInstance myInstance = StaticInstanceReader.parseInstance(f, state + i); // [HASLab] state
                        if (vstate == null)
                            vstate = new VizState(myInstance);
                        else
                            vstate.loadInstance(myInstance);
                        myStates.set(i, vstate);
                    }
                } catch (Throwable e) {
                    xmlLoaded.remove(fileName);
                    xmlLoaded.remove(xmlFileName);
                    OurDialog.alert("Cannot read or parse Alloy instance: " + xmlFileName + "\n\nError: " + e.getMessage());
                    if (xmlLoaded.size() > 0) {
                        loadXML(xmlLoaded.get(xmlLoaded.size() - 1), false, state + i); // [HASLab] state
                        return;
                    }
                    doCloseAll();
                    return;
                }
            }
            repopulateProjectionPopup();
            xml2title.put(xmlFileName, makeVizTitle());
            this.xmlFileName = xmlFileName;
        }
        if (!xmlLoaded.contains(xmlFileName))
            xmlLoaded.add(xmlFileName);
        if (myGraphPanel != null)
            myGraphPanel.resetProjectionAtomCombos();
        toolbar.setEnabled(true);
        settingsOpen = 0;
        thememenu.setEnabled(true);
        windowmenu.setEnabled(true);
        if (frame != null) {
            frame.setVisible(true);
            frame.setTitle("Electrum Visualizer " + Version.version() + " loading... Please wait..."); // [HASLab]
            OurUtil.show(frame);
        }
        updateDisplay();
    }

    /** This method loads a specific theme file. */
    public boolean loadThemeFile(String filename) {
        if (myStates.isEmpty()) // [HASLab]
            return false; // Can only load if there is a VizState loaded
        filename = Util.canon(filename);
        try {
            for (VizState myState : myStates) // [HASLab]
                myState.loadPaletteXML(filename);
        } catch (IOException ex) {
            OurDialog.alert("Error: " + ex.getMessage());
            return false;
        }
        repopulateProjectionPopup();
        if (myCustomPanel != null)
            myCustomPanel.remakeAll();
        if (myGraphPanel != null)
            myGraphPanel.remakeAll();
        addThemeHistory(filename);
        thmFileName = filename;
        updateDisplay();
        return true;
    }

    /**
     * This method saves a specific current theme (if filename==null, it asks the
     * user); returns true if it succeeded.
     */
    public boolean saveThemeFile(String filename) {
        if (myStates.isEmpty()) // [HASLab]
            return false; // Can only save if there is a VizState loaded
        if (filename == null) {
            File file = OurDialog.askFile(false, null, ".thm", ".thm theme files");
            if (file == null)
                return false;
            if (file.exists())
                if (!OurDialog.askOverwrite(Util.canon(file.getPath())))
                    return false;
            Util.setCurrentDirectory(file.getParentFile());
            filename = file.getPath();
        }
        filename = Util.canon(filename);
        try {
            myStates.get(statepanes - 1).savePaletteXML(filename); // [HASLab]
            filename = Util.canon(filename); // Since the canon name may have
                                            // changed
            addThemeHistory(filename);
        } catch (Throwable er) {
            OurDialog.alert("Error saving the theme.\n\nError: " + er.getMessage());
            return false;
        }
        thmFileName = filename;
        return true;
    }

    // ========================================= EVENTS
    // ============================================================================================

    /**
     * This method changes the font size for everything (except the graph)
     */
    public void doSetFontSize(int fontSize) {
        this.fontSize = fontSize;
        if (!(content instanceof VizGraphPanel))
            updateDisplay();
        else
            content.setFont(OurUtil.getVizFont().deriveFont((float) fontSize));
    }

    /**
     * This method asks the user for a new XML instance file to load.
     */
    private Runner doLoad() {
        if (wrap)
            return wrapMe();
        File file = OurDialog.askFile(true, null, ".xml", ".xml instance files");
        if (file == null)
            return null;
        Util.setCurrentDirectory(file.getParentFile());
        loadXML(file.getPath(), true, 0); // [HASLab]
        return null;
    }

    /**
     * This method loads a new XML instance file if it's not the current file.
     */
    private Runner doLoadInstance(String fileName) {
        if (!wrap)
            loadXML(fileName, false);
        return wrapMe(fileName);
    }

    /**
     * This method closes the current instance; if there are previously loaded
     * files, we will load one of them; otherwise, this window will set itself as
     * invisible (if not in standalone mode), or it will terminate the entire
     * application (if in standalone mode).
     */
    private Runner doClose() {
        if (wrap)
            return wrapMe();
        xmlLoaded.remove(xmlFileName);
        if (xmlLoaded.size() > 0) {
            doLoadInstance(xmlLoaded.get(xmlLoaded.size() - 1));
            return null;
        }
        if (standalone)
            System.exit(0);
        else if (frame != null)
            frame.setVisible(false);
        return null;
    }

    /**
     * This method closes every XML file. If in standalone mode, the JVM will then
     * shutdown, otherwise it will just set the window invisible.
     */
    private Runner doCloseAll() {
        if (wrap)
            return wrapMe();
        xmlLoaded.clear();
        xmlFileName = "";
        if (standalone)
            System.exit(0);
        else if (frame != null)
            frame.setVisible(false);
        return null;
    }

    /** This method refreshes the "theme" menu. */
    private Runner doRefreshTheme() {
        if (wrap)
            return wrapMe();
        String defaultTheme = System.getProperty("alloy.theme0");
        thememenu.removeAll();
        try {
            wrap = true;
            menuItem(thememenu, "Load Theme...", 'L', doLoadTheme());
            if (defaultTheme != null && defaultTheme.length() > 0 && (new File(defaultTheme)).isDirectory())
                menuItem(thememenu, "Load Sample Theme...", 'B', doLoadSampleTheme());
            menuItem(thememenu, "Save Theme", 'S', doSaveTheme());
            menuItem(thememenu, "Save Theme As...", 'A', doSaveThemeAs());
            menuItem(thememenu, "Reset Theme", 'R', doResetTheme());
        } finally {
            wrap = false;
        }
        return null;
    }

    /**
     * This method asks the user for a new theme file to load.
     */
    private Runner doLoadTheme() {
        if (wrap)
            return wrapMe();
        String defaultTheme = System.getProperty("alloy.theme0");
        if (defaultTheme == null)
            defaultTheme = "";
        if (myStates.isEmpty()) // [HASLab]
            return null; // Can only load if there is a VizState loaded
        for (VizState myState : myStates) { // [HASLab]
            if (myState.changedSinceLastSave()) {
                char opt = OurDialog.askSaveDiscardCancel("The current theme");
                if (opt == 'c')
                    return null;
                if (opt == 's' && !saveThemeFile(thmFileName.length() == 0 ? null : thmFileName))
                    return null;
            }
        }

        File file = OurDialog.askFile(true, null, ".thm", ".thm theme files");
        if (file != null) {
            Util.setCurrentDirectory(file.getParentFile());
            loadThemeFile(file.getPath());
        }
        return null;
    }

    /**
     * This method asks the user for a new theme file (from the default Alloy4
     * distribution) to load.
     */
    private Runner doLoadSampleTheme() {
        if (wrap)
            return wrapMe();
        String defaultTheme = System.getProperty("alloy.theme0");
        if (defaultTheme == null)
            defaultTheme = "";
        if (myStates.isEmpty()) // [HASLab]
            return null; // Can only load if there is a VizState loaded
        for (VizState myState : myStates) { // [HASLab]
            if (myState.changedSinceLastSave()) {
                char opt = OurDialog.askSaveDiscardCancel("The current theme");
                if (opt == 'c')
                    return null;
                if (opt == 's' && !saveThemeFile(thmFileName.length() == 0 ? null : thmFileName))
                    return null;
            }
        }
        File file = OurDialog.askFile(true, defaultTheme, ".thm", ".thm theme files");
        if (file != null)
            loadThemeFile(file.getPath());
        return null;
    }

    /** This method saves the current theme. */
    private Runner doSaveTheme() {
        if (!wrap)
            saveThemeFile(thmFileName.length() == 0 ? null : thmFileName);
        return wrapMe();
    }

    /**
     * This method saves the current theme to a new ".thm" file.
     */
    private Runner doSaveThemeAs() {
        if (wrap)
            return wrapMe();
        File file = OurDialog.askFile(false, null, ".thm", ".thm theme files");
        if (file == null)
            return null;
        if (file.exists())
            if (!OurDialog.askOverwrite(Util.canon(file.getPath())))
                return null;
        Util.setCurrentDirectory(file.getParentFile());
        saveThemeFile(file.getPath());
        return null;
    }

    private Runner doExportDot() {
        if (wrap)
            return wrapMe();
        File file = OurDialog.askFile(false, null, ".dot", ".dot graph files");
        if (file == null)
            return null;
        if (file.exists())
            if (!OurDialog.askOverwrite(Util.canon(file.getPath())))
                return null;
        Util.setCurrentDirectory(file.getParentFile());
        String filename = Util.canon(file.getPath());
        try {
            Util.writeAll(filename, myGraphPanel.toDot());
        } catch (Throwable er) {
            OurDialog.alert("Error saving the theme.\n\nError: " + er.getMessage());
        }
        return null;
    }

    private Runner doExportXml() {
        if (wrap)
            return wrapMe();
        File file = OurDialog.askFile(false, null, ".xml", ".xml XML files");
        if (file == null)
            return null;
        if (file.exists())
            if (!OurDialog.askOverwrite(Util.canon(file.getPath())))
                return null;
        Util.setCurrentDirectory(file.getParentFile());
        String filename = Util.canon(file.getPath());
        try {
            Util.writeAll(filename, Util.readAll(xmlFileName));
        } catch (Throwable er) {
            OurDialog.alert("Error saving XML instance.\n\nError: " + er.getMessage());
        }
        return null;
    }

    // [HASLab]
    private Runner doExportLTL() {
        if (wrap)
            return wrapMe();
        if (myStates.isEmpty())
            return null;
        TemporalInstance inst = (TemporalInstance) myStates.get(myStates.size() - 1).getOriginalInstance().originalA4.debugExtractKInstance();
        Formula rels = Formula.TRUE;
        for (Relation r : inst.state(0).relations())
<<<<<<< HEAD
            rels = rels.and(r.eq(r));
        Formula form = inst.formulate(new PardinusBounds(inst.state(0).universe()), new HashMap<Object,Expression>(), rels, true);
=======
            if (r.name().contains("this/"))
                rels = rels.and(r.eq(r));
        Formula form = inst.formulate(new PardinusBounds(inst.state(0).universe()), new HashMap(), rels, true);
        // [HASLab] normalize variable names
>>>>>>> 9259d41c
        AbstractReplacer repls = new AbstractReplacer(new HashSet<Node>()) {

            @Override
            public Expression visit(Variable v) {
                final Expression ret = lookup(v);
                if (ret != null)
                    return ret;
                String n = v.name().replace("$", "").replace("-", "n");
                if (!Character.isAlphabetic(n.charAt(0)))
                    n = "p" + n;
                return cache(v, Variable.nary(n, v.arity()));
            }

        };
        form = form.accept(repls);
        OurDialog.showtext("Text Viewer", PrettyPrinter.print(form, 4));
        return null;
    }

    /** This method resets the current theme. */
    private Runner doResetTheme() {
        if (wrap)
            return wrapMe();
        if (myStates.isEmpty()) // [HASLab]
            return null;
        if (!OurDialog.yesno("Are you sure you wish to clear all your customizations?", "Yes, clear them", "No, keep them"))
            return null;
        for (VizState myState : myStates) // [HASLab]
            myState.resetTheme();
        repopulateProjectionPopup();
        if (myCustomPanel != null)
            myCustomPanel.remakeAll();
        if (myGraphPanel != null)
            myGraphPanel.remakeAll();
        thmFileName = "";
        updateDisplay();
        return null;
    }

    /**
     * This method modifies the theme using a set of heuristics.
     */
    private Runner doMagicLayout() {
        if (wrap)
            return wrapMe();
        if (myStates.get(statepanes - 1) == null) // [HASLab]
            return null;
        if (!OurDialog.yesno("This will clear your original customizations. Are you sure?", "Yes, clear them", "No, keep them"))
            return null;
        for (VizState myState : myStates) { // [HASLab]
            myState.resetTheme();
            try {
                MagicLayout.magic(myState);
                MagicColor.magic(myState);
            } catch (Throwable ex) {}
        }
        repopulateProjectionPopup();
        if (myCustomPanel != null)
            myCustomPanel.remakeAll();
        if (myGraphPanel != null)
            myGraphPanel.remakeAll();
        updateDisplay();
        return null;
    }

    /** This method refreshes the "window" menu. */
    private Runner doRefreshWindow() {
        if (wrap)
            return wrapMe();
        windowmenu.removeAll();
        try {
            wrap = true;
            for (final String f : getInstances()) {
                JMenuItem it = new JMenuItem("Instance: " + getInstanceTitle(f), null);
                it.setIcon(f.equals(getXMLfilename()) ? iconYes : iconNo);
                it.addActionListener(doLoadInstance(f));
                windowmenu.add(it);
            }
        } finally {
            wrap = false;
        }
        return null;
    }

    /**
     * This method inserts "Minimize" and "Maximize" entries into a JMenu.
     */
    public void addMinMaxActions(JMenu menu) {
        try {
            wrap = true;
            menuItem(menu, "Minimize", 'M', doMinimize(), iconNo);
            menuItem(menu, "Zoom", doZoom(), iconNo);
        } finally {
            wrap = false;
        }
    }

    /** This method minimizes the window. */
    private Runner doMinimize() {
        if (!wrap && frame != null)
            OurUtil.minimize(frame);
        return wrapMe();
    }

    /**
     * This method alternatingly maximizes or restores the window.
     */
    private Runner doZoom() {
        if (!wrap && frame != null)
            OurUtil.zoom(frame);
        return wrapMe();
    }

    /**
     * This method attempts to derive the next satisfying instance.
     */
    private Runner doNext() {
        if (wrap)
            return wrapMe();
        if (settingsOpen != 0)
            return null;
        if (xmlFileName.length() == 0) {
            OurDialog.alert("Cannot display the next solution since no instance is currently loaded.");
        } else if (enumerator == null) {
            OurDialog.alert("Cannot display the next solution since the analysis engine is not loaded with the visualizer.");
        } else {
            try {
                enumerator.compute(new String[] { // [HASLab]
                                                 xmlFileName, -2 + ""
                });
            } catch (Throwable ex) {
                OurDialog.alert(ex.getMessage());
            }
        }
        return null;
    }

    /**
     * This method attempts to derive the next satisfying instance.
     */
    // [HASLab]
    private Runner doConfig() {
        if (wrap)
            return wrapMe();
        if (settingsOpen != 0)
            return null;
        if (xmlFileName.length() == 0) {
            OurDialog.alert("Cannot display the next solution since no instance is currently loaded.");
        } else if (enumerator == null) {
            OurDialog.alert("Cannot display the next solution since the analysis engine is not loaded with the visualizer.");
        } else {
            try {
                enumerator.compute(new String[] {
                                                 xmlFileName, -1 + ""
                });
            } catch (Throwable ex) {
                OurDialog.alert(ex.getMessage());
            }
        }
        return null;
    }

    /** This method attempts to derive the next satisfying instance. */
    // [HASLab] simulator
    private Runner doFork() {
        if (wrap)
            return wrapMe();
        if (settingsOpen != 0)
            return null;
        if (xmlFileName.length() == 0) {
            OurDialog.alert("Cannot display the next solution since no instance is currently loaded.");
        } else if (enumerator == null) {
            OurDialog.alert("Cannot display the next solution since the analysis engine is not loaded with the visualizer.");
        } else {
            try {
                enumerator.compute(new String[] {
                                                 xmlFileName, current + 1 + ""
                });
            } catch (Throwable ex) {
                OurDialog.alert(ex.getMessage());
            }
        }
        return null;
    }

    /** This method attempts to derive the next satisfying instance. */
    // [HASLab] simulator
    private Runner doInit() {
        if (wrap)
            return wrapMe();
        if (settingsOpen != 0)
            return null;
        if (xmlFileName.length() == 0) {
            OurDialog.alert("Cannot display the next solution since no instance is currently loaded.");
        } else if (enumerator == null) {
            OurDialog.alert("Cannot display the next solution since the analysis engine is not loaded with the visualizer.");
        } else {
            try {
                enumerator.compute(new String[] {
                                                 xmlFileName, 0 + ""
                });
            } catch (Throwable ex) {
                OurDialog.alert(ex.getMessage());
            }
        }
        return null;
    }

    /**
     * This method updates the graph with the current theme customization.
     */
    private Runner doApply() {
        if (!myStates.isEmpty()) { // [HASLab]
            for (int i = 0; i < myStates.size() - 1; i++) {
                VizState ss = myStates.get(statepanes - 1);
                myStates.set(i, new VizState(ss));
                myStates.get(i).loadInstance(ss.getOriginalInstance());
            }
        }
        if (!wrap)
            updateDisplay();
        return wrapMe();
    }

    /**
     * This method opens the theme customization panel if closed.
     */
    private Runner doOpenThemePanel() {
        if (!wrap) {
            settingsOpen = 1;
            updateDisplay();
        }
        return wrapMe();
    }

    /**
     * This method closes the theme customization panel if open.
     */
    private Runner doCloseThemePanel() {
        if (!wrap) {
            settingsOpen = 0;
            updateDisplay();
        }
        return wrapMe();
    }

    /** This method opens the evaluator panel if closed. */
    private Runner doOpenEvalPanel() {
        if (!wrap) {
            settingsOpen = 2;
            updateDisplay();
        }
        return wrapMe();
    }

    /** This method closes the evaluator panel if open. */
    private Runner doCloseEvalPanel() {
        if (!wrap) {
            settingsOpen = 0;
            updateDisplay();
        }
        return wrapMe();
    }

    /**
     * This method changes the display mode to show the instance as a graph (the
     * return value is always null).
     */
    public Runner doShowViz() {
        if (!wrap) {
            currentMode = VisualizerMode.Viz;
            updateDisplay();
            return null;
        }
        return wrapMe();
    }

    /**
     * This method changes the display mode to show the instance as a tree (the
     * return value is always null).
     */
    public Runner doShowTree() {
        if (!wrap) {
            currentMode = VisualizerMode.Tree;
            updateDisplay();
            return null;
        }
        return wrapMe();
    }

    /**
     * This method changes the display mode to show the equivalent dot text (the
     * return value is always null).
     */
    public Runner doShowTxt() {
        if (!wrap) {
            currentMode = VisualizerMode.TEXT;
            updateDisplay();
            return null;
        }
        return wrapMe();
    }

    /**
     * This method changes the display mode to show the equivalent dot text (the
     * return value is always null).
     */
    public Runner doShowTable() {
        if (!wrap) {
            currentMode = VisualizerMode.TABLE;
            updateDisplay();
            return null;
        }
        return wrapMe();
    }

    // /** This method changes the display mode to show the equivalent dot text
    // (the return value is always null). */
    // public Runner doShowDot() {
    // if (!wrap) { currentMode=VisualizerMode.DOT; updateDisplay(); return
    // null; }
    // return wrapMe();
    // }
    //
    // /** This method changes the display mode to show the instance as XML (the
    // return value is always null). */
    // public Runner doShowXML() {
    // if (!wrap) { currentMode=VisualizerMode.XML; updateDisplay(); return
    // null; }
    // return wrapMe();
    // }

    // ========================================TRACES=====================================================//

    // [HASLab]
    private int    current          = 0;

    // [HASLab]
    ActionListener leftNavListener  = new ActionListener() {

                                        public final void actionPerformed(ActionEvent e) {
                                            if (current > 0) {
                                                current--;
                                                updateDisplay();
                                            }
                                        }
                                    };

    // [HASLab]
    ActionListener rightNavListener = new ActionListener() {

                                        public final void actionPerformed(ActionEvent e) {
                                            int lst = getVizState().get(statepanes - 1).getOriginalInstance().originalA4.getTraceLength();
                                            int lop = getVizState().get(statepanes - 1).getOriginalInstance().originalA4.getLoopState();
                                            int lmx = current + 1 + statepanes > lst ? current + 1 + statepanes : lst;
                                            int lox = lmx - (lst - lop);
                                            current = normalize(current + 1, lmx, lox);
                                            updateDisplay();
                                        }
                                    };

    /**
     * Creates the panel for navigating the trace, in the lower side of the right
     * panel.
     *
     * @return
     */
    // [HASLab]
    private JPanel createTempNavPanel() {

        JPanel tmpNavPanel = new JPanel();
        tmpNavPanel.setLayout(new BoxLayout(tmpNavPanel, BoxLayout.PAGE_AXIS));
        tmpNavPanel.add(traceGraph());
        updateTempPanel();
        return tmpNavPanel;
    }

    // [HASLab]
    private JPanel traceGraph() {

        List<Ellipse2D> states = new ArrayList<Ellipse2D>();

        JPanel trace = new JPanel() {

            int heighti = 50;

            @Override
            public void paintComponent(Graphics g) {
                states.clear();

                Graphics2D g2 = (Graphics2D) g;
                g2.setRenderingHint(RenderingHints.KEY_ANTIALIASING, RenderingHints.VALUE_ANTIALIAS_ON);

                int radius = 12;
                int dist = 45;
                int offsety = 2 + heighti / 2;
                // center and apply offset according to current state
                int offsetx = this.getWidth() / 2 + ((dist - 2 * radius) / 2) - (dist * (current + 1));
                int lst = getVizState().get(statepanes - 1).getOriginalInstance().originalA4.getTraceLength();
                int lop = getVizState().get(statepanes - 1).getOriginalInstance().originalA4.getLoopState();
                int lmx = current + statepanes > lst ? current + statepanes : lst;
                int lox = lmx - (lst - lop);
                Ellipse2D loop = null, last = null;
                for (int i = 0; i < lmx; i++) {
                    g2.setStroke(new BasicStroke(2));
                    Ellipse2D circl = new Ellipse2D.Double(i * dist + offsetx, offsety - radius, 2.0 * radius, 2.0 * radius);
                    if (i == lmx - 1)
                        last = circl;
                    if (i == lox)
                        loop = circl;
                    Color tmp = g2.getColor();
                    int max = normalize(current + statepanes - 1, lmx, lox);
                    int min = normalize(current, lmx, lox);
                    if ((min <= max && i >= min && i <= max) || (min > max && (i >= min || (i <= max && i >= lox)))) {
                        g2.setColor(new Color(255, 255, 255));
                    } else {
                        g2.setColor(new Color(120, 120, 120));
                    }
                    g2.fill(circl);
                    g2.setColor(tmp);
                    g2.draw(circl);
                    FontMetrics mets = g2.getFontMetrics();
                    String lbl = normalize(i, lst, lop) + "";
<<<<<<< HEAD
                    g2.drawString(lbl, i * dist + radius + offsetx - (mets.stringWidth(lbl) / 2), offsety + (mets.getAscent() / 2));
=======
                    //                    g2.drawString(lbl, i * dist + radius + offsetx - (mets.stringWidth(lbl) / 2), offsety + (mets.getAscent() / 2));
>>>>>>> 9259d41c
                    states.add(circl);
                    g2.setStroke(new BasicStroke(1));
                    g2.setColor(new Color(0, 0, 0));
                }

                Polygon arrowHead = new Polygon();
                arrowHead.addPoint(0, 4);
                arrowHead.addPoint(-4, -4);
                arrowHead.addPoint(4, -4);

                for (int i = 0; i < lmx - 1; i++) {
                    Path2D path = new Path2D.Double();
                    path.moveTo(states.get(i).getMaxX(), states.get(i).getCenterY());
                    path.lineTo(states.get(i + 1).getMinX(), states.get(i + 1).getCenterY());
                    g2.draw(path);

                    AffineTransform tx = new AffineTransform();
                    tx.setToIdentity();
                    double angle = Math.atan2(0, 1);
                    tx.translate(states.get(i + 1).getMinX(), states.get(i + 1).getCenterY());
                    tx.rotate((angle - Math.PI / 2d));
                    g2.fill(tx.createTransformedShape(arrowHead));

                }

                Path2D path = new Path2D.Double();
                path.moveTo(states.get(states.size() - 1).getCenterX(), states.get(states.size() - 1).getMinY());
                path.curveTo(last.getCenterX() - 25, 0, loop.getCenterX() + 25, 0, loop.getCenterX(), loop.getMinY());
                g2.draw(path);

                AffineTransform tx = new AffineTransform();
                tx.setToIdentity();
                double angle = Math.atan2(loop.getMinY(), -dist / 2);
                tx.translate(loop.getCenterX(), loop.getMinY());
                tx.rotate(angle - Math.PI / 2d);
                g2.fill(tx.createTransformedShape(arrowHead));
            }

            @Override
            public Dimension getPreferredSize() {
                return new Dimension(Integer.MAX_VALUE, heighti);
            }

        };
        trace.addMouseListener(new MouseAdapter() {

            @Override
            public void mouseClicked(MouseEvent e) {
                for (int i = 0; i < states.size(); i++)
                    if (e.getButton() == 1 && states.get(i).contains(e.getX(), e.getY())) {
                        current = i;
                        updateDisplay();
                        break;
                    }
            }

        });
        return trace;
    }

    // [HASLab]
    private void updateTempPanel() {
        AlloyModel model = null;
        AlloyType event = null;
        leftNavButton.setText(new String(current > 0 ? Character.toChars(0x2190) : Character.toChars(0x21e4)));

        for (int i = 0; i < statepanes; i++) {
            AlloyInstance myInstance;
            File f = new File(getXMLfilename());
            try {
                if (!f.exists())
                    throw new IOException("File " + getXMLfilename() + " does not exist.");

                if (current + i < 0) {
                    getVizState().set(i, null);
                } else {
                    myInstance = StaticInstanceReader.parseInstance(f, current + i);
                    if (getVizState().get(i) != null)
                        getVizState().get(i).loadInstance(myInstance);
                    else {
                        getVizState().set(i, new VizState(getVizState().get(statepanes - 1))); // [HASLab] get the theme
                        getVizState().get(i).loadInstance(myInstance);
                    }
                }
            } catch (Throwable e) {
                OurDialog.alert("Cannot read or parse Alloy instance: " + xmlFileName + "\n\nError: " + e.getMessage());
                doCloseAll();
                return;
            }

        }

    }

    // [HASLab]
    private int normalize(int idx, int length, int loop) {
        int lln = length - loop;
        return idx > loop ? (((idx - loop) % lln) + loop) : idx;
    }

}<|MERGE_RESOLUTION|>--- conflicted
+++ resolved
@@ -139,11 +139,7 @@
     private final JButton       projectionButton, openSettingsButton, closeSettingsButton, magicLayout,
                     loadSettingsButton, saveSettingsButton, saveAsSettingsButton, resetSettingsButton, updateSettingsButton,
                     openEvaluatorButton, closeEvaluatorButton, enumerateButton, vizButton, treeButton,
-<<<<<<< HEAD
                     txtButton, tableButton, leftNavButton, rightNavButton, cnfgButton, forkButton, initButton/* , dotButton, xmlButton */; // [HASLab]
-=======
-                    txtButton, tableButton, leftNavButton, rightNavButton/* , dotButton, xmlButton */; // [HASLab]
->>>>>>> 9259d41c
 
     /**
      * This list must contain all the display mode buttons (that is, vizButton,
@@ -160,7 +156,6 @@
     /** The "show next" menu item. */
     private final JMenuItem     enumerateMenu;
 
-<<<<<<< HEAD
     /** The "fork next" menu item. */
     // [HASLab]
     private final JMenuItem     cnfgMenu;
@@ -173,8 +168,6 @@
     // [HASLab]
     private final JMenuItem     initMenu;
 
-=======
->>>>>>> 9259d41c
     /** The trace navigation menu items. */
     // [HASLab]
     private final JMenuItem     rightNavMenu, leftNavMenu;
@@ -649,16 +642,11 @@
                 menuItem(fileMenu, "Close All", 'A', doCloseAll());
             JMenu instanceMenu = menu(mb, "&Instance", null);
             enumerateMenu = menuItem(instanceMenu, "Show Next Solution", 'N', 'N', doNext());
-<<<<<<< HEAD
             cnfgMenu = menuItem(instanceMenu, "Show Next Configuration", 'C', 'C', doConfig()); // [HASLab]
             initMenu = menuItem(instanceMenu, "Show Next Initial State", 'I', 'I', doInit()); // [HASLab]
             forkMenu = menuItem(instanceMenu, "Fork Next State", 'F', 'F', doFork()); // [HASLab]
             leftNavMenu = menuItem(instanceMenu, "Show Previous State", KeyEvent.VK_LEFT, KeyEvent.VK_LEFT, leftNavListener); // [HASLab]
             rightNavMenu = menuItem(instanceMenu, "Show Next State", KeyEvent.VK_LEFT, KeyEvent.VK_RIGHT, rightNavListener); // [HASLab]
-=======
-            leftNavMenu = menuItem(instanceMenu, "Show Next State", KeyEvent.VK_LEFT, KeyEvent.VK_LEFT, leftNavListener); // [HASLab]
-            rightNavMenu = menuItem(instanceMenu, "Show Previous State", KeyEvent.VK_LEFT, KeyEvent.VK_RIGHT, rightNavListener); // [HASLab]
->>>>>>> 9259d41c
             thememenu = menu(mb, "&Theme", doRefreshTheme());
             if (standalone || windowmenu == null)
                 windowmenu = menu(mb, "&Window", doRefreshWindow());
@@ -709,14 +697,10 @@
             toolbar.add(magicLayout = OurUtil.button("Magic Layout", "Automatic theme customization (will reset current theme)", "images/24_settings_apply2.gif", doMagicLayout()));
             toolbar.add(openEvaluatorButton = OurUtil.button("Evaluator", "Open the evaluator", "images/24_settings.gif", doOpenEvalPanel()));
             toolbar.add(closeEvaluatorButton = OurUtil.button("Close Evaluator", "Close the evaluator", "images/24_settings_close2.gif", doCloseEvalPanel()));
-<<<<<<< HEAD
             toolbar.add(enumerateButton = OurUtil.button("Next", "Show a fresh solution", "images/24_history.gif", doNext()));
             toolbar.add(cnfgButton = OurUtil.button("Fresh Config", "Show a fresh configuration", "images/24_history.gif", doConfig())); // [HASLab]
             toolbar.add(initButton = OurUtil.button("Fresh Init", "Show a fresh initial state", "images/24_history.gif", doInit())); // [HASLab]
             toolbar.add(forkButton = OurUtil.button("Fork", "Show a different post-state", "images/24_history.gif", doFork())); // [HASLab]
-=======
-            toolbar.add(enumerateButton = OurUtil.button("Next", "Show the next solution", "images/24_history.gif", doNext()));
->>>>>>> 9259d41c
             toolbar.add(leftNavButton = OurUtil.button(new String(Character.toChars(0x2190)), "Show the next state", "images/24_history.gif", leftNavListener));
             toolbar.add(rightNavButton = OurUtil.button(new String(Character.toChars(0x2192)), "Show the previous state", "images/24_history.gif", rightNavListener));
             toolbar.add(projectionButton);
@@ -866,13 +850,8 @@
             default :
                 vizButton.setEnabled(false);
         }
-<<<<<<< HEAD
         final boolean isMeta = myStates.get(statepanes - 1).getOriginalInstance().isMetamodel; // [HASLab]
         final boolean isTrace = myStates.get(statepanes - 1).getOriginalInstance().originalA4.getMaxTrace() >= 0; // [HASLab]
-=======
-        final boolean isMeta = myStates.get(statepanes - 1).getOriginalInstance().isMetamodel; // [HASLab]
-        final boolean isTrace = myStates.get(statepanes - 1).getOriginalInstance().originalA4.getMaxTrace() >= 0; // [HASLab]
->>>>>>> 9259d41c
         vizButton.setVisible(frame != null);
         treeButton.setVisible(frame != null);
         txtButton.setVisible(frame != null);
@@ -890,7 +869,6 @@
         openEvaluatorButton.setVisible(!isMeta && settingsOpen == 0 && evaluator != null);
         closeEvaluatorButton.setVisible(!isMeta && settingsOpen == 2 && evaluator != null);
         enumerateMenu.setEnabled(!isMeta && settingsOpen == 0 && enumerator != null);
-<<<<<<< HEAD
         enumerateMenu.setVisible(!isTrace); // [HASLab]
         enumerateButton.setVisible(!isMeta && settingsOpen == 0 && enumerator != null && !isTrace); // [HASLab]
         initMenu.setEnabled(!isMeta && settingsOpen == 0 && enumerator != null); // [HASLab]
@@ -902,9 +880,6 @@
         forkMenu.setEnabled(!isMeta && settingsOpen == 0 && enumerator != null); // [HASLab]
         forkMenu.setVisible(isTrace); // [HASLab]
         forkButton.setVisible(!isMeta && settingsOpen == 0 && enumerator != null && isTrace); // [HASLab]
-=======
-        enumerateButton.setVisible(!isMeta && settingsOpen == 0 && enumerator != null);
->>>>>>> 9259d41c
         leftNavButton.setVisible(!isMeta && isTrace); // [HASLab]
         leftNavButton.setEnabled(current > 0); // [HASLab]
         leftNavMenu.setEnabled(!isMeta && current > 0); // [HASLab]
@@ -1141,11 +1116,7 @@
 
     /** Load the XML instance. */
     public void loadXML(final String fileName, boolean forcefully) {
-<<<<<<< HEAD
         loadXML(fileName, forcefully, current); // [HASLab] first state
-=======
-        loadXML(fileName, forcefully, 0); // [HASLab] first state
->>>>>>> 9259d41c
     }
 
     /** Load the XML instance. */
@@ -1478,15 +1449,9 @@
         TemporalInstance inst = (TemporalInstance) myStates.get(myStates.size() - 1).getOriginalInstance().originalA4.debugExtractKInstance();
         Formula rels = Formula.TRUE;
         for (Relation r : inst.state(0).relations())
-<<<<<<< HEAD
             rels = rels.and(r.eq(r));
         Formula form = inst.formulate(new PardinusBounds(inst.state(0).universe()), new HashMap<Object,Expression>(), rels, true);
-=======
-            if (r.name().contains("this/"))
-                rels = rels.and(r.eq(r));
-        Formula form = inst.formulate(new PardinusBounds(inst.state(0).universe()), new HashMap(), rels, true);
         // [HASLab] normalize variable names
->>>>>>> 9259d41c
         AbstractReplacer repls = new AbstractReplacer(new HashSet<Node>()) {
 
             @Override
@@ -1910,11 +1875,7 @@
                     g2.draw(circl);
                     FontMetrics mets = g2.getFontMetrics();
                     String lbl = normalize(i, lst, lop) + "";
-<<<<<<< HEAD
                     g2.drawString(lbl, i * dist + radius + offsetx - (mets.stringWidth(lbl) / 2), offsety + (mets.getAscent() / 2));
-=======
-                    //                    g2.drawString(lbl, i * dist + radius + offsetx - (mets.stringWidth(lbl) / 2), offsety + (mets.getAscent() / 2));
->>>>>>> 9259d41c
                     states.add(circl);
                     g2.setStroke(new BasicStroke(1));
                     g2.setColor(new Color(0, 0, 0));
