--- conflicted
+++ resolved
@@ -650,7 +650,7 @@
             else
                 menuItem(fileMenu, "Close All", 'A', doCloseAll());
             JMenu instanceMenu = menu(mb, "&Instance", null);
-            enumerateMenu = menuItem(instanceMenu, "Show Next Solution", 'N', 'N', doNext());
+            enumerateMenu = menuItem(instanceMenu, "Show a Fresh Solution", 'N', 'N', doNext());
             cnfgMenu = menuItem(instanceMenu, "Show Fresh Configuration", 'C', 'C', doConfig()); // [HASLab]
             pathMenu = menuItem(instanceMenu, "Show Fresh Path", 'P', 'P', doPath()); // [HASLab]
             initMenu = menuItem(instanceMenu, "Show Fresh Initial State", 'I', 'I', doInit()); // [HASLab]
@@ -947,22 +947,8 @@
                 if (myGraphPanel == null || numPanes.size() != myGraphPanel.numPanes()) { // [HASLab]
                     if (isTrace && !isMeta) // [HASLab]
                         myGraphPanel = new VizGraphPanel(frame, myStates, false);
-<<<<<<< HEAD
-                        JPanel tmpNavScrollPanel = createTempNavPanel();
-                        final Box instanceTopBox = Box.createVerticalBox();
-                        instanceTopBox.add(tmpNavScrollPanel);
-                        mySplitTemporal = new JPanel(new BorderLayout());
-                        mySplitTemporal.add(instanceTopBox, BorderLayout.NORTH);
-                        mySplitTemporal.add(myGraphPanel, BorderLayout.CENTER);
-                        mySplitTemporal.setVisible(true);
-                    } else {
-                        mySplitTemporal = null;
-                        myGraphPanel = new VizGraphPanel(frame, myStates.subList(statepanes - 1, statepanes), false); // [HASLab]
-                    }
-=======
                     else
                         myGraphPanel = new VizGraphPanel(frame, myStates.subList(statepanes - 1, statepanes), false); // [HASLab]
->>>>>>> 1a8b9fbb
                 } else {
                     if (isTrace && !isMeta) // [HASLab]
                         updateTempPanel();
