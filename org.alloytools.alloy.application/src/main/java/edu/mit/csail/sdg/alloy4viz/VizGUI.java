/* Alloy Analyzer 4 -- Copyright (c) 2006-2009, Felix Chang
 * Electrum -- Copyright (c) 2015-present, Nuno Macedo
 *
 * Permission is hereby granted, free of charge, to any person obtaining a copy of this software and associated documentation files
 * (the "Software"), to deal in the Software without restriction, including without limitation the rights to use, copy, modify,
 * merge, publish, distribute, sublicense, and/or sell copies of the Software, and to permit persons to whom the Software is
 * furnished to do so, subject to the following conditions:
 *
 * The above copyright notice and this permission notice shall be included in all copies or substantial portions of the Software.
 *
 * THE SOFTWARE IS PROVIDED "AS IS", WITHOUT WARRANTY OF ANY KIND, EXPRESS OR IMPLIED, INCLUDING BUT NOT LIMITED TO THE WARRANTIES
 * OF MERCHANTABILITY, FITNESS FOR A PARTICULAR PURPOSE AND NONINFRINGEMENT. IN NO EVENT SHALL THE AUTHORS OR COPYRIGHT HOLDERS BE
 * LIABLE FOR ANY CLAIM, DAMAGES OR OTHER LIABILITY, WHETHER IN AN ACTION OF CONTRACT, TORT OR OTHERWISE, ARISING FROM, OUT OF
 * OR IN CONNECTION WITH THE SOFTWARE OR THE USE OR OTHER DEALINGS IN THE SOFTWARE.
 */

package edu.mit.csail.sdg.alloy4viz;

import static edu.mit.csail.sdg.alloy4.OurUtil.menu;
import static edu.mit.csail.sdg.alloy4.OurUtil.menuItem;

import java.awt.BasicStroke;
import java.awt.BorderLayout;
import java.awt.Color;
import java.awt.Dimension;
import java.awt.Font;
import java.awt.FontMetrics;
import java.awt.Graphics;
import java.awt.Graphics2D;
import java.awt.Polygon;
import java.awt.RenderingHints;
import java.awt.event.ActionEvent;
import java.awt.event.ActionListener;
import java.awt.event.ComponentEvent;
import java.awt.event.ComponentListener;
import java.awt.event.FocusEvent;
import java.awt.event.FocusListener;
import java.awt.event.KeyEvent;
import java.awt.event.MouseAdapter;
import java.awt.event.MouseEvent;
import java.awt.geom.AffineTransform;
import java.awt.geom.Ellipse2D;
import java.awt.geom.Path2D;
import java.io.File;
import java.io.IOException;
import java.lang.reflect.Method;
import java.util.ArrayList;
import java.util.HashMap;
import java.util.LinkedHashMap;
import java.util.List;
import java.util.Map;
import java.util.Set;
import java.util.StringJoiner;
import java.util.prefs.Preferences;

import javax.swing.Box;
import javax.swing.BoxLayout;
import javax.swing.Icon;
import javax.swing.JButton;
import javax.swing.JComponent;
import javax.swing.JFrame;
import javax.swing.JMenu;
import javax.swing.JMenuBar;
import javax.swing.JMenuItem;
import javax.swing.JPanel;
import javax.swing.JPopupMenu;
import javax.swing.JScrollPane;
import javax.swing.JSplitPane;
import javax.swing.JTextArea;
import javax.swing.JToolBar;
import javax.swing.ScrollPaneConstants;
import javax.swing.WindowConstants;
import javax.swing.plaf.basic.BasicSplitPaneUI;

import edu.mit.csail.sdg.alloy4.A4Preferences.IntPref;
import edu.mit.csail.sdg.alloy4.A4Preferences.StringPref;
import edu.mit.csail.sdg.alloy4.Computer;
import edu.mit.csail.sdg.alloy4.ConstList;
import edu.mit.csail.sdg.alloy4.OurBorder;
import edu.mit.csail.sdg.alloy4.OurCheckbox;
import edu.mit.csail.sdg.alloy4.OurConsole;
import edu.mit.csail.sdg.alloy4.OurDialog;
import edu.mit.csail.sdg.alloy4.OurUtil;
import edu.mit.csail.sdg.alloy4.Runner;
import edu.mit.csail.sdg.alloy4.Util;
import edu.mit.csail.sdg.alloy4.Version;
import edu.mit.csail.sdg.alloy4graph.GraphViewer;
import edu.mit.csail.sdg.ast.Expr;
import edu.mit.csail.sdg.ast.ExprConstant;
import edu.mit.csail.sdg.ast.ExprVar;
import edu.mit.csail.sdg.ast.Sig;
import edu.mit.csail.sdg.translator.A4Solution;
import edu.mit.csail.sdg.translator.A4Tuple;
import edu.mit.csail.sdg.translator.A4TupleSet;

/**
 * GUI main window for the visualizer.
 * <p>
 * <b>Thread Safety:</b> Can be called only by the AWT event thread.
 *
<<<<<<< HEAD
 * @modified: Nuno Macedo, Eduardo Pessoa // [HASLab] electrum-temporal,
 *            electrum-base, electrum-simulator
=======
 * @modified Nuno Macedo, Eduardo Pessoa // [electrum-base] support for .ele
 *           file extension; register electrum version; [electrum-temporal]
 *           support for visualization of traces; single state focused at any
 *           time, navigation panel to change state; evaluator also acts on
 *           focused state; if the model is static, should revert to classic
 *           viz; [electrum-viz] enhanced visualization of traces; multiple
 *           states presented side-by-side (each with own viz state);
 *           (navigable) overview of the trace shape; all theme management
 *           applies to all graphs; support for exporting an instance as an
 *           Alloy formula
>>>>>>> fb8d40d7
 */

public final class VizGUI implements ComponentListener {

    /** The background color for the toolbar. */
    private static final Color  background      = new Color(0.9f, 0.9f, 0.9f);

    /** The icon for a "checked" menu item. */
    private static final Icon   iconYes         = OurUtil.loadIcon("images/menu1.gif");

    /** The icon for an "unchecked" menu item. */
    private static final Icon   iconNo          = OurUtil.loadIcon("images/menu0.gif");

    /**
     * Whether the JVM should shutdown after the last file is closed.
     */
    private final boolean       standalone;

    /** The current display mode. */
    private VisualizerMode      currentMode     = VisualizerMode.get();

    /**
     * The JFrame for the main GUI window; or null if we intend to display the graph
     * inside a user-given JPanel instead.
     */
    private final JFrame        frame;

    /** The toolbar. */
    private final JToolBar      toolbar;

    /** The projection popup menu. */
    private final JPopupMenu    projectionPopup;

    /** The buttons on the toolbar. */
    private final JButton       projectionButton, openSettingsButton, closeSettingsButton, magicLayout,
                    loadSettingsButton, saveSettingsButton, saveAsSettingsButton, resetSettingsButton, updateSettingsButton,
                    openEvaluatorButton, closeEvaluatorButton, enumerateButton, vizButton, treeButton,
<<<<<<< HEAD
                    txtButton, tableButton, leftNavButton, rightNavButton, cnfgButton, forkButton, initButton, pathButton/*
                                                                                                                          * , dotButton,
                                                                                                                          * xmlButton
                                                                                                                          */; // [HASLab]
=======
                    txtButton, tableButton, leftNavButton, rightNavButton/* , dotButton, xmlButton */;
>>>>>>> fb8d40d7

    /**
     * This list must contain all the display mode buttons (that is, vizButton,
     * xmlButton...)
     */
    private final List<JButton> solutionButtons = new ArrayList<JButton>();

    /** The "theme" menu. */
    private final JMenu         thememenu;

    /** The "window" menu. */
    private final JMenu         windowmenu;

    /** The "show next" menu item. */
    private final JMenuItem     enumerateMenu;

<<<<<<< HEAD
    /** The "fresh config" menu item. */
    // [HASLab]
    private final JMenuItem     cnfgMenu;

    /** The "fresh path" menu item. */
    // [HASLab]
    private final JMenuItem     pathMenu;

    /** The "fork next" menu item. */
    // [HASLab]
    private final JMenuItem     forkMenu;

    /** The "fork init" menu item. */
    // [HASLab]
    private final JMenuItem     initMenu;

    /** The trace navigation menu items. */
    // [HASLab]
=======
    /** The trace navigation menu items. */
>>>>>>> fb8d40d7
    private final JMenuItem     rightNavMenu, leftNavMenu;

    /** Current font size. */
    private int                 fontSize        = 12;

    /**
     * 0: theme and evaluator are both invisible; 1: theme is visible; 2: evaluator
     * is visible.
     */
    private int                 settingsOpen    = 0;

    // [HASLab]
    private boolean             seg_iteration   = false;

    /**
     * The current states and visualization settings; null if none is loaded.
     */
<<<<<<< HEAD
    // [HASLab]
=======
>>>>>>> fb8d40d7
    private List<VizState>      myStates        = new ArrayList<VizState>();

    /**
     * Returns the current visualization settings (and you can call
     * getOriginalInstance() on it to get the current state of the instance). If you
     * make changes to the state, you should call doApply() on the VizGUI object to
     * refresh the screen.
     */
<<<<<<< HEAD
    // [HASLab]
=======
>>>>>>> fb8d40d7
    public List<VizState> getVizState() {
        return myStates;
    }

    /**
     * The customization panel to the left; null if it is not yet loaded.
     */
    private VizCustomizationPanel myCustomPanel    = null;

    /**
     * The evaluator panel to the left; null if it is not yet loaded.
     */
    private OurConsole            myEvaluatorPanel = null;

    /**
     * The graphical panel at the lower-side of the the right panel; null if it is
     * not yet loaded.
     */
    private VizGraphPanel         myGraphPanel     = null;

    /**
     * The panel to the right, containing the graph and the temporal navigation
     * panel; null if it is not yet loaded.
     */
<<<<<<< HEAD
    // [HASLab]
=======
>>>>>>> fb8d40d7
    private JPanel                mySplitTemporal  = null;

    /**
     * The splitpane between the customization panel and the graph panel.
     */
    private final JSplitPane      splitpane;

    /**
     * The tree or graph or text being displayed on the right hand side.
     */
    private JComponent            content          = null;

    /**
     * Returns the JSplitPane containing the customization/evaluator panel in the
     * left and the graph on the right.
     */
    public JSplitPane getPanel() {
        return splitpane;
    }

    /** Returns the main frame of the visualizer */
    public JFrame getFrame() {
        return frame;
    }

    /**
     * The last known divider position between the customization panel and the graph
     * panel.
     */
    private int            lastDividerPosition = 0;

    /**
     * If nonnull, you can pass in an expression to be evaluated. If it throws an
     * exception, that means an error has occurred.
     */
    private final Computer evaluator;

    /**
     * If nonnull, you can pass in an XML file to find the next solution.
     */
    private final Computer enumerator;

    /**
     * Number of trace states to depict in graph mode.
     */
<<<<<<< HEAD
    // [HASLab]
=======
>>>>>>> fb8d40d7
    private final int      statepanes;

    // ==============================================================================================//

    /**
     * The current theme file; "" if there is no theme file loaded.
     */
    private String         thmFileName         = "";

    /**
     * Returns the current THM filename; "" if no theme file is currently loaded.
     */
    public String getThemeFilename() {
        return thmFileName;
    }

    // ==============================================================================================//

    /**
     * The current XML file; "" if there is no XML file loaded.
     */
    private String xmlFileName = "";

    /**
     * Returns the current XML filename; "" if no file is currently loaded.
     */
    public String getXMLfilename() {
        return xmlFileName;
    }

    // ==============================================================================================//

    /** The list of XML files loaded in this session so far. */
    private final List<String> xmlLoaded = new ArrayList<String>();

    /**
     * Return the list of XML files loaded in this session so far.
     */
    public ConstList<String> getInstances() {
        return ConstList.make(xmlLoaded);
    }

    // ==============================================================================================//

    /** This maps each XML filename to a descriptive title. */
    private Map<String,String> xml2title = new LinkedHashMap<String,String>();

    /**
     * Returns a short descriptive title associated with an XML file.
     */
    public String getInstanceTitle(String xmlFileName) {
        String answer = xml2title.get(Util.canon(xmlFileName));
        return (answer == null) ? "(unknown)" : answer;
    }

    // ==============================================================================================//

    /** Add a vertical divider to the toolbar. */
    private void addDivider() {
        JPanel divider = OurUtil.makeH(new Dimension(1, 40), Color.LIGHT_GRAY);
        divider.setAlignmentY(0.5f);
        if (!Util.onMac())
            toolbar.add(OurUtil.makeH(5, background));
        else
            toolbar.add(OurUtil.makeH(5));
        toolbar.add(divider);
        if (!Util.onMac())
            toolbar.add(OurUtil.makeH(5, background));
        else
            toolbar.add(OurUtil.makeH(5));
    }

    // ======== The Preferences
    // ======================================================================================//
    // ======== Note: you must make sure each preference has a unique key
    // ============================================//

    /**
     * This enum defines the set of possible visualizer modes.
     */
    private enum VisualizerMode {

                                 /** Visualize using graphviz's dot. */
                                 Viz("graphviz"),
                                 // /** See the DOT content. */ DOT("dot"),
                                 // /** See the XML content. */ XML("xml"),
                                 /** See the instance as text. */
                                 TEXT("txt"),
                                 TABLE("table"),
                                 /** See the instance as a tree. */
                                 Tree("tree");

        /**
         * This is a unique String for this value; it should be kept consistent in
         * future versions.
         */
        private final String id;

        /**
         * Constructs a new VisualizerMode value with the given id.
         */
        private VisualizerMode(String id) {
            this.id = id;
        }

        /**
         * Given an id, return the enum value corresponding to it (if there's no match,
         * then return Viz).
         */
        private static VisualizerMode parse(String id) {
            for (VisualizerMode vm : values())
                if (vm.id.equals(id))
                    return vm;
            return Viz;
        }

        /** Saves this value into the Java preference object. */
        public void set() {
            Preferences.userNodeForPackage(Util.class).put("VisualizerMode", id);
        }

        /**
         * Reads the current value of the Java preference object (if it's not set, then
         * return Viz).
         */
        public static VisualizerMode get() {
            return parse(Preferences.userNodeForPackage(Util.class).get("VisualizerMode", ""));
        }
    }

    /**
     * The latest X corrdinate of the Alloy Visualizer window.
     */
    private static final IntPref    VizX      = new IntPref("VizX", 0, -1, 65535);

    /**
     * The latest Y corrdinate of the Alloy Visualizer window.
     */
    private static final IntPref    VizY      = new IntPref("VizY", 0, -1, 65535);

    /** The latest width of the Alloy Visualizer window. */
    private static final IntPref    VizWidth  = new IntPref("VizWidth", 0, -1, 65535);

    /** The latest height of the Alloy Visualizer window. */
    private static final IntPref    VizHeight = new IntPref("VizHeight", 0, -1, 65535);

    /**
     * The first file in Alloy Visualizer's "open recent theme" list.
     */
    private static final StringPref Theme0    = new StringPref("Theme0");

    /**
     * The second file in Alloy Visualizer's "open recent theme" list.
     */
    private static final StringPref Theme1    = new StringPref("Theme1");

    /**
     * The third file in Alloy Visualizer's "open recent theme" list.
     */
    private static final StringPref Theme2    = new StringPref("Theme2");

    /**
     * The fourth file in Alloy Visualizer's "open recent theme" list.
     */
    private static final StringPref Theme3    = new StringPref("Theme3");

    // ==============================================================================================//

    /**
     * If true, that means the event handlers should return a Runner encapsulating
     * them, rather than perform the actual work.
     */
    private boolean                 wrap      = false;


    /**
     * Wraps the calling method into a Runnable whose run() will call the calling
     * method with (false) as the only argument.
     */
    private Runner wrapMe() {
        final String name;
        try {
            throw new Exception();
        } catch (Exception ex) {
            name = ex.getStackTrace()[1].getMethodName();
        }
        Method[] methods = getClass().getDeclaredMethods();
        Method m = null;
        for (int i = 0; i < methods.length; i++)
            if (methods[i].getName().equals(name)) {
                m = methods[i];
                break;
            }
        if (m == null) {
            throw new IllegalStateException("Missing method " + name);
        }

        final Method method = m;
        return new Runner() {

            private static final long serialVersionUID = 0;

            @Override
            public void run() {
                try {
                    method.setAccessible(true);
                    method.invoke(VizGUI.this, new Object[] {});
                } catch (Throwable ex) {
                    ex = new IllegalArgumentException("Failed call to " + name + "()", ex);
                    Thread.getDefaultUncaughtExceptionHandler().uncaughtException(Thread.currentThread(), ex);
                }
            }

            @Override
            public void run(Object arg) {
                run();
            }
        };
    }

    /**
     * Wraps the calling method into a Runnable whose run() will call the calling
     * method with (false,argument) as the two arguments.
     */
    private Runner wrapMe(final Object argument) {
        final String name;
        try {
            throw new Exception();
        } catch (Exception ex) {
            name = ex.getStackTrace()[1].getMethodName();
        }
        Method[] methods = getClass().getDeclaredMethods();
        Method m = null;
        for (int i = 0; i < methods.length; i++)
            if (methods[i].getName().equals(name)) {
                m = methods[i];
                break;
            }

        if (m == null) {
            throw new IllegalStateException("Missing method " + name);
        }

        final Method method = m;
        return new Runner() {

            private static final long serialVersionUID = 0;

            @Override
            public void run(Object arg) {
                try {
                    method.setAccessible(true);
                    method.invoke(VizGUI.this, new Object[] {
                                                             arg
                    });
                } catch (Throwable ex) {
                    ex = new IllegalArgumentException("Failed call to " + name + "(" + arg + ")", ex);
                    Thread.getDefaultUncaughtExceptionHandler().uncaughtException(Thread.currentThread(), ex);
                }
            }

            @Override
            public void run() {
                run(argument);
            }
        };
    }

    /**
     * Creates a new visualization GUI window; this method can only be called by the
     * AWT event thread.
     *
     * @param standalone - whether the JVM should shutdown after the last file is
     *            closed
     * @param xmlFileName - the filename of the incoming XML file; "" if there's no
     *            file to open
     * @param windowmenu - if standalone==false and windowmenu!=null, then this will
     *            be added as a menu on the menubar
     *            <p>
     *            Note: if standalone==false and xmlFileName.length()==0, then we
     *            will initially hide the window.
     */
    public VizGUI(boolean standalone, String xmlFileName, JMenu windowmenu) {
<<<<<<< HEAD
        this(standalone, xmlFileName, windowmenu, null, null, 1); // [HASLab]
=======
        this(standalone, xmlFileName, windowmenu, null, null, 1);
>>>>>>> fb8d40d7
    }

    /**
     * Creates a new visualization GUI window; this method can only be called by the
     * AWT event thread.
     *
     * @param standalone - whether the JVM should shutdown after the last file is
     *            closed
     * @param xmlFileName - the filename of the incoming XML file; "" if there's no
     *            file to open
     * @param windowmenu - if standalone==false and windowmenu!=null, then this will
     *            be added as a menu on the menubar
     * @param enumerator - if it's not null, it provides solution enumeration
     *            ability
     * @param evaluator - if it's not null, it provides solution evaluation ability
     * @param panes - the number of states that will be shown
     *            <p>
     *            Note: if standalone==false and xmlFileName.length()==0, then we
     *            will initially hide the window.
     */
<<<<<<< HEAD
    // [HASLab]
    public VizGUI(boolean standalone, String xmlFileName, JMenu windowmenu, Computer enumerator, Computer evaluator, int panes) {
        this(standalone, xmlFileName, windowmenu, enumerator, evaluator, true, panes); // [HASLab]
=======
    public VizGUI(boolean standalone, String xmlFileName, JMenu windowmenu, Computer enumerator, Computer evaluator, int panes) {
        this(standalone, xmlFileName, windowmenu, enumerator, evaluator, true, panes);
>>>>>>> fb8d40d7
    }

    /**
     * Creates a new visualization GUI window; this method can only be called by the
     * AWT event thread.
     *
     * @param standalone - whether the JVM should shutdown after the last file is
     *            closed
     * @param xmlFileName - the filename of the incoming XML file; "" if there's no
     *            file to open
     * @param windowmenu - if standalone==false and windowmenu!=null, then this will
     *            be added as a menu on the menubar
     * @param enumerator - if it's not null, it provides solution enumeration
     *            ability
     * @param evaluator - if it's not null, it provides solution evaluation ability
     * @param makeWindow - if false, then we will only construct the JSplitPane,
     *            without making the window
<<<<<<< HEAD
     * @param panes - the number of states that will be shown
=======
     * @param panes - the number of states that will be shown side-by-side
>>>>>>> fb8d40d7
     *            <p>
     *            Note: if standalone==false and xmlFileName.length()==0 and
     *            makeWindow==true, then we will initially hide the window.
     */
<<<<<<< HEAD
    // [HASLab]
    public VizGUI(boolean standalone, String xmlFileName, JMenu windowmenu, Computer enumerator, Computer evaluator, boolean makeWindow, int panes) {
        this.statepanes = panes == 0 ? 1 : panes; // [HASLab]
=======
    public VizGUI(boolean standalone, String xmlFileName, JMenu windowmenu, Computer enumerator, Computer evaluator, boolean makeWindow, int panes) {
        this.statepanes = panes == 0 ? 1 : panes;
>>>>>>> fb8d40d7
        this.enumerator = enumerator;
        this.standalone = standalone;
        this.evaluator = evaluator;
        this.frame = makeWindow ? new JFrame("Electrum Visualizer") : null;

        // Figure out the desired x, y, width, and height
        int screenWidth = OurUtil.getScreenWidth(), screenHeight = OurUtil.getScreenHeight();
        int width = VizWidth.get();
        if (width < 0)
            width = screenWidth - 150;
        else if (width < 100)
            width = 100;
        if (width > screenWidth)
            width = screenWidth;
        int height = VizHeight.get();
        if (height < 0)
            height = screenHeight - 150;
        else if (height < 100)
            height = 100;
        if (height > screenHeight)
            height = screenHeight;
        int x = VizX.get();
        if (x < 0 || x > screenWidth - 10)
            x = 0;
        int y = VizY.get();
        if (y < 0 || y > screenHeight - 10)
            y = 0;

        // Create the menubar
        JMenuBar mb = new JMenuBar();
        try {
            wrap = true;
            JMenu fileMenu = menu(mb, "&File", null);
            menuItem(fileMenu, "Open...", 'O', 'O', doLoad());
            JMenu exportMenu = menu(null, "&Export To", null);
            menuItem(exportMenu, "Dot...", 'D', 'D', doExportDot());
            menuItem(exportMenu, "XML...", 'X', 'X', doExportXml());
            menuItem(exportMenu, "Predicate...", 'P', 'P', doExportPred());
            fileMenu.add(exportMenu);
            menuItem(fileMenu, "Close", 'W', 'W', doClose());
            if (standalone)
                menuItem(fileMenu, "Quit", 'Q', 'Q', doCloseAll());
            else
                menuItem(fileMenu, "Close All", 'A', doCloseAll());
            JMenu instanceMenu = menu(mb, "&Instance", null);
<<<<<<< HEAD
            enumerateMenu = menuItem(instanceMenu, "Show New Solution", 'N', 'N', doNext());
            cnfgMenu = menuItem(instanceMenu, "Show New Configuration", 'C', 'C', doConfig()); // [HASLab]
            pathMenu = menuItem(instanceMenu, "Show New Path", 'P', 'P', doPath()); // [HASLab]
            initMenu = menuItem(instanceMenu, "Show New Initial State", 'I', 'I', doInit()); // [HASLab]
            forkMenu = menuItem(instanceMenu, "Show New Fork", 'F', 'F', doFork()); // [HASLab]
            leftNavMenu = menuItem(instanceMenu, "Show Previous State", KeyEvent.VK_LEFT, KeyEvent.VK_LEFT, leftNavListener); // [HASLab]
            rightNavMenu = menuItem(instanceMenu, "Show Next State", KeyEvent.VK_LEFT, KeyEvent.VK_RIGHT, rightNavListener); // [HASLab]
=======
            enumerateMenu = menuItem(instanceMenu, "Show Next Solution", 'N', 'N', doNext());
            // [electrum] trace navigation buttons
            leftNavMenu = menuItem(instanceMenu, "Show Previous State", KeyEvent.VK_LEFT, KeyEvent.VK_LEFT, doNavLeft());
            rightNavMenu = menuItem(instanceMenu, "Show Next State", KeyEvent.VK_LEFT, KeyEvent.VK_RIGHT, doNavRight());
>>>>>>> fb8d40d7
            thememenu = menu(mb, "&Theme", doRefreshTheme());
            if (standalone || windowmenu == null)
                windowmenu = menu(mb, "&Window", doRefreshWindow());
            this.windowmenu = windowmenu;
        } finally {
            wrap = false;
        }
        mb.add(windowmenu);
        thememenu.setEnabled(false);
        windowmenu.setEnabled(false);
        if (frame != null)
            frame.setJMenuBar(mb);

        // Create the toolbar
        projectionPopup = new JPopupMenu();
        projectionButton = new JButton("Projection: none");
        projectionButton.addActionListener(new ActionListener() {

            @Override
            public void actionPerformed(ActionEvent e) {
                repopulateProjectionPopup();
                if (projectionPopup.getComponentCount() > 0)
                    projectionPopup.show(projectionButton, 10, 10);
            }
        });
        repopulateProjectionPopup();
        toolbar = new JToolBar();
        toolbar.setVisible(false);
        toolbar.setFloatable(false);
        toolbar.setBorder(null);
        if (!Util.onMac())
            toolbar.setBackground(background);
        try {
            wrap = true;
            vizButton = makeSolutionButton("Viz", "Show Visualization", "images/24_graph.gif", doShowViz());
            // dotButton=makeSolutionButton("Dot", "Show the Dot File for the
            // Graph", "images/24_plaintext.gif", doShowDot());
            // xmlButton=makeSolutionButton("XML", "Show XML",
            // "images/24_plaintext.gif", doShowXML());
            txtButton = makeSolutionButton("Txt", "Show the textual output for the Graph", "images/24_plaintext.gif", doShowTxt());
            tableButton = makeSolutionButton("Table", "Show the table output for the Graph", "images/24_plaintext.gif", doShowTable());
            treeButton = makeSolutionButton("Tree", "Show Tree", "images/24_texttree.gif", doShowTree());
            if (frame != null)
                addDivider();
            toolbar.add(closeSettingsButton = OurUtil.button("Close", "Close the theme customization panel", "images/24_settings_close2.gif", doCloseThemePanel()));
            toolbar.add(updateSettingsButton = OurUtil.button("Apply", "Apply the changes to the current theme", "images/24_settings_apply2.gif", doApply()));
            toolbar.add(openSettingsButton = OurUtil.button("Theme", "Open the theme customization panel", "images/24_settings.gif", doOpenThemePanel()));
            toolbar.add(magicLayout = OurUtil.button("Magic Layout", "Automatic theme customization (will reset current theme)", "images/24_settings_apply2.gif", doMagicLayout()));
            toolbar.add(openEvaluatorButton = OurUtil.button("Evaluator", "Open the evaluator", "images/24_settings.gif", doOpenEvalPanel()));
            toolbar.add(closeEvaluatorButton = OurUtil.button("Close Evaluator", "Close the evaluator", "images/24_settings_close2.gif", doCloseEvalPanel()));
<<<<<<< HEAD
            toolbar.add(enumerateButton = OurUtil.button("New", "Show a new solution", "images/24_history.gif", doNext()));
            toolbar.add(cnfgButton = OurUtil.button("New Config", "Show a new configuration", "images/24_history.gif", doConfig())); // [HASLab]
            toolbar.add(pathButton = OurUtil.button("New Path", "Show a new path", "images/24_history.gif", doPath())); // [HASLab]
            toolbar.add(initButton = OurUtil.button("New Init", "Show a new initial state", "images/24_history.gif", doInit())); // [HASLab]
            toolbar.add(forkButton = OurUtil.button("New Fork", "Show a new fork", "images/24_history.gif", doFork())); // [HASLab]
            toolbar.add(leftNavButton = OurUtil.button(new String(Character.toChars(0x2190)), "Show the previous state", "images/24_history.gif", leftNavListener));
            toolbar.add(rightNavButton = OurUtil.button(new String(Character.toChars(0x2192)), "Show the next state", "images/24_history.gif", rightNavListener));
=======
            toolbar.add(enumerateButton = OurUtil.button("Next", "Show the next solution", "images/24_history.gif", doNext()));
            toolbar.add(leftNavButton = OurUtil.button(new String(Character.toChars(0x21e4)), "Show the previous state", "images/24_history.gif", doNavLeft()));
            toolbar.add(rightNavButton = OurUtil.button(new String(Character.toChars(0x2192)), "Show the next state", "images/24_history.gif", doNavRight()));
>>>>>>> fb8d40d7
            toolbar.add(projectionButton);
            toolbar.add(loadSettingsButton = OurUtil.button("Load", "Load the theme customization from a theme file", "images/24_open.gif", doLoadTheme()));
            toolbar.add(saveSettingsButton = OurUtil.button("Save", "Save the current theme customization", "images/24_save.gif", doSaveTheme()));
            toolbar.add(saveAsSettingsButton = OurUtil.button("Save As", "Save the current theme customization as a new theme file", "images/24_save.gif", doSaveThemeAs()));
            toolbar.add(resetSettingsButton = OurUtil.button("Reset", "Reset the theme customization", "images/24_settings_close2.gif", doResetTheme()));
        } finally {
            wrap = false;
        }
        settingsOpen = 0;

        // Create the horizontal split pane
        splitpane = new JSplitPane(JSplitPane.HORIZONTAL_SPLIT);
        splitpane.setOneTouchExpandable(false);
        splitpane.setResizeWeight(0.);
        splitpane.setContinuousLayout(true);
        splitpane.setBorder(null);
        ((BasicSplitPaneUI) (splitpane.getUI())).getDivider().setBorder(new OurBorder(false, true, false, false));

        // Display the window, then proceed to load the input file
        if (frame != null) {
            frame.pack();
            if (!Util.onMac() && !Util.onWindows()) {
                // many Window managers do not respect ICCCM2; this should help
                // avoid the Title Bar being shifted "off screen"
                if (x < 30) {
                    if (x < 0)
                        x = 0;
                    width = width - (30 - x);
                    x = 30;
                }
                if (y < 30) {
                    if (y < 0)
                        y = 0;
                    height = height - (30 - y);
                    y = 30;
                }
                if (width < 100)
                    width = 100;
                if (height < 100)
                    height = 100;
            }
            frame.setSize(width, height);
            frame.setLocation(x, y);
            frame.setDefaultCloseOperation(WindowConstants.DO_NOTHING_ON_CLOSE);
            try {
                wrap = true;
                frame.addWindowListener(doClose());
            } finally {
                wrap = false;
            }
            frame.addComponentListener(this);
        }
        if (xmlFileName.length() > 0)
            doLoadInstance(xmlFileName);
    }

    /** Invoked when the Visualizationwindow is resized. */
    @Override
    public void componentResized(ComponentEvent e) {
        componentMoved(e);
    }

    /** Invoked when the Visualizationwindow is moved. */
    @Override
    public void componentMoved(ComponentEvent e) {
        if (frame != null) {
            VizWidth.set(frame.getWidth());
            VizHeight.set(frame.getHeight());
            VizX.set(frame.getX());
            VizY.set(frame.getY());
        }
    }

    /** Invoked when the Visualizationwindow is shown. */
    @Override
    public void componentShown(ComponentEvent e) {
    }

    /** Invoked when the Visualizationwindow is hidden. */
    @Override
    public void componentHidden(ComponentEvent e) {
    }

    /**
     * Helper method that repopulates the Projection popup menu.
     */
    private void repopulateProjectionPopup() {
        int num = 0;
        String label = "Projection: none";
<<<<<<< HEAD
        if (myStates.isEmpty()) { // [HASLab]
=======
        if (myStates.isEmpty()) {
>>>>>>> fb8d40d7
            projectionButton.setEnabled(false);
            return;
        }
        projectionButton.setEnabled(true);
        projectionPopup.removeAll();
<<<<<<< HEAD
        VizState myState = myStates.get(statepanes - 1); // [HASLab]
=======
        VizState myState = myStates.get(statepanes - 1);
>>>>>>> fb8d40d7
        final Set<AlloyType> projected = myState.getProjectedTypes();
        for (final AlloyType t : myState.getOriginalModel().getTypes())
            if (myState.canProject(t)) {
                final boolean on = projected.contains(t);
                final JMenuItem m = new JMenuItem(t.getName(), on ? OurCheckbox.ON : OurCheckbox.OFF);
                m.addActionListener(new ActionListener() {

                    @Override
                    public void actionPerformed(ActionEvent e) {
<<<<<<< HEAD
                        for (VizState myState : myStates) // [HASLab]
=======
                        // [electrum] apply projection to all states
                        for (VizState myState : myStates)
>>>>>>> fb8d40d7
                            if (on)
                                myState.deproject(t);
                            else
                                myState.project(t);
                        updateDisplay();
                    }
                });
                projectionPopup.add(m);
                if (on) {
                    num++;
                    if (num == 1)
                        label = "Projected over " + t.getName();
                }
            }
        projectionButton.setText(num > 1 ? ("Projected over " + num + " sigs") : label);
    }

    /**
     * Helper method that refreshes the right-side visualization panel with the
     * latest settings.
     */
    private void updateDisplay() {
<<<<<<< HEAD
        if (myStates.isEmpty()) // [HASLab]
=======
        if (myStates.isEmpty())
>>>>>>> fb8d40d7
            return;
        // First, update the toolbar
        currentMode.set();
        for (JButton button : solutionButtons)
            button.setEnabled(settingsOpen != 1);
        switch (currentMode) {
            case Tree :
                treeButton.setEnabled(false);
                break;
            case TEXT :
                txtButton.setEnabled(false);
                break;
            case TABLE :
                tableButton.setEnabled(false);
                break;
            // case XML: xmlButton.setEnabled(false); break;
            // case DOT: dotButton.setEnabled(false); break;
            default :
                vizButton.setEnabled(false);
        }
<<<<<<< HEAD
        final AlloyInstance oInst = myStates.get(statepanes - 1).getOriginalInstance();
        final boolean isMeta = oInst.isMetamodel; // [HASLab]
        final boolean isTrace = oInst.originalA4.getMaxTrace() >= 0; // [HASLab]
        final boolean hasConfigs = oInst.originalA4.hasConfigs(); // [HASLab]
=======
        // [electrum] this info is the same in all states
        final boolean isMeta = myStates.get(statepanes - 1).getOriginalInstance().isMetamodel;
        final boolean isTrace = myStates.get(statepanes - 1).getOriginalInstance().originalA4.getMaxTrace() >= 0;
>>>>>>> fb8d40d7
        vizButton.setVisible(frame != null);
        treeButton.setVisible(frame != null);
        txtButton.setVisible(frame != null);
        // dotButton.setVisible(frame!=null);
        // xmlButton.setVisible(frame!=null);
        magicLayout.setVisible((settingsOpen == 0 || settingsOpen == 1) && currentMode == VisualizerMode.Viz);
        projectionButton.setVisible((settingsOpen == 0 || settingsOpen == 1) && currentMode == VisualizerMode.Viz);
        openSettingsButton.setVisible(settingsOpen == 0 && currentMode == VisualizerMode.Viz);
        loadSettingsButton.setVisible(frame == null && settingsOpen == 1 && currentMode == VisualizerMode.Viz);
        saveSettingsButton.setVisible(frame == null && settingsOpen == 1 && currentMode == VisualizerMode.Viz);
        saveAsSettingsButton.setVisible(frame == null && settingsOpen == 1 && currentMode == VisualizerMode.Viz);
        resetSettingsButton.setVisible(frame == null && settingsOpen == 1 && currentMode == VisualizerMode.Viz);
        closeSettingsButton.setVisible(settingsOpen == 1 && currentMode == VisualizerMode.Viz);
        updateSettingsButton.setVisible(settingsOpen == 1 && currentMode == VisualizerMode.Viz);
        openEvaluatorButton.setVisible(!isMeta && settingsOpen == 0 && evaluator != null);
        closeEvaluatorButton.setVisible(!isMeta && settingsOpen == 2 && evaluator != null);
        enumerateMenu.setEnabled(!isMeta && settingsOpen == 0 && enumerator != null);
<<<<<<< HEAD
        enumerateMenu.setVisible(!isTrace); // [HASLab]
        enumerateButton.setVisible(!isMeta && settingsOpen == 0 && enumerator != null && !isTrace); // [HASLab]
        initMenu.setEnabled(!isMeta && settingsOpen == 0 && enumerator != null); // [HASLab]
        initMenu.setVisible(isTrace); // [HASLab]
        initButton.setVisible(!isMeta && settingsOpen == 0 && enumerator != null && isTrace); // [HASLab]
        pathMenu.setEnabled(!isMeta && settingsOpen == 0 && enumerator != null && !seg_iteration); // [HASLab]
        pathMenu.setVisible(isTrace); // [HASLab]
        pathButton.setVisible(!isMeta && settingsOpen == 0 && enumerator != null && isTrace); // [HASLab]
        pathButton.setEnabled(!seg_iteration); // [HASLab]
        cnfgMenu.setEnabled(!isMeta && settingsOpen == 0 && enumerator != null && hasConfigs); // [HASLab]
        cnfgMenu.setVisible(isTrace); // [HASLab]
        cnfgButton.setVisible(!isMeta && settingsOpen == 0 && enumerator != null && isTrace); // [HASLab]
        cnfgButton.setEnabled(hasConfigs); // [HASLab]
        forkMenu.setEnabled(!isMeta && settingsOpen == 0 && enumerator != null); // [HASLab]
        forkMenu.setVisible(isTrace); // [HASLab]
        forkButton.setVisible(!isMeta && settingsOpen == 0 && enumerator != null && isTrace); // [HASLab]
        leftNavButton.setVisible(!isMeta && isTrace); // [HASLab]
        leftNavButton.setEnabled(current > 0); // [HASLab]
        leftNavMenu.setEnabled(!isMeta && current > 0); // [HASLab]
        rightNavButton.setVisible(!isMeta && isTrace); // [HASLab]
        rightNavMenu.setEnabled(!isMeta); // [HASLab]
=======
        enumerateButton.setVisible(!isMeta && settingsOpen == 0 && enumerator != null);
        // [electrum] hide buttons if static; disable previous at first state
        leftNavButton.setVisible(!isMeta && isTrace);
        leftNavButton.setEnabled(current > 0);
        leftNavMenu.setEnabled(!isMeta && current > 0);
        leftNavButton.setText(new String(current > 0 ? Character.toChars(0x2190) : Character.toChars(0x21e4)));
        rightNavButton.setVisible(!isMeta && isTrace);
        rightNavMenu.setEnabled(!isMeta);
>>>>>>> fb8d40d7
        toolbar.setVisible(true);
        // Now, generate the graph or tree or textarea that we want to display
        // on the right
        if (frame != null)
            frame.setTitle(makeVizTitle());
        // [electrum] all visualizations focus on current state
        switch (currentMode) {
            case Tree : {
<<<<<<< HEAD
                final VizTree t = new VizTree(myStates.get(statepanes - 1).getOriginalInstance().originalA4, makeVizTitle(), fontSize, current); // [HASLab]
=======
                final VizTree t = new VizTree(myStates.get(statepanes - 1).getOriginalInstance().originalA4, makeVizTitle(), fontSize, current);
>>>>>>> fb8d40d7
                final JScrollPane scroll = OurUtil.scrollpane(t, Color.BLACK, Color.WHITE, new OurBorder(true, false, true, false));
                scroll.addFocusListener(new FocusListener() {

                    @Override
                    public final void focusGained(FocusEvent e) {
                        t.requestFocusInWindow();
                    }

                    @Override
                    public final void focusLost(FocusEvent e) {
                    }
                });
                content = scroll;
                break;
            }
            case TEXT : {
<<<<<<< HEAD
                String textualOutput = myStates.get(statepanes - 1).getOriginalInstance().originalA4.toString(current); // [HASLab]
=======
                String textualOutput = myStates.get(statepanes - 1).getOriginalInstance().originalA4.toString(current);
>>>>>>> fb8d40d7
                content = getTextComponent(textualOutput);
                break;
            }
            case TABLE : {
<<<<<<< HEAD
                String textualOutput = myStates.get(statepanes - 1).getOriginalInstance().originalA4.format(current); // [HASLab]
=======
                String textualOutput = myStates.get(statepanes - 1).getOriginalInstance().originalA4.format(current);
>>>>>>> fb8d40d7
                content = getTextComponent(textualOutput);
                break;
            }
            // case XML: {
            // content=getTextComponent(xmlFileName);
            // break;
            // }
            default : {
                List<VizState> numPanes = isTrace && !isMeta ? myStates : myStates.subList(statepanes - 1, statepanes);
<<<<<<< HEAD
                if (myGraphPanel == null || numPanes.size() != myGraphPanel.numPanes()) { // [HASLab]
                    if (isTrace && !isMeta) // [HASLab]
                        myGraphPanel = new VizGraphPanel(frame, myStates, false);
                    else
                        myGraphPanel = new VizGraphPanel(frame, myStates.subList(statepanes - 1, statepanes), false); // [HASLab]
                } else {
                    if (isTrace && !isMeta) // [HASLab]
                        updateTempPanel();
=======
                if (myGraphPanel == null || numPanes.size() != myGraphPanel.numPanels()) {
                    if (isTrace && !isMeta) // [electrum] test whether trace
                        myGraphPanel = new VizGraphPanel(frame, myStates, false);
                    else
                        myGraphPanel = new VizGraphPanel(frame, myStates.subList(statepanes - 1, statepanes), false);
                } else {
                    if (isTrace && !isMeta) {
                        for (int i = 0; i < statepanes; i++) {
                            File f = new File(getXMLfilename());
                            try {
                                if (!f.exists())
                                    throw new IOException("File " + getXMLfilename() + " does not exist.");

                                if (current + i < 0) {
                                    getVizState().set(i, null);
                                } else {
                                    AlloyInstance myInstance = StaticInstanceReader.parseInstance(f, current + i);
                                    if (getVizState().get(i) != null)
                                        getVizState().get(i).loadInstance(myInstance);
                                    else {
                                        getVizState().set(i, new VizState(getVizState().get(statepanes - 1))); // [electrum] get the previous state (including theme)
                                        getVizState().get(i).loadInstance(myInstance);
                                    }
                                }
                            } catch (Throwable e) {
                                OurDialog.alert(frame, "Cannot read or parse Alloy instance: " + xmlFileName + "\n\nError: " + e.getMessage());
                                doCloseAll();
                                return;
                            }
                        }
                    }
>>>>>>> fb8d40d7
                    myGraphPanel.seeDot(frame, false);
                    myGraphPanel.remakeAll(frame);
                }
                content = myGraphPanel;
            }
        }

<<<<<<< HEAD
        if (isTrace && !isMeta) { // [HASLab]
            JComponent aux = content;
            JPanel tmpNavScrollPanel = createTempNavPanel();
=======
        // [electrum] update the trace overview
        if (isTrace && !isMeta) {
            JComponent aux = content;

            JPanel tmpNavScrollPanel = new JPanel();
            tmpNavScrollPanel.setLayout(new BoxLayout(tmpNavScrollPanel, BoxLayout.PAGE_AXIS));
            tmpNavScrollPanel.add(traceGraph());
>>>>>>> fb8d40d7
            final Box instanceTopBox = Box.createVerticalBox();
            instanceTopBox.add(tmpNavScrollPanel);
            content = new JPanel(new BorderLayout());
            content.add(instanceTopBox, BorderLayout.NORTH);
            content.add(aux, BorderLayout.CENTER);
            content.setVisible(true);
        }

        // Now that we've re-constructed "content", let's set its font size
        if (currentMode != VisualizerMode.Tree) {
            content.setFont(OurUtil.getVizFont().deriveFont((float) fontSize));
            content.invalidate();
            content.repaint();
            content.validate();
        }
        // Now, display them!
        final Box instanceTopBox = Box.createHorizontalBox();
        instanceTopBox.add(toolbar);
        final JPanel instanceArea = new JPanel(new BorderLayout());
        instanceArea.add(instanceTopBox, BorderLayout.NORTH);
        instanceArea.add(content, BorderLayout.CENTER);
        instanceArea.setVisible(true);
        if (!Util.onMac()) {
            instanceTopBox.setBackground(background);
            instanceArea.setBackground(background);
        }
        JComponent left = null;
        if (settingsOpen == 1) {
            if (myCustomPanel == null)
<<<<<<< HEAD
                myCustomPanel = new VizCustomizationPanel(splitpane, myStates.get(statepanes - 1)); // [HASLab]
=======
                myCustomPanel = new VizCustomizationPanel(splitpane, myStates.get(statepanes - 1));
>>>>>>> fb8d40d7
            else
                myCustomPanel.remakeAll();
            left = myCustomPanel;
        } else if (settingsOpen > 1) {
            if (myEvaluatorPanel == null)
<<<<<<< HEAD
                myEvaluatorPanel = new OurConsole(evaluator, true, "The ", true, "Alloy Evaluator ", false, "allows you to type\nin Alloy expressions and see their values\nat the currently focused state (left-hand side).\nFor example, ", true, "univ", false, " shows the list of all\natoms on the left-hand state.\n(You can press UP and DOWN to recall old inputs).\n"); // [HASLab]
            try {
                evaluator.compute(new File(xmlFileName));
                myEvaluatorPanel.setCurrentState(current); // [HASLab] set evaluator state
=======
                myEvaluatorPanel = new OurConsole(evaluator, true, "The ", true, "Alloy Evaluator ", false, "allows you to type\nin Alloy expressions and see their values\nat the currently focused state (left-hand side).\nFor example, ", true, "univ", false, " shows the list of all\natoms on the left-hand state.\n(You can press UP and DOWN to recall old inputs).\n");
            try {
                evaluator.compute(new File(xmlFileName));
                // [electrum] evaluator acts on current state
                myEvaluatorPanel.setCurrentState(current);
>>>>>>> fb8d40d7
            } catch (Exception ex) {
            } // exception should not happen
            left = myEvaluatorPanel;
            left.setBorder(new OurBorder(false, false, false, false));
        }
        if (frame != null && frame.getContentPane() == splitpane)
            lastDividerPosition = splitpane.getDividerLocation();
        splitpane.setRightComponent(instanceArea);
        splitpane.setLeftComponent(left);
        if (left != null) {
            Dimension dim = left.getPreferredSize();
            if (lastDividerPosition < 50 && frame != null)
                lastDividerPosition = frame.getWidth() / 2;
            if (lastDividerPosition < dim.width)
                lastDividerPosition = dim.width;
            if (settingsOpen == 2 && lastDividerPosition > 400)
                lastDividerPosition = 400;
            splitpane.setDividerLocation(lastDividerPosition);
        }
        if (frame != null)
            frame.setContentPane(splitpane);
        if (settingsOpen != 2)
            content.requestFocusInWindow();
        else
            myEvaluatorPanel.requestFocusInWindow();
        repopulateProjectionPopup();
        if (frame != null)
            frame.validate();
        else
            splitpane.validate();
    }

    /**
     * Helper method that creates a button and add it to both the "SolutionButtons"
     * list, as well as the toolbar.
     */
    private JButton makeSolutionButton(String label, String toolTip, String image, ActionListener mode) {
        JButton button = OurUtil.button(label, toolTip, image, mode);
        solutionButtons.add(button);
        toolbar.add(button);
        return button;
    }

    /**
     * Helper method that returns a concise description of the instance currently
     * being displayed.
     */
    private String makeVizTitle() {
<<<<<<< HEAD
        String filename = (!myStates.isEmpty() ? myStates.get(statepanes - 1).getOriginalInstance().filename : ""); // (HASLab]
        String commandname = (!myStates.isEmpty() ? myStates.get(statepanes - 1).getOriginalInstance().commandname : ""); // (HASLab]
=======
        // [electrum] this info is the same in all states
        String filename = (!myStates.isEmpty() ? myStates.get(statepanes - 1).getOriginalInstance().filename : "");
        String commandname = (!myStates.isEmpty() ? myStates.get(statepanes - 1).getOriginalInstance().commandname : "");
>>>>>>> fb8d40d7
        int i = filename.lastIndexOf('/');
        if (i >= 0)
            filename = filename.substring(i + 1);
        i = filename.lastIndexOf('\\');
        if (i >= 0)
            filename = filename.substring(i + 1);
        int n = filename.length();
        if (n > 4 && filename.substring(n - 4).equalsIgnoreCase(".als"))
            filename = filename.substring(0, n - 4);
        else if (n > 4 && filename.substring(n - 4).equalsIgnoreCase(".ele"))
            filename = filename.substring(0, n - 4);
        if (filename.length() > 0)
            return "(" + filename + ") " + commandname;
        else
            return commandname;
    }

    /**
     * Helper method that inserts "filename" into the "recently opened THEME file
     * list".
     */
    private void addThemeHistory(String filename) {
        String name0 = Theme0.get(), name1 = Theme1.get(), name2 = Theme2.get();
        if (name0.equals(filename))
            return;
        else {
            Theme0.set(filename);
            Theme1.set(name0);
        }
        if (name1.equals(filename))
            return;
        else
            Theme2.set(name1);
        if (name2.equals(filename))
            return;
        else
            Theme3.set(name2);
    }

    /**
     * Helper method returns a JTextArea containing the given text.
     */
    private JComponent getTextComponent(String text) {
        final JTextArea ta = OurUtil.textarea(text, 10, 10, false, true);
        final JScrollPane ans = new JScrollPane(ta, ScrollPaneConstants.VERTICAL_SCROLLBAR_AS_NEEDED, ScrollPaneConstants.HORIZONTAL_SCROLLBAR_AS_NEEDED) {

            private static final long serialVersionUID = 0;

            @Override
            public void setFont(Font font) {
                super.setFont(font);
            }
        };
        ans.setBorder(new OurBorder(true, false, true, false));
        String fontName = OurDialog.getProperFontName("Lucida Console", "Monospaced");
        Font font = new Font(fontName, Font.PLAIN, fontSize);
        ans.setFont(font);
        ta.setFont(font);
        return ans;
    }

    // /** Helper method that reads a file and then return a JTextArea
    // containing it. */
    // private JComponent getTextComponentFromFile(String filename) {
    // String text = "";
    // try { text="<!-- "+filename+" -->\n"+Util.readAll(filename); }
    // catch(IOException ex) { text="# Error reading from "+filename; }
    // return getTextComponent(text);
    // }

    /**
     * Returns the GraphViewer that contains the graph; can be null if the graph
     * hasn't been loaded yet.
     */
    public GraphViewer getViewer() {
        if (null == myGraphPanel)
            return null;
        return myGraphPanel.alloyGetViewer();
    }

    /** Load the XML instance. */
    public void loadXML(final String fileName, boolean forcefully) {
<<<<<<< HEAD
        loadXML(fileName, forcefully, current); // [HASLab] first state
=======
        loadXML(fileName, forcefully, 0);
>>>>>>> fb8d40d7
    }

    /** Load the XML instance. */
    public void loadXML(final String fileName, boolean forcefully, int state) {
<<<<<<< HEAD
        current = state; // [HASLab]
=======
        current = state;
>>>>>>> fb8d40d7
        final String xmlFileName = Util.canon(fileName);
        File f = new File(xmlFileName);
        if (!forcefully)
            seg_iteration = false;
        if (forcefully || !xmlFileName.equals(this.xmlFileName)) {
<<<<<<< HEAD
            for (int i = 0; i < statepanes; i++) { // [HASLab]
                try {
                    if (!f.exists())
                        throw new IOException("File " + xmlFileName + " does not exist.");
                    if (i >= myStates.size()) { // [HASLab]
                        AlloyInstance myInstance = StaticInstanceReader.parseInstance(f, state + i); // [HASLab] state
                        myStates.add(new VizState(myInstance));
                    } else {
                        VizState vstate = myStates.get(i);
                        AlloyInstance myInstance = StaticInstanceReader.parseInstance(f, state + i); // [HASLab] state
=======
            // [electrum] update all viz states
            for (int i = 0; i < statepanes; i++) {
                try {
                    if (!f.exists())
                        throw new IOException("File " + xmlFileName + " does not exist.");
                    if (i >= myStates.size()) {
                        AlloyInstance myInstance = StaticInstanceReader.parseInstance(f, state + i);
                        myStates.add(new VizState(myInstance));
                    } else {
                        VizState vstate = myStates.get(i);
                        AlloyInstance myInstance = StaticInstanceReader.parseInstance(f, state + i);
>>>>>>> fb8d40d7
                        if (vstate == null)
                            vstate = new VizState(myInstance);
                        else
                            vstate.loadInstance(myInstance);
                        myStates.set(i, vstate);
                    }
                } catch (Throwable e) {
                    xmlLoaded.remove(fileName);
                    xmlLoaded.remove(xmlFileName);
                    OurDialog.alert(frame, "Cannot read or parse Alloy instance: " + xmlFileName + "\n\nError: " + e.getMessage());
                    if (xmlLoaded.size() > 0) {
<<<<<<< HEAD
                        loadXML(xmlLoaded.get(xmlLoaded.size() - 1), false, state + i); // [HASLab] state
=======
                        loadXML(xmlLoaded.get(xmlLoaded.size() - 1), false, state + i);
>>>>>>> fb8d40d7
                        return;
                    }
                    doCloseAll();
                    return;
                }
            }
            repopulateProjectionPopup();
            xml2title.put(xmlFileName, makeVizTitle());
            this.xmlFileName = xmlFileName;
        }
        if (!xmlLoaded.contains(xmlFileName))
            xmlLoaded.add(xmlFileName);
        if (myGraphPanel != null)
            myGraphPanel.resetProjectionAtomCombos();
        toolbar.setEnabled(true);
        settingsOpen = 0;
        thememenu.setEnabled(true);
        windowmenu.setEnabled(true);
        if (frame != null) {
            frame.setVisible(true);
            frame.setTitle("Electrum Visualizer " + Version.version() + " loading... Please wait...");
            OurUtil.show(frame);
        }
        updateDisplay();
    }

    /** This method loads a specific theme file. */
    public boolean loadThemeFile(String filename) {
<<<<<<< HEAD
        if (myStates.isEmpty()) // [HASLab]
            return false; // Can only load if there is a VizState loaded
        filename = Util.canon(filename);
        try {
            for (VizState myState : myStates) // [HASLab]
=======
        if (myStates.isEmpty())
            return false; // Can only load if there is a VizState loaded
        filename = Util.canon(filename);
        try {
            for (VizState myState : myStates) // [electrum] applly theme to all states
>>>>>>> fb8d40d7
                myState.loadPaletteXML(filename);
        } catch (IOException ex) {
            OurDialog.alert(frame, "Error: " + ex.getMessage());
            return false;
        }
        repopulateProjectionPopup();
        if (myCustomPanel != null)
            myCustomPanel.remakeAll();
        if (myGraphPanel != null)
            myGraphPanel.remakeAll(frame);
        addThemeHistory(filename);
        thmFileName = filename;
        updateDisplay();
        return true;
    }

    /**
     * This method saves a specific current theme (if filename==null, it asks the
     * user); returns true if it succeeded.
     */
    public boolean saveThemeFile(String filename) {
<<<<<<< HEAD
        if (myStates.isEmpty()) // [HASLab]
=======
        if (myStates.isEmpty())
>>>>>>> fb8d40d7
            return false; // Can only save if there is a VizState loaded
        if (filename == null) {
            File file = OurDialog.askFile(frame, false, null, ".thm", ".thm theme files");
            if (file == null)
                return false;
            if (file.exists())
                if (!OurDialog.askOverwrite(frame, Util.canon(file.getPath())))
                    return false;
            Util.setCurrentDirectory(file.getParentFile());
            filename = file.getPath();
        }
        filename = Util.canon(filename);
        try {
<<<<<<< HEAD
            myStates.get(statepanes - 1).savePaletteXML(filename); // [HASLab]
=======
            myStates.get(statepanes - 1).savePaletteXML(filename); // [electrum] same theme in all states
>>>>>>> fb8d40d7
            filename = Util.canon(filename); // Since the canon name may have
                                            // changed
            addThemeHistory(filename);
        } catch (Throwable er) {
            OurDialog.alert(frame, "Error saving the theme.\n\nError: " + er.getMessage());
            return false;
        }
        thmFileName = filename;
        return true;
    }

    // ========================================= EVENTS
    // ============================================================================================

    /**
     * This method changes the font size for everything (except the graph)
     */
    public void doSetFontSize(int fontSize) {
        this.fontSize = fontSize;
        if (!(content instanceof VizGraphPanel))
            updateDisplay();
        else
            content.setFont(OurUtil.getVizFont().deriveFont((float) fontSize));
    }

    /**
     * This method asks the user for a new XML instance file to load.
     */
    private Runner doLoad() {
        if (wrap)
            return wrapMe();
        File file = OurDialog.askFile(frame, true, null, ".xml", ".xml instance files");
        if (file == null)
            return null;
        Util.setCurrentDirectory(file.getParentFile());
<<<<<<< HEAD
        loadXML(file.getPath(), true, 0); // [HASLab]
=======
        loadXML(file.getPath(), true, 0);
>>>>>>> fb8d40d7
        return null;
    }

    /**
     * This method loads a new XML instance file if it's not the current file.
     */
    private Runner doLoadInstance(String fileName) {
        if (!wrap)
            loadXML(fileName, false);
        return wrapMe(fileName);
    }

    /**
     * This method closes the current instance; if there are previously loaded
     * files, we will load one of them; otherwise, this window will set itself as
     * invisible (if not in standalone mode), or it will terminate the entire
     * application (if in standalone mode).
     */
    private Runner doClose() {
        if (wrap)
            return wrapMe();
        xmlLoaded.remove(xmlFileName);
        if (xmlLoaded.size() > 0) {
            doLoadInstance(xmlLoaded.get(xmlLoaded.size() - 1));
            return null;
        }
        if (standalone)
            System.exit(0);
        else if (frame != null)
            frame.setVisible(false);
        return null;
    }

    /**
     * This method closes every XML file. If in standalone mode, the JVM will then
     * shutdown, otherwise it will just set the window invisible.
     */
    private Runner doCloseAll() {
        if (wrap)
            return wrapMe();
        xmlLoaded.clear();
        xmlFileName = "";
        if (standalone)
            System.exit(0);
        else if (frame != null)
            frame.setVisible(false);
        return null;
    }

    /** This method refreshes the "theme" menu. */
    private Runner doRefreshTheme() {
        if (wrap)
            return wrapMe();
        String defaultTheme = System.getProperty("alloy.theme0");
        thememenu.removeAll();
        try {
            wrap = true;
            menuItem(thememenu, "Load Theme...", 'L', doLoadTheme());
            if (defaultTheme != null && defaultTheme.length() > 0 && (new File(defaultTheme)).isDirectory())
                menuItem(thememenu, "Load Sample Theme...", 'B', doLoadSampleTheme());
            menuItem(thememenu, "Save Theme", 'S', doSaveTheme());
            menuItem(thememenu, "Save Theme As...", 'A', doSaveThemeAs());
            menuItem(thememenu, "Reset Theme", 'R', doResetTheme());
        } finally {
            wrap = false;
        }
        return null;
    }

    /**
     * This method asks the user for a new theme file to load.
     */
    private Runner doLoadTheme() {
        if (wrap)
            return wrapMe();
        String defaultTheme = System.getProperty("alloy.theme0");
        if (defaultTheme == null)
            defaultTheme = "";
<<<<<<< HEAD
        if (myStates.isEmpty()) // [HASLab]
            return null; // Can only load if there is a VizState loaded
        for (VizState myState : myStates) { // [HASLab]
=======
        if (myStates.isEmpty())
            return null; // Can only load if there is a VizState loaded
        // [electrum] apply theme to all states
        for (VizState myState : myStates) {
>>>>>>> fb8d40d7
            if (myState.changedSinceLastSave()) {
                char opt = OurDialog.askSaveDiscardCancel(frame, "The current theme");
                if (opt == 'c')
                    return null;
                if (opt == 's' && !saveThemeFile(thmFileName.length() == 0 ? null : thmFileName))
                    return null;
            }
        }
        File file = OurDialog.askFile(frame, true, null, ".thm", ".thm theme files");
        if (file != null) {
            Util.setCurrentDirectory(file.getParentFile());
            loadThemeFile(file.getPath());
        }
        return null;
    }

    /**
     * This method asks the user for a new theme file (from the default Alloy4
     * distribution) to load.
     */
    private Runner doLoadSampleTheme() {
        if (wrap)
            return wrapMe();
        String defaultTheme = System.getProperty("alloy.theme0");
        if (defaultTheme == null)
            defaultTheme = "";
<<<<<<< HEAD
        if (myStates.isEmpty()) // [HASLab]
            return null; // Can only load if there is a VizState loaded
        for (VizState myState : myStates) { // [HASLab]
=======
        if (myStates.isEmpty())
            return null; // Can only load if there is a VizState loaded
        // [electrum] apply theme to all states
        for (VizState myState : myStates) {
>>>>>>> fb8d40d7
            if (myState.changedSinceLastSave()) {
                char opt = OurDialog.askSaveDiscardCancel(frame, "The current theme");
                if (opt == 'c')
                    return null;
                if (opt == 's' && !saveThemeFile(thmFileName.length() == 0 ? null : thmFileName))
                    return null;
            }
        }
        File file = OurDialog.askFile(frame, true, defaultTheme, ".thm", ".thm theme files");
        if (file != null)
            loadThemeFile(file.getPath());
        return null;
    }

    /** This method saves the current theme. */
    private Runner doSaveTheme() {
        if (!wrap)
            saveThemeFile(thmFileName.length() == 0 ? null : thmFileName);
        return wrapMe();
    }

    /**
     * This method saves the current theme to a new ".thm" file.
     */
    private Runner doSaveThemeAs() {
        if (wrap)
            return wrapMe();
        File file = OurDialog.askFile(frame, false, null, ".thm", ".thm theme files");
        if (file == null)
            return null;
        if (file.exists())
            if (!OurDialog.askOverwrite(frame, Util.canon(file.getPath())))
                return null;
        Util.setCurrentDirectory(file.getParentFile());
        saveThemeFile(file.getPath());
        return null;
    }

    private Runner doExportDot() {
        if (wrap)
            return wrapMe();
        File file = OurDialog.askFile(frame, false, null, ".dot", ".dot graph files");
        if (file == null)
            return null;
        if (file.exists())
            if (!OurDialog.askOverwrite(frame, Util.canon(file.getPath())))
                return null;
        Util.setCurrentDirectory(file.getParentFile());
        String filename = Util.canon(file.getPath());
        try {
            Util.writeAll(filename, myGraphPanel.toDot(frame));
        } catch (Throwable er) {
            OurDialog.alert(frame, "Error saving the theme.\n\nError: " + er.getMessage());
        }
        return null;
    }

    private Runner doExportXml() {
        if (wrap)
            return wrapMe();
        File file = OurDialog.askFile(frame, false, null, ".xml", ".xml XML files");
        if (file == null)
            return null;
        if (file.exists())
            if (!OurDialog.askOverwrite(frame, Util.canon(file.getPath())))
                return null;
        Util.setCurrentDirectory(file.getParentFile());
        String filename = Util.canon(file.getPath());
        try {
            Util.writeAll(filename, Util.readAll(xmlFileName));
        } catch (Throwable er) {
            OurDialog.alert(frame, "Error saving XML instance.\n\nError: " + er.getMessage());
        }
        return null;
    }

<<<<<<< HEAD
    // [HASLab]
    // ad hoc implementation since alloy lacks a proper pretty printer
    // also, conjunctions are printed as lists, which can't be parsed back
=======
    /**
     * Export the current instance as an Alloy formula that exactly represents it.
     */
    // [electrum] ad hoc implementation since Alloy lacks a proper pretty printer
    // also, conjunctions would be printed as lists, which can't be parsed back
>>>>>>> fb8d40d7
    private Runner doExportPred() {
        if (wrap)
            return wrapMe();
        if (myStates.isEmpty())
            return null;

        Map<String,ExprVar> reifs = new HashMap<String,ExprVar>();
        A4Solution inst = myStates.get(myStates.size() - 1).getOriginalInstance().originalA4;

        // calculate the values of the static relations
        StringJoiner config = new StringJoiner(" and ");
        for (Sig s : inst.getAllReachableSigs()) {
            if (s.isPrivate != null || s.isVariable != null || s.equals(Sig.UNIV) || s.equals(Sig.NONE))
                continue;
            A4TupleSet ts = inst.eval(s);
            Expr tupleset = null;
            for (A4Tuple t : ts) {
                Expr tuple = null;
                for (int ai = 0; ai < t.arity(); ai++) {
                    Expr atom;
                    if (t.atom(ai).matches("-?\\d+")) {
                        atom = ExprConstant.makeNUMBER(Integer.valueOf(t.atom(ai)));
                    } else {
                        atom = reifs.computeIfAbsent("_" + t.atom(ai).replace("$", "").replace("/", "_"), k -> ExprVar.make(null, k));
                    }
                    tuple = tuple == null ? atom : tuple.product(tuple);
                }
                tupleset = tupleset == null ? tuple : tupleset.plus(tuple);
            }
            if (tupleset == null) {
                tupleset = ExprConstant.EMPTYNESS;
                for (int ai = 0; ai < ts.arity() - 1; ai++)
                    tupleset = tupleset.product(ExprConstant.EMPTYNESS);
            }
            config.add(s.equal(tupleset).toString());
        }

        // calculate the values of the variable relations
        List<String> states = new ArrayList<String>();
        for (int i = 0; i < inst.getTraceLength(); i++) {
            StringJoiner state = new StringJoiner(" and ");
            for (Sig s : inst.getAllReachableSigs()) {
                if (s.isPrivate != null || (s.isVariable == null && !s.equals(Sig.UNIV)))
                    continue;
                A4TupleSet ts = inst.eval(s, i);
                Expr tupleset = null;
                for (A4Tuple t : ts) {
                    Expr tuple = null;
                    for (int ai = 0; ai < t.arity(); ai++) {
                        Expr atom;
                        if (t.atom(ai).matches("-?\\d+")) {
                            atom = ExprConstant.makeNUMBER(Integer.valueOf(t.atom(ai)));
                        } else {
                            atom = reifs.computeIfAbsent("_" + t.atom(ai).replace("$", "").replace("/", "_"), k -> ExprVar.make(null, k));
                        }
                        tuple = tuple == null ? atom : tuple.product(tuple);
                    }
                    tupleset = tupleset == null ? tuple : tupleset.plus(tuple);
                }
                if (tupleset == null) {
                    tupleset = ExprConstant.EMPTYNESS;
                    for (int ai = 0; ai < ts.arity() - 1; ai++)
                        tupleset = tupleset.product(ExprConstant.EMPTYNESS);
                }
                state.add(s.equal(tupleset).toString());
            }
            states.add(state.toString());
        }
        StringBuilder sb = new StringBuilder();
        if (!reifs.isEmpty()) {
            // quantify over all atoms of all univs (univ changes over time)
            sb.append("some disj ");
            StringJoiner sj = new StringJoiner(",");
            for (ExprVar v : reifs.values())
                sj.add(v.toString());
            sb.append(sj.toString());
            sb.append(" : ");
            Expr unvs = Sig.UNIV;
            for (int i = 0; i < inst.getTraceLength() - 1; i++)
                unvs = Sig.UNIV.plus(unvs.prime());
            sb.append(unvs.toString());
        }
        sb.append(" {\n  ");
        // print config
        sb.append(config.toString());
        sb.append("\n\n  ");
        // print prefix
        StringJoiner statesj = new StringJoiner(";\n  ");
        for (String s : states)
            statesj.add(s);
        sb.append(statesj.toString());
        sb.append("\n\n  ");
        // print looping suffix
        if (inst.getMaxTrace() >= 0) {
            for (int i = 0; i < inst.getLoopState(); i++)
                sb.append("after ");
            sb.append(" {\n");
            for (int i = inst.getLoopState(); i < inst.getTraceLength(); i++) {
                StringBuilder sa = new StringBuilder("");
                for (int j = inst.getLoopState(); j < inst.getTraceLength(); j++)
                    sa.append("after ");
                sa.append("(");
                sa.append(states.get(i));
                sa.append(")");
                sb.append("    (" + states.get(i) + ") implies " + sa.toString() + "\n");
            }
            sb.append("  }\n");
        }
        sb.append("}\n");

        OurDialog.showtext("Text Viewer", sb.toString());
        return null;
    }

    /** This method resets the current theme. */
    private Runner doResetTheme() {
        if (wrap)
            return wrapMe();
<<<<<<< HEAD
        if (myStates.isEmpty()) // [HASLab]
            return null;
        if (!OurDialog.yesno(frame, "Are you sure you wish to clear all your customizations?", "Yes, clear them", "No, keep them"))
            return null;
        for (VizState myState : myStates) // [HASLab]
=======
        if (myStates.isEmpty())
            return null;
        if (!OurDialog.yesno(frame, "Are you sure you wish to clear all your customizations?", "Yes, clear them", "No, keep them"))
            return null;
        for (VizState myState : myStates)
>>>>>>> fb8d40d7
            myState.resetTheme();
        repopulateProjectionPopup();
        if (myCustomPanel != null)
            myCustomPanel.remakeAll();
        if (myGraphPanel != null)
            myGraphPanel.remakeAll(frame);
        thmFileName = "";
        updateDisplay();
        return null;
    }

    /**
     * This method modifies the theme using a set of heuristics.
     */
    private Runner doMagicLayout() {
        if (wrap)
            return wrapMe();
<<<<<<< HEAD
        if (myStates.get(statepanes - 1) == null) // [HASLab]
            return null;
        if (!OurDialog.yesno(frame, "This will clear your original customizations. Are you sure?", "Yes, clear them", "No, keep them"))
            return null;
        for (VizState myState : myStates) { // [HASLab]
=======
        if (myStates.isEmpty())
            return null;
        if (!OurDialog.yesno(frame, "This will clear your original customizations. Are you sure?", "Yes, clear them", "No, keep them"))
            return null;
        for (VizState myState : myStates) {
>>>>>>> fb8d40d7
            myState.resetTheme();
            try {
                MagicLayout.magic(myState);
                MagicColor.magic(myState);
            } catch (Throwable ex) {
            }
        }
        repopulateProjectionPopup();
        if (myCustomPanel != null)
            myCustomPanel.remakeAll();
        if (myGraphPanel != null)
            myGraphPanel.remakeAll(frame);
        updateDisplay();
        return null;
    }

    /** This method refreshes the "window" menu. */
    private Runner doRefreshWindow() {
        if (wrap)
            return wrapMe();
        windowmenu.removeAll();
        try {
            wrap = true;
            for (final String f : getInstances()) {
                JMenuItem it = new JMenuItem("Instance: " + getInstanceTitle(f), null);
                it.setIcon(f.equals(getXMLfilename()) ? iconYes : iconNo);
                it.addActionListener(doLoadInstance(f));
                windowmenu.add(it);
            }
        } finally {
            wrap = false;
        }
        return null;
    }

    /**
     * This method inserts "Minimize" and "Maximize" entries into a JMenu.
     */
    public void addMinMaxActions(JMenu menu) {
        try {
            wrap = true;
            menuItem(menu, "Minimize", 'M', doMinimize(), iconNo);
            menuItem(menu, "Zoom", doZoom(), iconNo);
        } finally {
            wrap = false;
        }
    }

    /** This method minimizes the window. */
    private Runner doMinimize() {
        if (!wrap && frame != null)
            OurUtil.minimize(frame);
        return wrapMe();
    }

    /**
     * This method alternatingly maximizes or restores the window.
     */
    private Runner doZoom() {
        if (!wrap && frame != null)
            OurUtil.zoom(frame);
        return wrapMe();
    }

    /**
     * Navigates the trace being visualized to the left, unless already in the first
     * state.
     */
    private Runner doNavLeft() {
        if (wrap)
            return wrapMe();
        if (current > 0) {
            current--;
            updateDisplay();
        }
        return null;
    }

    /**
     * Navigates the trace being visualized to the right, unrolling the loop if
     * needed.
     */
    private Runner doNavRight() {
        if (wrap)
            return wrapMe();
        int lst = getVizState().get(statepanes - 1).getOriginalInstance().originalA4.getTraceLength();
        int lop = getVizState().get(statepanes - 1).getOriginalInstance().originalA4.getLoopState();
        int lmx = current + 1 + statepanes > lst ? current + 1 + statepanes : lst;
        int lox = lmx - (lst - lop);
        current = normalize(current + 1, lmx, lox);
        updateDisplay();
        return null;
    }

    /**
     * This method attempts to derive the next satisfying instance.
     */
    private Runner doNext() {
        if (wrap)
            return wrapMe();
        if (settingsOpen != 0)
            return null;
        if (xmlFileName.length() == 0) {
            OurDialog.alert(frame, "Cannot display the next solution since no instance is currently loaded.");
        } else if (enumerator == null) {
            OurDialog.alert(frame, "Cannot display the next solution since the analysis engine is not loaded with the visualizer.");
        } else {
            try {
                enumerator.compute(new String[] { // [HASLab]
                                                 xmlFileName, -3 + ""
                });
            } catch (Throwable ex) {
                OurDialog.alert(frame, ex.getMessage());
            }
        }
        return null;
    }

    /**
     * This method attempts to derive the next satisfying instance.
     */
    // [HASLab]
    private Runner doConfig() {
        if (wrap)
            return wrapMe();
        if (settingsOpen != 0)
            return null;
        if (xmlFileName.length() == 0) {
            OurDialog.alert(frame, "Cannot display the next solution since no instance is currently loaded.");
        } else if (enumerator == null) {
            OurDialog.alert(frame, "Cannot display the next solution since the analysis engine is not loaded with the visualizer.");
        } else {
            try {
                seg_iteration = false;
                enumerator.compute(new String[] {
                                                 xmlFileName, -1 + ""
                });
            } catch (Throwable ex) {
                OurDialog.alert(frame, ex.getMessage());
            }
        }
        return null;
    }

    /**
     * This method attempts to derive the next satisfying instance.
     */
    // [HASLab]
    private Runner doPath() {
        if (wrap)
            return wrapMe();
        if (settingsOpen != 0)
            return null;
        if (xmlFileName.length() == 0) {
            OurDialog.alert(frame, "Cannot display the next solution since no instance is currently loaded.");
        } else if (enumerator == null) {
            OurDialog.alert(frame, "Cannot display the next solution since the analysis engine is not loaded with the visualizer.");
        } else {
            try {
                seg_iteration = false;
                enumerator.compute(new String[] {
                                                 xmlFileName, -2 + ""
                });
            } catch (Throwable ex) {
                OurDialog.alert(frame, ex.getMessage());
            }
        }
        return null;
    }

    /** This method attempts to derive the next satisfying instance. */
    // [HASLab] simulator
    private Runner doFork() {
        if (wrap)
            return wrapMe();
        if (settingsOpen != 0)
            return null;
        if (xmlFileName.length() == 0) {
            OurDialog.alert(frame, "Cannot display the next solution since no instance is currently loaded.");
        } else if (enumerator == null) {
            OurDialog.alert(frame, "Cannot display the next solution since the analysis engine is not loaded with the visualizer.");
        } else {
            try {
                seg_iteration = true;
                enumerator.compute(new String[] {
                                                 xmlFileName, current + 1 + ""
                });
            } catch (Throwable ex) {
                OurDialog.alert(frame, ex.getMessage());
            }
        }
        return null;
    }

    /** This method attempts to derive the next satisfying instance. */
    // [HASLab] simulator
    private Runner doInit() {
        if (wrap)
            return wrapMe();
        if (settingsOpen != 0)
            return null;
        if (xmlFileName.length() == 0) {
            OurDialog.alert(frame, "Cannot display the next solution since no instance is currently loaded.");
        } else if (enumerator == null) {
            OurDialog.alert(frame, "Cannot display the next solution since the analysis engine is not loaded with the visualizer.");
        } else {
            try {
                seg_iteration = true;
                enumerator.compute(new String[] {
                                                 xmlFileName, 0 + ""
                });
            } catch (Throwable ex) {
                OurDialog.alert(frame, ex.getMessage());
            }
        }
        return null;
    }

    /**
     * This method updates the graph with the current theme customization.
     */
    private Runner doApply() {
<<<<<<< HEAD
        if (!myStates.isEmpty()) { // [HASLab]
=======
        if (!myStates.isEmpty()) {
            // [electrum] apply theme to all states
>>>>>>> fb8d40d7
            for (int i = 0; i < myStates.size() - 1; i++) {
                VizState ss = myStates.get(statepanes - 1);
                myStates.set(i, new VizState(ss));
                myStates.get(i).loadInstance(ss.getOriginalInstance());
            }
        }
        if (!wrap)
            updateDisplay();
        return wrapMe();
    }

    /**
     * This method opens the theme customization panel if closed.
     */
    private Runner doOpenThemePanel() {
        if (!wrap) {
            settingsOpen = 1;
            updateDisplay();
        }
        return wrapMe();
    }

    /**
     * This method closes the theme customization panel if open.
     */
    private Runner doCloseThemePanel() {
        if (!wrap) {
            settingsOpen = 0;
            updateDisplay();
        }
        return wrapMe();
    }

    /** This method opens the evaluator panel if closed. */
    private Runner doOpenEvalPanel() {
        if (!wrap) {
            settingsOpen = 2;
            updateDisplay();
        }
        return wrapMe();
    }

    /** This method closes the evaluator panel if open. */
    private Runner doCloseEvalPanel() {
        if (!wrap) {
            settingsOpen = 0;
            updateDisplay();
        }
        return wrapMe();
    }

    /**
     * This method changes the display mode to show the instance as a graph (the
     * return value is always null).
     */
    public Runner doShowViz() {
        if (!wrap) {
            currentMode = VisualizerMode.Viz;
            updateDisplay();
            return null;
        }
        return wrapMe();
    }

    /**
     * This method changes the display mode to show the instance as a tree (the
     * return value is always null).
     */
    public Runner doShowTree() {
        if (!wrap) {
            currentMode = VisualizerMode.Tree;
            updateDisplay();
            return null;
        }
        return wrapMe();
    }

    /**
     * This method changes the display mode to show the equivalent dot text (the
     * return value is always null).
     */
    public Runner doShowTxt() {
        if (!wrap) {
            currentMode = VisualizerMode.TEXT;
            updateDisplay();
            return null;
        }
        return wrapMe();
    }

    /**
     * This method changes the display mode to show the equivalent dot text (the
     * return value is always null).
     */
    public Runner doShowTable() {
        if (!wrap) {
            currentMode = VisualizerMode.TABLE;
            updateDisplay();
            return null;
        }
        return wrapMe();
    }

    // /** This method changes the display mode to show the equivalent dot text
    // (the return value is always null). */
    // public Runner doShowDot() {
    // if (!wrap) { currentMode=VisualizerMode.DOT; updateDisplay(); return
    // null; }
    // return wrapMe();
    // }
    //
    // /** This method changes the display mode to show the instance as XML (the
    // return value is always null). */
    // public Runner doShowXML() {
    // if (!wrap) { currentMode=VisualizerMode.XML; updateDisplay(); return
    // null; }
    // return wrapMe();
    // }

<<<<<<< HEAD
    // [HASLab]
    private int    current          = 0;

    // [HASLab]
    private ActionListener leftNavListener  = new ActionListener() {

                                        public final void actionPerformed(ActionEvent e) {
                                            if (current > 0) {
                                                current--;
                                                updateDisplay();
                                            }
                                        }
                                    };

    // [HASLab]
    private ActionListener rightNavListener = new ActionListener() {

                                        public final void actionPerformed(ActionEvent e) {
                                            int lst = getVizState().get(statepanes - 1).getOriginalInstance().originalA4.getTraceLength();
                                            int lop = getVizState().get(statepanes - 1).getOriginalInstance().originalA4.getLoopState();
                                            int lmx = current + 1 + statepanes > lst ? current + 1 + statepanes : lst;
                                            int lox = lmx - (lst - lop);
                                            current = normalize(current + 1, lmx, lox);
                                            updateDisplay();
                                        }
                                    };

    /**
     * Creates the panel for navigating the trace, in the lower side of the right
     * panel.
     *
     * @return
     */
    // [HASLab]
    private JPanel createTempNavPanel() {
        JPanel tmpNavPanel = new JPanel();
        tmpNavPanel.setLayout(new BoxLayout(tmpNavPanel, BoxLayout.PAGE_AXIS));
        tmpNavPanel.add(traceGraph());
        updateTempPanel();
        return tmpNavPanel;
    }

    /*
     * Draws a graph depicting the shape of the trace being visualized. States are
     * clickable easing navigation.
     */
    // [HASLab]
=======
    /**
     * The currently focused state (the one printed in the left-most graph panel).
     */
    private int    current          = 0;

    /*
     * Draws a graph depicting the shape of the trace being visualized. States are
     * clickable for navigation.
     */
>>>>>>> fb8d40d7
    private JPanel traceGraph() {

        List<Ellipse2D> states = new ArrayList<Ellipse2D>();

        JPanel trace = new JPanel() {

            int heighti = 50;

            @Override
            public void paintComponent(Graphics g) {
                states.clear();

                Graphics2D g2 = (Graphics2D) g;
                g2.setRenderingHint(RenderingHints.KEY_ANTIALIASING, RenderingHints.VALUE_ANTIALIAS_ON);

                int radius = 12;
                int dist = 45;
                int offsety = 2 + heighti / 2;
                // center and apply offset according to current state
                int offsetx = this.getWidth() / 2 + ((dist - 2 * radius) / 2) - (dist * (current + 1));
                int lst = getVizState().get(statepanes - 1).getOriginalInstance().originalA4.getTraceLength();
                int lop = getVizState().get(statepanes - 1).getOriginalInstance().originalA4.getLoopState();
                int lmx = current + statepanes > lst ? current + statepanes : lst;
                int lox = lmx - (lst - lop);
                Ellipse2D loop = null, last = null;
                for (int i = 0; i < lmx; i++) {
                    g2.setStroke(new BasicStroke(2));
                    Ellipse2D circl = new Ellipse2D.Double(i * dist + offsetx, offsety - radius, 2.0 * radius, 2.0 * radius);
                    if (i == lmx - 1)
                        last = circl;
                    if (i == lox)
                        loop = circl;
                    Color tmp = g2.getColor();
                    int max = normalize(current + statepanes - 1, lmx, lox);
                    int min = normalize(current, lmx, lox);
                    if ((min <= max && i >= min && i <= max) || (min > max && (i >= min || (i <= max && i >= lox)))) {
                        g2.setColor(new Color(255, 255, 255));
                    } else {
                        g2.setColor(new Color(120, 120, 120));
                    }
                    g2.fill(circl);
                    g2.setColor(tmp);
                    g2.draw(circl);
                    FontMetrics mets = g2.getFontMetrics();
                    String lbl = normalize(i, lst, lop) + "";
                    g2.drawString(lbl, i * dist + radius + offsetx - (mets.stringWidth(lbl) / 2), offsety + (mets.getAscent() / 2));
                    states.add(circl);
                    g2.setStroke(new BasicStroke(1));
                    g2.setColor(new Color(0, 0, 0));
                }

                Polygon arrowHead = new Polygon();
                arrowHead.addPoint(0, 4);
                arrowHead.addPoint(-4, -4);
                arrowHead.addPoint(4, -4);

                for (int i = 0; i < lmx - 1; i++) {
                    Path2D path = new Path2D.Double();
                    path.moveTo(states.get(i).getMaxX(), states.get(i).getCenterY());
                    path.lineTo(states.get(i + 1).getMinX(), states.get(i + 1).getCenterY());
                    g2.draw(path);
                    AffineTransform tx = new AffineTransform();
                    tx.setToIdentity();
                    double angle = Math.atan2(0, 1);
                    tx.translate(states.get(i + 1).getMinX(), states.get(i + 1).getCenterY());
                    tx.rotate((angle - Math.PI / 2d));
                    g2.fill(tx.createTransformedShape(arrowHead));
                }

                Path2D path = new Path2D.Double();
                path.moveTo(states.get(states.size() - 1).getCenterX(), states.get(states.size() - 1).getMinY());
                path.curveTo(last.getCenterX() - 25, 0, loop.getCenterX() + 25, 0, loop.getCenterX(), loop.getMinY());
                g2.draw(path);

                AffineTransform tx = new AffineTransform();
                tx.setToIdentity();
                double angle = Math.atan2(loop.getMinY(), -dist / 2);
                tx.translate(loop.getCenterX(), loop.getMinY());
                tx.rotate(angle - Math.PI / 2d);
                g2.fill(tx.createTransformedShape(arrowHead));
            }

            @Override
            public Dimension getPreferredSize() {
                return new Dimension(Integer.MAX_VALUE, heighti);
            }
<<<<<<< HEAD

        };
        trace.addMouseListener(new MouseAdapter() {

            @Override
            public void mouseClicked(MouseEvent e) {
                for (int i = 0; i < states.size(); i++)
                    if (e.getButton() == 1 && states.get(i).contains(e.getX(), e.getY())) {
                        current = i;
                        updateDisplay();
                        break;
                    }
            }

        });
        return trace;
    }

    // [HASLab]
    private void updateTempPanel() {
        AlloyModel model = null;
        AlloyType event = null;
        leftNavButton.setText(new String(current > 0 ? Character.toChars(0x2190) : Character.toChars(0x21e4)));

        for (int i = 0; i < statepanes; i++) {
            AlloyInstance myInstance;
            File f = new File(getXMLfilename());
            try {
                if (!f.exists())
                    throw new IOException("File " + getXMLfilename() + " does not exist.");

                if (current + i < 0) {
                    getVizState().set(i, null);
                } else {
                    myInstance = StaticInstanceReader.parseInstance(f, current + i);
                    if (getVizState().get(i) != null)
                        getVizState().get(i).loadInstance(myInstance);
                    else {
                        getVizState().set(i, new VizState(getVizState().get(statepanes - 1))); // [HASLab] get the theme
                        getVizState().get(i).loadInstance(myInstance);
                    }
                }
            } catch (Throwable e) {
                OurDialog.alert(frame, "Cannot read or parse Alloy instance: " + xmlFileName + "\n\nError: " + e.getMessage());
                doCloseAll();
                return;
            }
        }
=======

        };
        trace.addMouseListener(new MouseAdapter() {

            @Override
            public void mouseClicked(MouseEvent e) {
                for (int i = 0; i < states.size(); i++)
                    if (e.getButton() == 1 && states.get(i).contains(e.getX(), e.getY())) {
                        current = i;
                        updateDisplay();
                        break;
                    }
            }

        });
        return trace;
    }

    /**
     * Given an arbitrary positive index, calculates the corresponding state the in
     * trace prefix after loop unrollings.
     *
     * @param idx current index
     * @param length trace prefix length
     * @param loop backloop state
     * @return the corresponding state in the prefix
     */
    private int normalize(int idx, int length, int loop) {
        int lln = length - loop;
        return idx > loop ? (((idx - loop) % lln) + loop) : idx;
>>>>>>> fb8d40d7
    }

    // [HASLab]
    private int normalize(int idx, int length, int loop) {
        int lln = length - loop;
        return idx > loop ? (((idx - loop) % lln) + loop) : idx;
    }

}<|MERGE_RESOLUTION|>--- conflicted
+++ resolved
@@ -98,10 +98,6 @@
  * <p>
  * <b>Thread Safety:</b> Can be called only by the AWT event thread.
  *
-<<<<<<< HEAD
- * @modified: Nuno Macedo, Eduardo Pessoa // [HASLab] electrum-temporal,
- *            electrum-base, electrum-simulator
-=======
  * @modified Nuno Macedo, Eduardo Pessoa // [electrum-base] support for .ele
  *           file extension; register electrum version; [electrum-temporal]
  *           support for visualization of traces; single state focused at any
@@ -111,8 +107,7 @@
  *           states presented side-by-side (each with own viz state);
  *           (navigable) overview of the trace shape; all theme management
  *           applies to all graphs; support for exporting an instance as an
- *           Alloy formula
->>>>>>> fb8d40d7
+ *           Alloy formula; [electrum-simulator]
  */
 
 public final class VizGUI implements ComponentListener {
@@ -150,14 +145,10 @@
     private final JButton       projectionButton, openSettingsButton, closeSettingsButton, magicLayout,
                     loadSettingsButton, saveSettingsButton, saveAsSettingsButton, resetSettingsButton, updateSettingsButton,
                     openEvaluatorButton, closeEvaluatorButton, enumerateButton, vizButton, treeButton,
-<<<<<<< HEAD
                     txtButton, tableButton, leftNavButton, rightNavButton, cnfgButton, forkButton, initButton, pathButton/*
                                                                                                                           * , dotButton,
                                                                                                                           * xmlButton
-                                                                                                                          */; // [HASLab]
-=======
-                    txtButton, tableButton, leftNavButton, rightNavButton/* , dotButton, xmlButton */;
->>>>>>> fb8d40d7
+                                                                                                                          */;
 
     /**
      * This list must contain all the display mode buttons (that is, vizButton,
@@ -174,7 +165,6 @@
     /** The "show next" menu item. */
     private final JMenuItem     enumerateMenu;
 
-<<<<<<< HEAD
     /** The "fresh config" menu item. */
     // [HASLab]
     private final JMenuItem     cnfgMenu;
@@ -192,10 +182,6 @@
     private final JMenuItem     initMenu;
 
     /** The trace navigation menu items. */
-    // [HASLab]
-=======
-    /** The trace navigation menu items. */
->>>>>>> fb8d40d7
     private final JMenuItem     rightNavMenu, leftNavMenu;
 
     /** Current font size. */
@@ -213,10 +199,6 @@
     /**
      * The current states and visualization settings; null if none is loaded.
      */
-<<<<<<< HEAD
-    // [HASLab]
-=======
->>>>>>> fb8d40d7
     private List<VizState>      myStates        = new ArrayList<VizState>();
 
     /**
@@ -225,10 +207,6 @@
      * make changes to the state, you should call doApply() on the VizGUI object to
      * refresh the screen.
      */
-<<<<<<< HEAD
-    // [HASLab]
-=======
->>>>>>> fb8d40d7
     public List<VizState> getVizState() {
         return myStates;
     }
@@ -253,10 +231,6 @@
      * The panel to the right, containing the graph and the temporal navigation
      * panel; null if it is not yet loaded.
      */
-<<<<<<< HEAD
-    // [HASLab]
-=======
->>>>>>> fb8d40d7
     private JPanel                mySplitTemporal  = null;
 
     /**
@@ -302,10 +276,6 @@
     /**
      * Number of trace states to depict in graph mode.
      */
-<<<<<<< HEAD
-    // [HASLab]
-=======
->>>>>>> fb8d40d7
     private final int      statepanes;
 
     // ==============================================================================================//
@@ -589,11 +559,7 @@
      *            will initially hide the window.
      */
     public VizGUI(boolean standalone, String xmlFileName, JMenu windowmenu) {
-<<<<<<< HEAD
-        this(standalone, xmlFileName, windowmenu, null, null, 1); // [HASLab]
-=======
         this(standalone, xmlFileName, windowmenu, null, null, 1);
->>>>>>> fb8d40d7
     }
 
     /**
@@ -614,14 +580,8 @@
      *            Note: if standalone==false and xmlFileName.length()==0, then we
      *            will initially hide the window.
      */
-<<<<<<< HEAD
-    // [HASLab]
-    public VizGUI(boolean standalone, String xmlFileName, JMenu windowmenu, Computer enumerator, Computer evaluator, int panes) {
-        this(standalone, xmlFileName, windowmenu, enumerator, evaluator, true, panes); // [HASLab]
-=======
     public VizGUI(boolean standalone, String xmlFileName, JMenu windowmenu, Computer enumerator, Computer evaluator, int panes) {
         this(standalone, xmlFileName, windowmenu, enumerator, evaluator, true, panes);
->>>>>>> fb8d40d7
     }
 
     /**
@@ -639,23 +599,13 @@
      * @param evaluator - if it's not null, it provides solution evaluation ability
      * @param makeWindow - if false, then we will only construct the JSplitPane,
      *            without making the window
-<<<<<<< HEAD
-     * @param panes - the number of states that will be shown
-=======
      * @param panes - the number of states that will be shown side-by-side
->>>>>>> fb8d40d7
      *            <p>
      *            Note: if standalone==false and xmlFileName.length()==0 and
      *            makeWindow==true, then we will initially hide the window.
      */
-<<<<<<< HEAD
-    // [HASLab]
-    public VizGUI(boolean standalone, String xmlFileName, JMenu windowmenu, Computer enumerator, Computer evaluator, boolean makeWindow, int panes) {
-        this.statepanes = panes == 0 ? 1 : panes; // [HASLab]
-=======
     public VizGUI(boolean standalone, String xmlFileName, JMenu windowmenu, Computer enumerator, Computer evaluator, boolean makeWindow, int panes) {
         this.statepanes = panes == 0 ? 1 : panes;
->>>>>>> fb8d40d7
         this.enumerator = enumerator;
         this.standalone = standalone;
         this.evaluator = evaluator;
@@ -701,20 +651,14 @@
             else
                 menuItem(fileMenu, "Close All", 'A', doCloseAll());
             JMenu instanceMenu = menu(mb, "&Instance", null);
-<<<<<<< HEAD
             enumerateMenu = menuItem(instanceMenu, "Show New Solution", 'N', 'N', doNext());
             cnfgMenu = menuItem(instanceMenu, "Show New Configuration", 'C', 'C', doConfig()); // [HASLab]
             pathMenu = menuItem(instanceMenu, "Show New Path", 'P', 'P', doPath()); // [HASLab]
             initMenu = menuItem(instanceMenu, "Show New Initial State", 'I', 'I', doInit()); // [HASLab]
             forkMenu = menuItem(instanceMenu, "Show New Fork", 'F', 'F', doFork()); // [HASLab]
-            leftNavMenu = menuItem(instanceMenu, "Show Previous State", KeyEvent.VK_LEFT, KeyEvent.VK_LEFT, leftNavListener); // [HASLab]
-            rightNavMenu = menuItem(instanceMenu, "Show Next State", KeyEvent.VK_LEFT, KeyEvent.VK_RIGHT, rightNavListener); // [HASLab]
-=======
-            enumerateMenu = menuItem(instanceMenu, "Show Next Solution", 'N', 'N', doNext());
             // [electrum] trace navigation buttons
             leftNavMenu = menuItem(instanceMenu, "Show Previous State", KeyEvent.VK_LEFT, KeyEvent.VK_LEFT, doNavLeft());
             rightNavMenu = menuItem(instanceMenu, "Show Next State", KeyEvent.VK_LEFT, KeyEvent.VK_RIGHT, doNavRight());
->>>>>>> fb8d40d7
             thememenu = menu(mb, "&Theme", doRefreshTheme());
             if (standalone || windowmenu == null)
                 windowmenu = menu(mb, "&Window", doRefreshWindow());
@@ -765,19 +709,13 @@
             toolbar.add(magicLayout = OurUtil.button("Magic Layout", "Automatic theme customization (will reset current theme)", "images/24_settings_apply2.gif", doMagicLayout()));
             toolbar.add(openEvaluatorButton = OurUtil.button("Evaluator", "Open the evaluator", "images/24_settings.gif", doOpenEvalPanel()));
             toolbar.add(closeEvaluatorButton = OurUtil.button("Close Evaluator", "Close the evaluator", "images/24_settings_close2.gif", doCloseEvalPanel()));
-<<<<<<< HEAD
             toolbar.add(enumerateButton = OurUtil.button("New", "Show a new solution", "images/24_history.gif", doNext()));
             toolbar.add(cnfgButton = OurUtil.button("New Config", "Show a new configuration", "images/24_history.gif", doConfig())); // [HASLab]
             toolbar.add(pathButton = OurUtil.button("New Path", "Show a new path", "images/24_history.gif", doPath())); // [HASLab]
             toolbar.add(initButton = OurUtil.button("New Init", "Show a new initial state", "images/24_history.gif", doInit())); // [HASLab]
             toolbar.add(forkButton = OurUtil.button("New Fork", "Show a new fork", "images/24_history.gif", doFork())); // [HASLab]
-            toolbar.add(leftNavButton = OurUtil.button(new String(Character.toChars(0x2190)), "Show the previous state", "images/24_history.gif", leftNavListener));
-            toolbar.add(rightNavButton = OurUtil.button(new String(Character.toChars(0x2192)), "Show the next state", "images/24_history.gif", rightNavListener));
-=======
-            toolbar.add(enumerateButton = OurUtil.button("Next", "Show the next solution", "images/24_history.gif", doNext()));
-            toolbar.add(leftNavButton = OurUtil.button(new String(Character.toChars(0x21e4)), "Show the previous state", "images/24_history.gif", doNavLeft()));
+            toolbar.add(leftNavButton = OurUtil.button(new String(Character.toChars(0x2190)), "Show the previous state", "images/24_history.gif", doNavLeft()));
             toolbar.add(rightNavButton = OurUtil.button(new String(Character.toChars(0x2192)), "Show the next state", "images/24_history.gif", doNavRight()));
->>>>>>> fb8d40d7
             toolbar.add(projectionButton);
             toolbar.add(loadSettingsButton = OurUtil.button("Load", "Load the theme customization from a theme file", "images/24_open.gif", doLoadTheme()));
             toolbar.add(saveSettingsButton = OurUtil.button("Save", "Save the current theme customization", "images/24_save.gif", doSaveTheme()));
@@ -867,21 +805,13 @@
     private void repopulateProjectionPopup() {
         int num = 0;
         String label = "Projection: none";
-<<<<<<< HEAD
-        if (myStates.isEmpty()) { // [HASLab]
-=======
         if (myStates.isEmpty()) {
->>>>>>> fb8d40d7
             projectionButton.setEnabled(false);
             return;
         }
         projectionButton.setEnabled(true);
         projectionPopup.removeAll();
-<<<<<<< HEAD
-        VizState myState = myStates.get(statepanes - 1); // [HASLab]
-=======
         VizState myState = myStates.get(statepanes - 1);
->>>>>>> fb8d40d7
         final Set<AlloyType> projected = myState.getProjectedTypes();
         for (final AlloyType t : myState.getOriginalModel().getTypes())
             if (myState.canProject(t)) {
@@ -891,12 +821,8 @@
 
                     @Override
                     public void actionPerformed(ActionEvent e) {
-<<<<<<< HEAD
-                        for (VizState myState : myStates) // [HASLab]
-=======
                         // [electrum] apply projection to all states
                         for (VizState myState : myStates)
->>>>>>> fb8d40d7
                             if (on)
                                 myState.deproject(t);
                             else
@@ -919,11 +845,7 @@
      * latest settings.
      */
     private void updateDisplay() {
-<<<<<<< HEAD
-        if (myStates.isEmpty()) // [HASLab]
-=======
         if (myStates.isEmpty())
->>>>>>> fb8d40d7
             return;
         // First, update the toolbar
         currentMode.set();
@@ -944,16 +866,11 @@
             default :
                 vizButton.setEnabled(false);
         }
-<<<<<<< HEAD
+        // [electrum] this info is the same in all states
         final AlloyInstance oInst = myStates.get(statepanes - 1).getOriginalInstance();
         final boolean isMeta = oInst.isMetamodel; // [HASLab]
         final boolean isTrace = oInst.originalA4.getMaxTrace() >= 0; // [HASLab]
         final boolean hasConfigs = oInst.originalA4.hasConfigs(); // [HASLab]
-=======
-        // [electrum] this info is the same in all states
-        final boolean isMeta = myStates.get(statepanes - 1).getOriginalInstance().isMetamodel;
-        final boolean isTrace = myStates.get(statepanes - 1).getOriginalInstance().originalA4.getMaxTrace() >= 0;
->>>>>>> fb8d40d7
         vizButton.setVisible(frame != null);
         treeButton.setVisible(frame != null);
         txtButton.setVisible(frame != null);
@@ -971,7 +888,7 @@
         openEvaluatorButton.setVisible(!isMeta && settingsOpen == 0 && evaluator != null);
         closeEvaluatorButton.setVisible(!isMeta && settingsOpen == 2 && evaluator != null);
         enumerateMenu.setEnabled(!isMeta && settingsOpen == 0 && enumerator != null);
-<<<<<<< HEAD
+        // [electrum] hide buttons if static; disable previous at first state
         enumerateMenu.setVisible(!isTrace); // [HASLab]
         enumerateButton.setVisible(!isMeta && settingsOpen == 0 && enumerator != null && !isTrace); // [HASLab]
         initMenu.setEnabled(!isMeta && settingsOpen == 0 && enumerator != null); // [HASLab]
@@ -991,18 +908,9 @@
         leftNavButton.setVisible(!isMeta && isTrace); // [HASLab]
         leftNavButton.setEnabled(current > 0); // [HASLab]
         leftNavMenu.setEnabled(!isMeta && current > 0); // [HASLab]
+        leftNavButton.setText(new String(current > 0 ? Character.toChars(0x2190) : Character.toChars(0x21e4)));
         rightNavButton.setVisible(!isMeta && isTrace); // [HASLab]
         rightNavMenu.setEnabled(!isMeta); // [HASLab]
-=======
-        enumerateButton.setVisible(!isMeta && settingsOpen == 0 && enumerator != null);
-        // [electrum] hide buttons if static; disable previous at first state
-        leftNavButton.setVisible(!isMeta && isTrace);
-        leftNavButton.setEnabled(current > 0);
-        leftNavMenu.setEnabled(!isMeta && current > 0);
-        leftNavButton.setText(new String(current > 0 ? Character.toChars(0x2190) : Character.toChars(0x21e4)));
-        rightNavButton.setVisible(!isMeta && isTrace);
-        rightNavMenu.setEnabled(!isMeta);
->>>>>>> fb8d40d7
         toolbar.setVisible(true);
         // Now, generate the graph or tree or textarea that we want to display
         // on the right
@@ -1011,11 +919,7 @@
         // [electrum] all visualizations focus on current state
         switch (currentMode) {
             case Tree : {
-<<<<<<< HEAD
-                final VizTree t = new VizTree(myStates.get(statepanes - 1).getOriginalInstance().originalA4, makeVizTitle(), fontSize, current); // [HASLab]
-=======
                 final VizTree t = new VizTree(myStates.get(statepanes - 1).getOriginalInstance().originalA4, makeVizTitle(), fontSize, current);
->>>>>>> fb8d40d7
                 final JScrollPane scroll = OurUtil.scrollpane(t, Color.BLACK, Color.WHITE, new OurBorder(true, false, true, false));
                 scroll.addFocusListener(new FocusListener() {
 
@@ -1032,20 +936,12 @@
                 break;
             }
             case TEXT : {
-<<<<<<< HEAD
-                String textualOutput = myStates.get(statepanes - 1).getOriginalInstance().originalA4.toString(current); // [HASLab]
-=======
                 String textualOutput = myStates.get(statepanes - 1).getOriginalInstance().originalA4.toString(current);
->>>>>>> fb8d40d7
                 content = getTextComponent(textualOutput);
                 break;
             }
             case TABLE : {
-<<<<<<< HEAD
-                String textualOutput = myStates.get(statepanes - 1).getOriginalInstance().originalA4.format(current); // [HASLab]
-=======
                 String textualOutput = myStates.get(statepanes - 1).getOriginalInstance().originalA4.format(current);
->>>>>>> fb8d40d7
                 content = getTextComponent(textualOutput);
                 break;
             }
@@ -1055,16 +951,6 @@
             // }
             default : {
                 List<VizState> numPanes = isTrace && !isMeta ? myStates : myStates.subList(statepanes - 1, statepanes);
-<<<<<<< HEAD
-                if (myGraphPanel == null || numPanes.size() != myGraphPanel.numPanes()) { // [HASLab]
-                    if (isTrace && !isMeta) // [HASLab]
-                        myGraphPanel = new VizGraphPanel(frame, myStates, false);
-                    else
-                        myGraphPanel = new VizGraphPanel(frame, myStates.subList(statepanes - 1, statepanes), false); // [HASLab]
-                } else {
-                    if (isTrace && !isMeta) // [HASLab]
-                        updateTempPanel();
-=======
                 if (myGraphPanel == null || numPanes.size() != myGraphPanel.numPanels()) {
                     if (isTrace && !isMeta) // [electrum] test whether trace
                         myGraphPanel = new VizGraphPanel(frame, myStates, false);
@@ -1096,7 +982,6 @@
                             }
                         }
                     }
->>>>>>> fb8d40d7
                     myGraphPanel.seeDot(frame, false);
                     myGraphPanel.remakeAll(frame);
                 }
@@ -1104,11 +989,6 @@
             }
         }
 
-<<<<<<< HEAD
-        if (isTrace && !isMeta) { // [HASLab]
-            JComponent aux = content;
-            JPanel tmpNavScrollPanel = createTempNavPanel();
-=======
         // [electrum] update the trace overview
         if (isTrace && !isMeta) {
             JComponent aux = content;
@@ -1116,7 +996,6 @@
             JPanel tmpNavScrollPanel = new JPanel();
             tmpNavScrollPanel.setLayout(new BoxLayout(tmpNavScrollPanel, BoxLayout.PAGE_AXIS));
             tmpNavScrollPanel.add(traceGraph());
->>>>>>> fb8d40d7
             final Box instanceTopBox = Box.createVerticalBox();
             instanceTopBox.add(tmpNavScrollPanel);
             content = new JPanel(new BorderLayout());
@@ -1146,28 +1025,17 @@
         JComponent left = null;
         if (settingsOpen == 1) {
             if (myCustomPanel == null)
-<<<<<<< HEAD
-                myCustomPanel = new VizCustomizationPanel(splitpane, myStates.get(statepanes - 1)); // [HASLab]
-=======
                 myCustomPanel = new VizCustomizationPanel(splitpane, myStates.get(statepanes - 1));
->>>>>>> fb8d40d7
             else
                 myCustomPanel.remakeAll();
             left = myCustomPanel;
         } else if (settingsOpen > 1) {
             if (myEvaluatorPanel == null)
-<<<<<<< HEAD
-                myEvaluatorPanel = new OurConsole(evaluator, true, "The ", true, "Alloy Evaluator ", false, "allows you to type\nin Alloy expressions and see their values\nat the currently focused state (left-hand side).\nFor example, ", true, "univ", false, " shows the list of all\natoms on the left-hand state.\n(You can press UP and DOWN to recall old inputs).\n"); // [HASLab]
-            try {
-                evaluator.compute(new File(xmlFileName));
-                myEvaluatorPanel.setCurrentState(current); // [HASLab] set evaluator state
-=======
                 myEvaluatorPanel = new OurConsole(evaluator, true, "The ", true, "Alloy Evaluator ", false, "allows you to type\nin Alloy expressions and see their values\nat the currently focused state (left-hand side).\nFor example, ", true, "univ", false, " shows the list of all\natoms on the left-hand state.\n(You can press UP and DOWN to recall old inputs).\n");
             try {
                 evaluator.compute(new File(xmlFileName));
                 // [electrum] evaluator acts on current state
                 myEvaluatorPanel.setCurrentState(current);
->>>>>>> fb8d40d7
             } catch (Exception ex) {
             } // exception should not happen
             left = myEvaluatorPanel;
@@ -1216,14 +1084,9 @@
      * being displayed.
      */
     private String makeVizTitle() {
-<<<<<<< HEAD
-        String filename = (!myStates.isEmpty() ? myStates.get(statepanes - 1).getOriginalInstance().filename : ""); // (HASLab]
-        String commandname = (!myStates.isEmpty() ? myStates.get(statepanes - 1).getOriginalInstance().commandname : ""); // (HASLab]
-=======
         // [electrum] this info is the same in all states
         String filename = (!myStates.isEmpty() ? myStates.get(statepanes - 1).getOriginalInstance().filename : "");
         String commandname = (!myStates.isEmpty() ? myStates.get(statepanes - 1).getOriginalInstance().commandname : "");
->>>>>>> fb8d40d7
         int i = filename.lastIndexOf('/');
         if (i >= 0)
             filename = filename.substring(i + 1);
@@ -1306,37 +1169,17 @@
 
     /** Load the XML instance. */
     public void loadXML(final String fileName, boolean forcefully) {
-<<<<<<< HEAD
-        loadXML(fileName, forcefully, current); // [HASLab] first state
-=======
-        loadXML(fileName, forcefully, 0);
->>>>>>> fb8d40d7
+        loadXML(fileName, forcefully, current);
     }
 
     /** Load the XML instance. */
     public void loadXML(final String fileName, boolean forcefully, int state) {
-<<<<<<< HEAD
-        current = state; // [HASLab]
-=======
         current = state;
->>>>>>> fb8d40d7
         final String xmlFileName = Util.canon(fileName);
         File f = new File(xmlFileName);
         if (!forcefully)
             seg_iteration = false;
         if (forcefully || !xmlFileName.equals(this.xmlFileName)) {
-<<<<<<< HEAD
-            for (int i = 0; i < statepanes; i++) { // [HASLab]
-                try {
-                    if (!f.exists())
-                        throw new IOException("File " + xmlFileName + " does not exist.");
-                    if (i >= myStates.size()) { // [HASLab]
-                        AlloyInstance myInstance = StaticInstanceReader.parseInstance(f, state + i); // [HASLab] state
-                        myStates.add(new VizState(myInstance));
-                    } else {
-                        VizState vstate = myStates.get(i);
-                        AlloyInstance myInstance = StaticInstanceReader.parseInstance(f, state + i); // [HASLab] state
-=======
             // [electrum] update all viz states
             for (int i = 0; i < statepanes; i++) {
                 try {
@@ -1348,7 +1191,6 @@
                     } else {
                         VizState vstate = myStates.get(i);
                         AlloyInstance myInstance = StaticInstanceReader.parseInstance(f, state + i);
->>>>>>> fb8d40d7
                         if (vstate == null)
                             vstate = new VizState(myInstance);
                         else
@@ -1360,11 +1202,7 @@
                     xmlLoaded.remove(xmlFileName);
                     OurDialog.alert(frame, "Cannot read or parse Alloy instance: " + xmlFileName + "\n\nError: " + e.getMessage());
                     if (xmlLoaded.size() > 0) {
-<<<<<<< HEAD
-                        loadXML(xmlLoaded.get(xmlLoaded.size() - 1), false, state + i); // [HASLab] state
-=======
                         loadXML(xmlLoaded.get(xmlLoaded.size() - 1), false, state + i);
->>>>>>> fb8d40d7
                         return;
                     }
                     doCloseAll();
@@ -1393,19 +1231,11 @@
 
     /** This method loads a specific theme file. */
     public boolean loadThemeFile(String filename) {
-<<<<<<< HEAD
-        if (myStates.isEmpty()) // [HASLab]
-            return false; // Can only load if there is a VizState loaded
-        filename = Util.canon(filename);
-        try {
-            for (VizState myState : myStates) // [HASLab]
-=======
         if (myStates.isEmpty())
             return false; // Can only load if there is a VizState loaded
         filename = Util.canon(filename);
         try {
             for (VizState myState : myStates) // [electrum] applly theme to all states
->>>>>>> fb8d40d7
                 myState.loadPaletteXML(filename);
         } catch (IOException ex) {
             OurDialog.alert(frame, "Error: " + ex.getMessage());
@@ -1427,11 +1257,7 @@
      * user); returns true if it succeeded.
      */
     public boolean saveThemeFile(String filename) {
-<<<<<<< HEAD
-        if (myStates.isEmpty()) // [HASLab]
-=======
         if (myStates.isEmpty())
->>>>>>> fb8d40d7
             return false; // Can only save if there is a VizState loaded
         if (filename == null) {
             File file = OurDialog.askFile(frame, false, null, ".thm", ".thm theme files");
@@ -1445,11 +1271,7 @@
         }
         filename = Util.canon(filename);
         try {
-<<<<<<< HEAD
-            myStates.get(statepanes - 1).savePaletteXML(filename); // [HASLab]
-=======
             myStates.get(statepanes - 1).savePaletteXML(filename); // [electrum] same theme in all states
->>>>>>> fb8d40d7
             filename = Util.canon(filename); // Since the canon name may have
                                             // changed
             addThemeHistory(filename);
@@ -1485,11 +1307,7 @@
         if (file == null)
             return null;
         Util.setCurrentDirectory(file.getParentFile());
-<<<<<<< HEAD
-        loadXML(file.getPath(), true, 0); // [HASLab]
-=======
         loadXML(file.getPath(), true, 0);
->>>>>>> fb8d40d7
         return null;
     }
 
@@ -1568,16 +1386,10 @@
         String defaultTheme = System.getProperty("alloy.theme0");
         if (defaultTheme == null)
             defaultTheme = "";
-<<<<<<< HEAD
-        if (myStates.isEmpty()) // [HASLab]
-            return null; // Can only load if there is a VizState loaded
-        for (VizState myState : myStates) { // [HASLab]
-=======
         if (myStates.isEmpty())
             return null; // Can only load if there is a VizState loaded
         // [electrum] apply theme to all states
         for (VizState myState : myStates) {
->>>>>>> fb8d40d7
             if (myState.changedSinceLastSave()) {
                 char opt = OurDialog.askSaveDiscardCancel(frame, "The current theme");
                 if (opt == 'c')
@@ -1604,16 +1416,10 @@
         String defaultTheme = System.getProperty("alloy.theme0");
         if (defaultTheme == null)
             defaultTheme = "";
-<<<<<<< HEAD
-        if (myStates.isEmpty()) // [HASLab]
-            return null; // Can only load if there is a VizState loaded
-        for (VizState myState : myStates) { // [HASLab]
-=======
         if (myStates.isEmpty())
             return null; // Can only load if there is a VizState loaded
         // [electrum] apply theme to all states
         for (VizState myState : myStates) {
->>>>>>> fb8d40d7
             if (myState.changedSinceLastSave()) {
                 char opt = OurDialog.askSaveDiscardCancel(frame, "The current theme");
                 if (opt == 'c')
@@ -1690,17 +1496,11 @@
         return null;
     }
 
-<<<<<<< HEAD
-    // [HASLab]
-    // ad hoc implementation since alloy lacks a proper pretty printer
-    // also, conjunctions are printed as lists, which can't be parsed back
-=======
     /**
      * Export the current instance as an Alloy formula that exactly represents it.
      */
     // [electrum] ad hoc implementation since Alloy lacks a proper pretty printer
     // also, conjunctions would be printed as lists, which can't be parsed back
->>>>>>> fb8d40d7
     private Runner doExportPred() {
         if (wrap)
             return wrapMe();
@@ -1819,19 +1619,11 @@
     private Runner doResetTheme() {
         if (wrap)
             return wrapMe();
-<<<<<<< HEAD
-        if (myStates.isEmpty()) // [HASLab]
-            return null;
-        if (!OurDialog.yesno(frame, "Are you sure you wish to clear all your customizations?", "Yes, clear them", "No, keep them"))
-            return null;
-        for (VizState myState : myStates) // [HASLab]
-=======
         if (myStates.isEmpty())
             return null;
         if (!OurDialog.yesno(frame, "Are you sure you wish to clear all your customizations?", "Yes, clear them", "No, keep them"))
             return null;
         for (VizState myState : myStates)
->>>>>>> fb8d40d7
             myState.resetTheme();
         repopulateProjectionPopup();
         if (myCustomPanel != null)
@@ -1849,19 +1641,11 @@
     private Runner doMagicLayout() {
         if (wrap)
             return wrapMe();
-<<<<<<< HEAD
-        if (myStates.get(statepanes - 1) == null) // [HASLab]
-            return null;
-        if (!OurDialog.yesno(frame, "This will clear your original customizations. Are you sure?", "Yes, clear them", "No, keep them"))
-            return null;
-        for (VizState myState : myStates) { // [HASLab]
-=======
         if (myStates.isEmpty())
             return null;
         if (!OurDialog.yesno(frame, "This will clear your original customizations. Are you sure?", "Yes, clear them", "No, keep them"))
             return null;
         for (VizState myState : myStates) {
->>>>>>> fb8d40d7
             myState.resetTheme();
             try {
                 MagicLayout.magic(myState);
@@ -2084,12 +1868,8 @@
      * This method updates the graph with the current theme customization.
      */
     private Runner doApply() {
-<<<<<<< HEAD
-        if (!myStates.isEmpty()) { // [HASLab]
-=======
         if (!myStates.isEmpty()) {
             // [electrum] apply theme to all states
->>>>>>> fb8d40d7
             for (int i = 0; i < myStates.size() - 1; i++) {
                 VizState ss = myStates.get(statepanes - 1);
                 myStates.set(i, new VizState(ss));
@@ -2209,55 +1989,6 @@
     // return wrapMe();
     // }
 
-<<<<<<< HEAD
-    // [HASLab]
-    private int    current          = 0;
-
-    // [HASLab]
-    private ActionListener leftNavListener  = new ActionListener() {
-
-                                        public final void actionPerformed(ActionEvent e) {
-                                            if (current > 0) {
-                                                current--;
-                                                updateDisplay();
-                                            }
-                                        }
-                                    };
-
-    // [HASLab]
-    private ActionListener rightNavListener = new ActionListener() {
-
-                                        public final void actionPerformed(ActionEvent e) {
-                                            int lst = getVizState().get(statepanes - 1).getOriginalInstance().originalA4.getTraceLength();
-                                            int lop = getVizState().get(statepanes - 1).getOriginalInstance().originalA4.getLoopState();
-                                            int lmx = current + 1 + statepanes > lst ? current + 1 + statepanes : lst;
-                                            int lox = lmx - (lst - lop);
-                                            current = normalize(current + 1, lmx, lox);
-                                            updateDisplay();
-                                        }
-                                    };
-
-    /**
-     * Creates the panel for navigating the trace, in the lower side of the right
-     * panel.
-     *
-     * @return
-     */
-    // [HASLab]
-    private JPanel createTempNavPanel() {
-        JPanel tmpNavPanel = new JPanel();
-        tmpNavPanel.setLayout(new BoxLayout(tmpNavPanel, BoxLayout.PAGE_AXIS));
-        tmpNavPanel.add(traceGraph());
-        updateTempPanel();
-        return tmpNavPanel;
-    }
-
-    /*
-     * Draws a graph depicting the shape of the trace being visualized. States are
-     * clickable easing navigation.
-     */
-    // [HASLab]
-=======
     /**
      * The currently focused state (the one printed in the left-most graph panel).
      */
@@ -2267,7 +1998,6 @@
      * Draws a graph depicting the shape of the trace being visualized. States are
      * clickable for navigation.
      */
->>>>>>> fb8d40d7
     private JPanel traceGraph() {
 
         List<Ellipse2D> states = new ArrayList<Ellipse2D>();
@@ -2354,7 +2084,6 @@
             public Dimension getPreferredSize() {
                 return new Dimension(Integer.MAX_VALUE, heighti);
             }
-<<<<<<< HEAD
 
         };
         trace.addMouseListener(new MouseAdapter() {
@@ -2373,55 +2102,6 @@
         return trace;
     }
 
-    // [HASLab]
-    private void updateTempPanel() {
-        AlloyModel model = null;
-        AlloyType event = null;
-        leftNavButton.setText(new String(current > 0 ? Character.toChars(0x2190) : Character.toChars(0x21e4)));
-
-        for (int i = 0; i < statepanes; i++) {
-            AlloyInstance myInstance;
-            File f = new File(getXMLfilename());
-            try {
-                if (!f.exists())
-                    throw new IOException("File " + getXMLfilename() + " does not exist.");
-
-                if (current + i < 0) {
-                    getVizState().set(i, null);
-                } else {
-                    myInstance = StaticInstanceReader.parseInstance(f, current + i);
-                    if (getVizState().get(i) != null)
-                        getVizState().get(i).loadInstance(myInstance);
-                    else {
-                        getVizState().set(i, new VizState(getVizState().get(statepanes - 1))); // [HASLab] get the theme
-                        getVizState().get(i).loadInstance(myInstance);
-                    }
-                }
-            } catch (Throwable e) {
-                OurDialog.alert(frame, "Cannot read or parse Alloy instance: " + xmlFileName + "\n\nError: " + e.getMessage());
-                doCloseAll();
-                return;
-            }
-        }
-=======
-
-        };
-        trace.addMouseListener(new MouseAdapter() {
-
-            @Override
-            public void mouseClicked(MouseEvent e) {
-                for (int i = 0; i < states.size(); i++)
-                    if (e.getButton() == 1 && states.get(i).contains(e.getX(), e.getY())) {
-                        current = i;
-                        updateDisplay();
-                        break;
-                    }
-            }
-
-        });
-        return trace;
-    }
-
     /**
      * Given an arbitrary positive index, calculates the corresponding state the in
      * trace prefix after loop unrollings.
@@ -2434,13 +2114,6 @@
     private int normalize(int idx, int length, int loop) {
         int lln = length - loop;
         return idx > loop ? (((idx - loop) % lln) + loop) : idx;
->>>>>>> fb8d40d7
-    }
-
-    // [HASLab]
-    private int normalize(int idx, int length, int loop) {
-        int lln = length - loop;
-        return idx > loop ? (((idx - loop) % lln) + loop) : idx;
     }
 
 }