/* Alloy Analyzer 4 -- Copyright (c) 2006-2009, Felix Chang
 * Electrum -- Copyright (c) 2015-present, Nuno Macedo
 *
 * Permission is hereby granted, free of charge, to any person obtaining a copy of this software and associated documentation files
 * (the "Software"), to deal in the Software without restriction, including without limitation the rights to use, copy, modify,
 * merge, publish, distribute, sublicense, and/or sell copies of the Software, and to permit persons to whom the Software is
 * furnished to do so, subject to the following conditions:
 *
 * The above copyright notice and this permission notice shall be included in all copies or substantial portions of the Software.
 *
 * THE SOFTWARE IS PROVIDED "AS IS", WITHOUT WARRANTY OF ANY KIND, EXPRESS OR IMPLIED, INCLUDING BUT NOT LIMITED TO THE WARRANTIES
 * OF MERCHANTABILITY, FITNESS FOR A PARTICULAR PURPOSE AND NONINFRINGEMENT. IN NO EVENT SHALL THE AUTHORS OR COPYRIGHT HOLDERS BE
 * LIABLE FOR ANY CLAIM, DAMAGES OR OTHER LIABILITY, WHETHER IN AN ACTION OF CONTRACT, TORT OR OTHERWISE, ARISING FROM, OUT OF
 * OR IN CONNECTION WITH THE SOFTWARE OR THE USE OR OTHER DEALINGS IN THE SOFTWARE.
 */

package edu.mit.csail.sdg.alloy4viz;

import static edu.mit.csail.sdg.alloy4.OurUtil.menu;
import static edu.mit.csail.sdg.alloy4.OurUtil.menuItem;

import java.awt.BasicStroke;
import java.awt.BorderLayout;
import java.awt.Color;
import java.awt.Dimension;
import java.awt.Font;
import java.awt.FontMetrics;
import java.awt.Graphics;
import java.awt.Graphics2D;
import java.awt.Polygon;
import java.awt.RenderingHints;
import java.awt.event.ActionEvent;
import java.awt.event.ActionListener;
import java.awt.event.ComponentEvent;
import java.awt.event.ComponentListener;
import java.awt.event.FocusEvent;
import java.awt.event.FocusListener;
import java.awt.event.KeyEvent;
import java.awt.event.MouseAdapter;
import java.awt.event.MouseEvent;
import java.awt.geom.AffineTransform;
import java.awt.geom.Ellipse2D;
import java.awt.geom.Path2D;
import java.io.File;
import java.io.IOException;
import java.lang.reflect.Method;
import java.util.ArrayList;
import java.util.HashMap;
import java.util.HashSet;
import java.util.LinkedHashMap;
import java.util.List;
import java.util.Map;
import java.util.Set;
import java.util.prefs.Preferences;

import javax.swing.Box;
import javax.swing.BoxLayout;
import javax.swing.Icon;
import javax.swing.JButton;
import javax.swing.JComponent;
import javax.swing.JFrame;
import javax.swing.JMenu;
import javax.swing.JMenuBar;
import javax.swing.JMenuItem;
import javax.swing.JPanel;
import javax.swing.JPopupMenu;
import javax.swing.JScrollPane;
import javax.swing.JSplitPane;
import javax.swing.JTextArea;
import javax.swing.JToolBar;
import javax.swing.ScrollPaneConstants;
import javax.swing.WindowConstants;
import javax.swing.plaf.basic.BasicSplitPaneUI;

import edu.mit.csail.sdg.alloy4.A4Preferences.IntPref;
import edu.mit.csail.sdg.alloy4.A4Preferences.StringPref;
import edu.mit.csail.sdg.alloy4.Computer;
import edu.mit.csail.sdg.alloy4.ConstList;
import edu.mit.csail.sdg.alloy4.OurBorder;
import edu.mit.csail.sdg.alloy4.OurCheckbox;
import edu.mit.csail.sdg.alloy4.OurConsole;
import edu.mit.csail.sdg.alloy4.OurDialog;
import edu.mit.csail.sdg.alloy4.OurUtil;
import edu.mit.csail.sdg.alloy4.Runner;
import edu.mit.csail.sdg.alloy4.Util;
import edu.mit.csail.sdg.alloy4.Version;
import edu.mit.csail.sdg.alloy4graph.GraphViewer;
import kodkod.ast.Expression;
import kodkod.ast.Formula;
import kodkod.ast.Node;
import kodkod.ast.Relation;
import kodkod.ast.Variable;
import kodkod.ast.visitor.AbstractReplacer;
import kodkod.instance.PardinusBounds;
import kodkod.instance.TemporalInstance;
import kodkod.util.nodes.PrettyPrinter;

/**
 * GUI main window for the visualizer.
 * <p>
 * <b>Thread Safety:</b> Can be called only by the AWT event thread.
 *
 * @modified: Nuno Macedo, Eduardo Pessoa // [HASLab] electrum-temporal,
 *            electrum-base, electrum-simulator
 */

public final class VizGUI implements ComponentListener {

    /** The background color for the toolbar. */
    private static final Color  background      = new Color(0.9f, 0.9f, 0.9f);

    /** The icon for a "checked" menu item. */
    private static final Icon   iconYes         = OurUtil.loadIcon("images/menu1.gif");

    /** The icon for an "unchecked" menu item. */
    private static final Icon   iconNo          = OurUtil.loadIcon("images/menu0.gif");

    /**
     * Whether the JVM should shutdown after the last file is closed.
     */
    private final boolean       standalone;

    /** The current display mode. */
    private VisualizerMode      currentMode     = VisualizerMode.get();

    /**
     * The JFrame for the main GUI window; or null if we intend to display the graph
     * inside a user-given JPanel instead.
     */
    private final JFrame        frame;

    /** The toolbar. */
    private final JToolBar      toolbar;

    /** The projection popup menu. */
    private final JPopupMenu    projectionPopup;

    /** The buttons on the toolbar. */
    private final JButton       projectionButton, openSettingsButton, closeSettingsButton, magicLayout,
                    loadSettingsButton, saveSettingsButton, saveAsSettingsButton, resetSettingsButton, updateSettingsButton,
                    openEvaluatorButton, closeEvaluatorButton, enumerateButton, vizButton, treeButton,
                    txtButton, tableButton, leftNavButton, rightNavButton, cnfgButton, forkButton, initButton/* , dotButton, xmlButton */; // [HASLab]

    /**
     * This list must contain all the display mode buttons (that is, vizButton,
     * xmlButton...)
     */
    private final List<JButton> solutionButtons = new ArrayList<JButton>();

    /** The "theme" menu. */
    private final JMenu         thememenu;

    /** The "window" menu. */
    private final JMenu         windowmenu;

    /** The "show next" menu item. */
    private final JMenuItem     enumerateMenu;

    /** The "fork next" menu item. */
    // [HASLab]
    private final JMenuItem     cnfgMenu;

    /** The "fork next" menu item. */
    // [HASLab]
    private final JMenuItem     forkMenu;

    /** The "fork next" menu item. */
    // [HASLab]
    private final JMenuItem     initMenu;

    /** The trace navigation menu items. */
    // [HASLab]
    private final JMenuItem     rightNavMenu, leftNavMenu;

    /** Current font size. */
    private int                 fontSize        = 12;

    /**
     * 0: theme and evaluator are both invisible; 1: theme is visible; 2: evaluator
     * is visible.
     */
    private int                 settingsOpen    = 0;

    /**
     * The current states and visualization settings; null if none is loaded.
     */
    // [HASLab]
    private List<VizState>      myStates        = new ArrayList<VizState>();

    /**
     * Returns the current visualization settings (and you can call
     * getOriginalInstance() on it to get the current state of the instance). If you
     * make changes to the state, you should call doApply() on the VizGUI object to
     * refresh the screen.
     */
    // [HASLab]
    public List<VizState> getVizState() {
        return myStates;
    }

    /**
     * The customization panel to the left; null if it is not yet loaded.
     */
    private VizCustomizationPanel myCustomPanel    = null;

    /**
     * The evaluator panel to the left; null if it is not yet loaded.
     */
    private OurConsole            myEvaluatorPanel = null;

    /**
     * The graphical panel at the upper-side of the the right panel; null if it is
     * not yet loaded.
     */
    private VizGraphPanel         myGraphPanel     = null;

    /**
     * The panel to the right, containing the graph and the temporal navigation
     * panels; null if it is not yet loaded.
     */
    // [HASLab]
    private JPanel                mySplitTemporal  = null;

    /**
     * The splitpane between the customization panel and the graph panel.
     */
    private final JSplitPane      splitpane;

    /**
     * The tree or graph or text being displayed on the right hand side.
     */
    private JComponent            content          = null;

    /**
     * Returns the JSplitPane containing the customization/evaluator panel in the
     * left and the graph on the right.
     */
    public JSplitPane getPanel() {
        return splitpane;
    }

    /** Returns the main frame of the visualizer */
    public JFrame getFrame() {
        return frame;
    }

    /**
     * The last known divider position between the customization panel and the graph
     * panel.
     */
    private int            lastDividerPosition = 0;

    /**
     * If nonnull, you can pass in an expression to be evaluated. If it throws an
     * exception, that means an error has occurred.
     */
    private final Computer evaluator;

    /**
     * If nonnull, you can pass in an XML file to find the next solution.
     */
    private final Computer enumerator;

    /**
     * Number of trace states to depict.
     */
    // [HASLab]
    private final int      statepanes;

    // ==============================================================================================//

    /**
     * The current theme file; "" if there is no theme file loaded.
     */
    private String         thmFileName         = "";

    /**
     * Returns the current THM filename; "" if no theme file is currently loaded.
     */
    public String getThemeFilename() {
        return thmFileName;
    }

    // ==============================================================================================//

    /**
     * The current XML file; "" if there is no XML file loaded.
     */
    private String xmlFileName = "";

    /**
     * Returns the current XML filename; "" if no file is currently loaded.
     */
    public String getXMLfilename() {
        return xmlFileName;
    }

    // ==============================================================================================//

    /** The list of XML files loaded in this session so far. */
    private final List<String> xmlLoaded = new ArrayList<String>();

    /**
     * Return the list of XML files loaded in this session so far.
     */
    public ConstList<String> getInstances() {
        return ConstList.make(xmlLoaded);
    }

    // ==============================================================================================//

    /** This maps each XML filename to a descriptive title. */
    private Map<String,String> xml2title = new LinkedHashMap<String,String>();

    /**
     * Returns a short descriptive title associated with an XML file.
     */
    public String getInstanceTitle(String xmlFileName) {
        String answer = xml2title.get(Util.canon(xmlFileName));
        return (answer == null) ? "(unknown)" : answer;
    }

    // ==============================================================================================//

    /** Add a vertical divider to the toolbar. */
    private void addDivider() {
        JPanel divider = OurUtil.makeH(new Dimension(1, 40), Color.LIGHT_GRAY);
        divider.setAlignmentY(0.5f);
        if (!Util.onMac())
            toolbar.add(OurUtil.makeH(5, background));
        else
            toolbar.add(OurUtil.makeH(5));
        toolbar.add(divider);
        if (!Util.onMac())
            toolbar.add(OurUtil.makeH(5, background));
        else
            toolbar.add(OurUtil.makeH(5));
    }

    // ======== The Preferences
    // ======================================================================================//
    // ======== Note: you must make sure each preference has a unique key
    // ============================================//

    /**
     * This enum defines the set of possible visualizer modes.
     */
    private enum VisualizerMode {
                                 /** Visualize using graphviz's dot. */
                                 Viz("graphviz"),
                                 // /** See the DOT content. */ DOT("dot"),
                                 // /** See the XML content. */ XML("xml"),
                                 /** See the instance as text. */
                                 TEXT("txt"),
                                 TABLE("table"),
                                 /** See the instance as a tree. */
                                 Tree("tree");

        /**
         * This is a unique String for this value; it should be kept consistent in
         * future versions.
         */
        private final String id;

        /**
         * Constructs a new VisualizerMode value with the given id.
         */
        private VisualizerMode(String id) {
            this.id = id;
        }

        /**
         * Given an id, return the enum value corresponding to it (if there's no match,
         * then return Viz).
         */
        private static VisualizerMode parse(String id) {
            for (VisualizerMode vm : values())
                if (vm.id.equals(id))
                    return vm;
            return Viz;
        }

        /** Saves this value into the Java preference object. */
        public void set() {
            Preferences.userNodeForPackage(Util.class).put("VisualizerMode", id);
        }

        /**
         * Reads the current value of the Java preference object (if it's not set, then
         * return Viz).
         */
        public static VisualizerMode get() {
            return parse(Preferences.userNodeForPackage(Util.class).get("VisualizerMode", ""));
        }
    };

    /**
     * The latest X corrdinate of the Alloy Visualizer window.
     */
    private static final IntPref    VizX      = new IntPref("VizX", 0, -1, 65535);

    /**
     * The latest Y corrdinate of the Alloy Visualizer window.
     */
    private static final IntPref    VizY      = new IntPref("VizY", 0, -1, 65535);

    /** The latest width of the Alloy Visualizer window. */
    private static final IntPref    VizWidth  = new IntPref("VizWidth", 0, -1, 65535);

    /** The latest height of the Alloy Visualizer window. */
    private static final IntPref    VizHeight = new IntPref("VizHeight", 0, -1, 65535);

    /**
     * The first file in Alloy Visualizer's "open recent theme" list.
     */
    private static final StringPref Theme0    = new StringPref("Theme0");

    /**
     * The second file in Alloy Visualizer's "open recent theme" list.
     */
    private static final StringPref Theme1    = new StringPref("Theme1");

    /**
     * The third file in Alloy Visualizer's "open recent theme" list.
     */
    private static final StringPref Theme2    = new StringPref("Theme2");

    /**
     * The fourth file in Alloy Visualizer's "open recent theme" list.
     */
    private static final StringPref Theme3    = new StringPref("Theme3");

    // ==============================================================================================//

    /**
     * If true, that means the event handlers should return a Runner encapsulating
     * them, rather than perform the actual work.
     */
    private boolean                 wrap      = false;


    /**
     * Wraps the calling method into a Runnable whose run() will call the calling
     * method with (false) as the only argument.
     */
    private Runner wrapMe() {
        final String name;
        try {
            throw new Exception();
        } catch (Exception ex) {
            name = ex.getStackTrace()[1].getMethodName();
        }
        Method[] methods = getClass().getDeclaredMethods();
        Method m = null;
        for (int i = 0; i < methods.length; i++)
            if (methods[i].getName().equals(name)) {
                m = methods[i];
                break;
            }
        if (m == null) {
            throw new IllegalStateException("Missing method " + name);
        }

        final Method method = m;
        return new Runner() {

            private static final long serialVersionUID = 0;

            @Override
            public void run() {
                try {
                    method.setAccessible(true);
                    method.invoke(VizGUI.this, new Object[] {});
                } catch (Throwable ex) {
                    ex = new IllegalArgumentException("Failed call to " + name + "()", ex);
                    Thread.getDefaultUncaughtExceptionHandler().uncaughtException(Thread.currentThread(), ex);
                }
            }

            @Override
            public void run(Object arg) {
                run();
            }
        };
    }

    /**
     * Wraps the calling method into a Runnable whose run() will call the calling
     * method with (false,argument) as the two arguments.
     */
    private Runner wrapMe(final Object argument) {
        final String name;
        try {
            throw new Exception();
        } catch (Exception ex) {
            name = ex.getStackTrace()[1].getMethodName();
        }
        Method[] methods = getClass().getDeclaredMethods();
        Method m = null;
        for (int i = 0; i < methods.length; i++)
            if (methods[i].getName().equals(name)) {
                m = methods[i];
                break;
            }

        if (m == null) {
            throw new IllegalStateException("Missing method " + name);
        }

        final Method method = m;
        return new Runner() {

            private static final long serialVersionUID = 0;

            @Override
            public void run(Object arg) {
                try {
                    method.setAccessible(true);
                    method.invoke(VizGUI.this, new Object[] {
                                                             arg
                    });
                } catch (Throwable ex) {
                    ex = new IllegalArgumentException("Failed call to " + name + "(" + arg + ")", ex);
                    Thread.getDefaultUncaughtExceptionHandler().uncaughtException(Thread.currentThread(), ex);
                }
            }

            @Override
            public void run() {
                run(argument);
            }
        };
    }

    /**
     * Creates a new visualization GUI window; this method can only be called by the
     * AWT event thread.
     *
     * @param standalone - whether the JVM should shutdown after the last file is
     *            closed
     * @param xmlFileName - the filename of the incoming XML file; "" if there's no
     *            file to open
     * @param windowmenu - if standalone==false and windowmenu!=null, then this will
     *            be added as a menu on the menubar
     *            <p>
     *            Note: if standalone==false and xmlFileName.length()==0, then we
     *            will initially hide the window.
     */
    public VizGUI(boolean standalone, String xmlFileName, JMenu windowmenu) {
        this(standalone, xmlFileName, windowmenu, null, null, 1); // [HASLab]
    }

    /**
     * Creates a new visualization GUI window; this method can only be called by the
     * AWT event thread.
     *
     * @param standalone - whether the JVM should shutdown after the last file is
     *            closed
     * @param xmlFileName - the filename of the incoming XML file; "" if there's no
     *            file to open
     * @param windowmenu - if standalone==false and windowmenu!=null, then this will
     *            be added as a menu on the menubar
     * @param enumerator - if it's not null, it provides solution enumeration
     *            ability
     * @param evaluator - if it's not null, it provides solution evaluation ability
     * @param panes - the number of states that will be shown
     *            <p>
     *            Note: if standalone==false and xmlFileName.length()==0, then we
     *            will initially hide the window.
     */
    // [HASLab]
    public VizGUI(boolean standalone, String xmlFileName, JMenu windowmenu, Computer enumerator, Computer evaluator, int panes) {
        this(standalone, xmlFileName, windowmenu, enumerator, evaluator, true, panes); // [HASLab]
    }

    /**
     * Creates a new visualization GUI window; this method can only be called by the
     * AWT event thread.
     *
     * @param standalone - whether the JVM should shutdown after the last file is
     *            closed
     * @param xmlFileName - the filename of the incoming XML file; "" if there's no
     *            file to open
     * @param windowmenu - if standalone==false and windowmenu!=null, then this will
     *            be added as a menu on the menubar
     * @param enumerator - if it's not null, it provides solution enumeration
     *            ability
     * @param evaluator - if it's not null, it provides solution evaluation ability
     * @param makeWindow - if false, then we will only construct the JSplitPane,
     *            without making the window
     * @param panes - the number of states that will be shown
     *            <p>
     *            Note: if standalone==false and xmlFileName.length()==0 and
     *            makeWindow==true, then we will initially hide the window.
     */
    // [HASLab]
    public VizGUI(boolean standalone, String xmlFileName, JMenu windowmenu, Computer enumerator, Computer evaluator, boolean makeWindow, int panes) {
        this.statepanes = panes == 0 ? 1 : panes; // [HASLab]
        this.enumerator = enumerator;
        this.standalone = standalone;
        this.evaluator = evaluator;
        this.frame = makeWindow ? new JFrame("Electrum Visualizer") : null; // [HASLab]

        // Figure out the desired x, y, width, and height
        int screenWidth = OurUtil.getScreenWidth(), screenHeight = OurUtil.getScreenHeight();
        int width = VizWidth.get();
        if (width < 0)
            width = screenWidth - 150;
        else if (width < 100)
            width = 100;
        if (width > screenWidth)
            width = screenWidth;
        int height = VizHeight.get();
        if (height < 0)
            height = screenHeight - 150;
        else if (height < 100)
            height = 100;
        if (height > screenHeight)
            height = screenHeight;
        int x = VizX.get();
        if (x < 0 || x > screenWidth - 10)
            x = 0;
        int y = VizY.get();
        if (y < 0 || y > screenHeight - 10)
            y = 0;

        // Create the menubar
        JMenuBar mb = new JMenuBar();
        try {
            wrap = true;
            JMenu fileMenu = menu(mb, "&File", null);
            menuItem(fileMenu, "Open...", 'O', 'O', doLoad());
            JMenu exportMenu = menu(null, "&Export To", null);
            menuItem(exportMenu, "Dot...", 'D', 'D', doExportDot());
            menuItem(exportMenu, "XML...", 'X', 'X', doExportXml());
            menuItem(exportMenu, "LTL", 'T', 'T', doExportLTL());
            fileMenu.add(exportMenu);
            menuItem(fileMenu, "Close", 'W', 'W', doClose());
            if (standalone)
                menuItem(fileMenu, "Quit", 'Q', 'Q', doCloseAll());
            else
                menuItem(fileMenu, "Close All", 'A', doCloseAll());
            JMenu instanceMenu = menu(mb, "&Instance", null);
            enumerateMenu = menuItem(instanceMenu, "Show Next Solution", 'N', 'N', doNext());
<<<<<<< HEAD
            cnfgMenu = menuItem(instanceMenu, "Show Next Configuration", 'C', 'C', doConfig()); // [HASLab]
            initMenu = menuItem(instanceMenu, "Show Next Initial State", 'I', 'I', doInit()); // [HASLab]
            forkMenu = menuItem(instanceMenu, "Fork Next State", 'F', 'F', doFork()); // [HASLab]
=======
>>>>>>> cedc4e7d
            leftNavMenu = menuItem(instanceMenu, "Show Previous State", KeyEvent.VK_LEFT, KeyEvent.VK_LEFT, leftNavListener); // [HASLab]
            rightNavMenu = menuItem(instanceMenu, "Show Next State", KeyEvent.VK_LEFT, KeyEvent.VK_RIGHT, rightNavListener); // [HASLab]
            thememenu = menu(mb, "&Theme", doRefreshTheme());
            if (standalone || windowmenu == null)
                windowmenu = menu(mb, "&Window", doRefreshWindow());
            this.windowmenu = windowmenu;
        } finally {
            wrap = false;
        }
        mb.add(windowmenu);
        thememenu.setEnabled(false);
        windowmenu.setEnabled(false);
        if (frame != null)
            frame.setJMenuBar(mb);

        // Create the toolbar
        projectionPopup = new JPopupMenu();
        projectionButton = new JButton("Projection: none");
        projectionButton.addActionListener(new ActionListener() {

            @Override
            public void actionPerformed(ActionEvent e) {
                repopulateProjectionPopup();
                if (projectionPopup.getComponentCount() > 0)
                    projectionPopup.show(projectionButton, 10, 10);
            }
        });
        repopulateProjectionPopup();
        toolbar = new JToolBar();
        toolbar.setVisible(false);
        toolbar.setFloatable(false);
        toolbar.setBorder(null);
        if (!Util.onMac())
            toolbar.setBackground(background);
        try {
            wrap = true;
            vizButton = makeSolutionButton("Viz", "Show Visualization", "images/24_graph.gif", doShowViz());
            // dotButton=makeSolutionButton("Dot", "Show the Dot File for the
            // Graph", "images/24_plaintext.gif", doShowDot());
            // xmlButton=makeSolutionButton("XML", "Show XML",
            // "images/24_plaintext.gif", doShowXML());
            txtButton = makeSolutionButton("Txt", "Show the textual output for the Graph", "images/24_plaintext.gif", doShowTxt());
            tableButton = makeSolutionButton("Table", "Show the table output for the Graph", "images/24_plaintext.gif", doShowTable());
            treeButton = makeSolutionButton("Tree", "Show Tree", "images/24_texttree.gif", doShowTree());
            if (frame != null)
                addDivider();
            toolbar.add(closeSettingsButton = OurUtil.button("Close", "Close the theme customization panel", "images/24_settings_close2.gif", doCloseThemePanel()));
            toolbar.add(updateSettingsButton = OurUtil.button("Apply", "Apply the changes to the current theme", "images/24_settings_apply2.gif", doApply()));
            toolbar.add(openSettingsButton = OurUtil.button("Theme", "Open the theme customization panel", "images/24_settings.gif", doOpenThemePanel()));
            toolbar.add(magicLayout = OurUtil.button("Magic Layout", "Automatic theme customization (will reset current theme)", "images/24_settings_apply2.gif", doMagicLayout()));
            toolbar.add(openEvaluatorButton = OurUtil.button("Evaluator", "Open the evaluator", "images/24_settings.gif", doOpenEvalPanel()));
            toolbar.add(closeEvaluatorButton = OurUtil.button("Close Evaluator", "Close the evaluator", "images/24_settings_close2.gif", doCloseEvalPanel()));
<<<<<<< HEAD
            toolbar.add(enumerateButton = OurUtil.button("Next", "Show a fresh solution", "images/24_history.gif", doNext()));
            toolbar.add(cnfgButton = OurUtil.button("Fresh Config", "Show a fresh configuration", "images/24_history.gif", doConfig())); // [HASLab]
            toolbar.add(initButton = OurUtil.button("Fresh Init", "Show a fresh initial state", "images/24_history.gif", doInit())); // [HASLab]
            toolbar.add(forkButton = OurUtil.button("Fork", "Show a different post-state", "images/24_history.gif", doFork())); // [HASLab]
            toolbar.add(leftNavButton = OurUtil.button(new String(Character.toChars(0x2190)), "Show the next state", "images/24_history.gif", leftNavListener));
            toolbar.add(rightNavButton = OurUtil.button(new String(Character.toChars(0x2192)), "Show the previous state", "images/24_history.gif", rightNavListener));
=======
            toolbar.add(enumerateButton = OurUtil.button("Next", "Show the next solution", "images/24_history.gif", doNext()));
            toolbar.add(leftNavButton = OurUtil.button(new String(Character.toChars(0x2190)), "Show the previous state", "images/24_history.gif", leftNavListener));
            toolbar.add(rightNavButton = OurUtil.button(new String(Character.toChars(0x2192)), "Show the next state", "images/24_history.gif", rightNavListener));
>>>>>>> cedc4e7d
            toolbar.add(projectionButton);
            toolbar.add(loadSettingsButton = OurUtil.button("Load", "Load the theme customization from a theme file", "images/24_open.gif", doLoadTheme()));
            toolbar.add(saveSettingsButton = OurUtil.button("Save", "Save the current theme customization", "images/24_save.gif", doSaveTheme()));
            toolbar.add(saveAsSettingsButton = OurUtil.button("Save As", "Save the current theme customization as a new theme file", "images/24_save.gif", doSaveThemeAs()));
            toolbar.add(resetSettingsButton = OurUtil.button("Reset", "Reset the theme customization", "images/24_settings_close2.gif", doResetTheme()));
        } finally {
            wrap = false;
        }
        settingsOpen = 0;

        // Create the horizontal split pane
        splitpane = new JSplitPane(JSplitPane.HORIZONTAL_SPLIT);
        splitpane.setOneTouchExpandable(false);
        splitpane.setResizeWeight(0.);
        splitpane.setContinuousLayout(true);
        splitpane.setBorder(null);
        ((BasicSplitPaneUI) (splitpane.getUI())).getDivider().setBorder(new OurBorder(false, true, false, false));

        // Display the window, then proceed to load the input file
        if (frame != null) {
            frame.pack();
            if (!Util.onMac() && !Util.onWindows()) {
                // many Window managers do not respect ICCCM2; this should help
                // avoid the Title Bar being shifted "off screen"
                if (x < 30) {
                    if (x < 0)
                        x = 0;
                    width = width - (30 - x);
                    x = 30;
                }
                if (y < 30) {
                    if (y < 0)
                        y = 0;
                    height = height - (30 - y);
                    y = 30;
                }
                if (width < 100)
                    width = 100;
                if (height < 100)
                    height = 100;
            }
            frame.setSize(width, height);
            frame.setLocation(x, y);
            frame.setDefaultCloseOperation(WindowConstants.DO_NOTHING_ON_CLOSE);
            try {
                wrap = true;
                frame.addWindowListener(doClose());
            } finally {
                wrap = false;
            }
            frame.addComponentListener(this);
        }
        if (xmlFileName.length() > 0)
            doLoadInstance(xmlFileName);
    }

    /** Invoked when the Visualizationwindow is resized. */
    @Override
    public void componentResized(ComponentEvent e) {
        componentMoved(e);
    }

    /** Invoked when the Visualizationwindow is moved. */
    @Override
    public void componentMoved(ComponentEvent e) {
        if (frame != null) {
            VizWidth.set(frame.getWidth());
            VizHeight.set(frame.getHeight());
            VizX.set(frame.getX());
            VizY.set(frame.getY());
        }
    }

    /** Invoked when the Visualizationwindow is shown. */
    @Override
    public void componentShown(ComponentEvent e) {}

    /** Invoked when the Visualizationwindow is hidden. */
    @Override
    public void componentHidden(ComponentEvent e) {}

    /**
     * Helper method that repopulates the Projection popup menu.
     */
    private void repopulateProjectionPopup() {
        int num = 0;
        String label = "Projection: none";
        if (myStates.isEmpty()) { // [HASLab]
            projectionButton.setEnabled(false);
            return;
        }
        projectionButton.setEnabled(true);
        projectionPopup.removeAll();
        VizState myState = myStates.get(statepanes - 1); // [HASLab]
        final Set<AlloyType> projected = myState.getProjectedTypes();
        for (final AlloyType t : myState.getOriginalModel().getTypes())
            if (myState.canProject(t)) {
                final boolean on = projected.contains(t);
                final JMenuItem m = new JMenuItem(t.getName(), on ? OurCheckbox.ON : OurCheckbox.OFF);
                m.addActionListener(new ActionListener() {

                    @Override
                    public void actionPerformed(ActionEvent e) {
                        for (VizState myState : myStates) // [HASLab]
                            if (on)
                                myState.deproject(t);
                            else
                                myState.project(t);
                        updateDisplay();
                    }
                });
                projectionPopup.add(m);
                if (on) {
                    num++;
                    if (num == 1)
                        label = "Projected over " + t.getName();
                }
            }
        projectionButton.setText(num > 1 ? ("Projected over " + num + " sigs") : label);
    }

    /**
     * Helper method that refreshes the right-side visualization panel with the
     * latest settings.
     */
    private void updateDisplay() {
        if (myStates.isEmpty()) // [HASLab]
            return;
        // First, update the toolbar
        currentMode.set();
        for (JButton button : solutionButtons)
            button.setEnabled(settingsOpen != 1);
        switch (currentMode) {
            case Tree :
                treeButton.setEnabled(false);
                break;
            case TEXT :
                txtButton.setEnabled(false);
                break;
            case TABLE :
                tableButton.setEnabled(false);
                break;
            // case XML: xmlButton.setEnabled(false); break;
            // case DOT: dotButton.setEnabled(false); break;
            default :
                vizButton.setEnabled(false);
        }
        final boolean isMeta = myStates.get(statepanes - 1).getOriginalInstance().isMetamodel; // [HASLab]
        final boolean isTrace = myStates.get(statepanes - 1).getOriginalInstance().originalA4.getMaxTrace() >= 0; // [HASLab]
        vizButton.setVisible(frame != null);
        treeButton.setVisible(frame != null);
        txtButton.setVisible(frame != null);
        // dotButton.setVisible(frame!=null);
        // xmlButton.setVisible(frame!=null);
        magicLayout.setVisible((settingsOpen == 0 || settingsOpen == 1) && currentMode == VisualizerMode.Viz);
        projectionButton.setVisible((settingsOpen == 0 || settingsOpen == 1) && currentMode == VisualizerMode.Viz);
        openSettingsButton.setVisible(settingsOpen == 0 && currentMode == VisualizerMode.Viz);
        loadSettingsButton.setVisible(frame == null && settingsOpen == 1 && currentMode == VisualizerMode.Viz);
        saveSettingsButton.setVisible(frame == null && settingsOpen == 1 && currentMode == VisualizerMode.Viz);
        saveAsSettingsButton.setVisible(frame == null && settingsOpen == 1 && currentMode == VisualizerMode.Viz);
        resetSettingsButton.setVisible(frame == null && settingsOpen == 1 && currentMode == VisualizerMode.Viz);
        closeSettingsButton.setVisible(settingsOpen == 1 && currentMode == VisualizerMode.Viz);
        updateSettingsButton.setVisible(settingsOpen == 1 && currentMode == VisualizerMode.Viz);
        openEvaluatorButton.setVisible(!isMeta && settingsOpen == 0 && evaluator != null);
        closeEvaluatorButton.setVisible(!isMeta && settingsOpen == 2 && evaluator != null);
        enumerateMenu.setEnabled(!isMeta && settingsOpen == 0 && enumerator != null);
        enumerateMenu.setVisible(!isTrace); // [HASLab]
        enumerateButton.setVisible(!isMeta && settingsOpen == 0 && enumerator != null && !isTrace); // [HASLab]
        initMenu.setEnabled(!isMeta && settingsOpen == 0 && enumerator != null); // [HASLab]
        initMenu.setVisible(isTrace); // [HASLab]
        initButton.setVisible(!isMeta && settingsOpen == 0 && enumerator != null && isTrace); // [HASLab]
        cnfgMenu.setEnabled(!isMeta && settingsOpen == 0 && enumerator != null); // [HASLab]
        cnfgMenu.setVisible(isTrace); // [HASLab]
        cnfgButton.setVisible(!isMeta && settingsOpen == 0 && enumerator != null && isTrace); // [HASLab]
        forkMenu.setEnabled(!isMeta && settingsOpen == 0 && enumerator != null); // [HASLab]
        forkMenu.setVisible(isTrace); // [HASLab]
        forkButton.setVisible(!isMeta && settingsOpen == 0 && enumerator != null && isTrace); // [HASLab]
        leftNavButton.setVisible(!isMeta && isTrace); // [HASLab]
        leftNavButton.setEnabled(current > 0); // [HASLab]
        leftNavMenu.setEnabled(!isMeta && current > 0); // [HASLab]
        rightNavButton.setVisible(!isMeta && isTrace); // [HASLab]
        rightNavMenu.setEnabled(!isMeta); // [HASLab]
        toolbar.setVisible(true);
        // Now, generate the graph or tree or textarea that we want to display
        // on the right
        if (frame != null)
            frame.setTitle(makeVizTitle());
        switch (currentMode) {
            case Tree : {
                final VizTree t = new VizTree(myStates.get(statepanes - 1).getOriginalInstance().originalA4, makeVizTitle(), fontSize); // [HASLab] only graph shows multiple
                final JScrollPane scroll = OurUtil.scrollpane(t, Color.BLACK, Color.WHITE, new OurBorder(true, false, true, false));
                scroll.addFocusListener(new FocusListener() {

                    @Override
                    public final void focusGained(FocusEvent e) {
                        t.requestFocusInWindow();
                    }

                    @Override
                    public final void focusLost(FocusEvent e) {}
                });
                content = scroll;
                break;
            }
            case TEXT : {
                String textualOutput = myStates.get(statepanes - 1).getOriginalInstance().originalA4.toString(); // [HASLab] only graph shows multiple
                content = getTextComponent(textualOutput);
                break;
            }
            case TABLE : {
                String textualOutput = myStates.get(statepanes - 1).getOriginalInstance().originalA4.format(); // [HASLab] only graph shows multiple
                content = getTextComponent(textualOutput);
                break;
            }
            // case XML: {
            // content=getTextComponent(xmlFileName);
            // break;
            // }
            default : {
                List<VizState> numPanes = isTrace && !isMeta ? myStates : myStates.subList(statepanes - 1, statepanes);
                if (myGraphPanel == null || numPanes.size() != myGraphPanel.numPanes()) { // [HASLab]
                    if (isTrace && !isMeta) { // [HASLab]
                        myGraphPanel = new VizGraphPanel(myStates, false);
                        JPanel tmpNavScrollPanel = createTempNavPanel();
                        final Box instanceTopBox = Box.createVerticalBox();
                        instanceTopBox.add(tmpNavScrollPanel);
                        mySplitTemporal = new JPanel(new BorderLayout());
                        mySplitTemporal.add(instanceTopBox, BorderLayout.NORTH);
                        mySplitTemporal.add(myGraphPanel, BorderLayout.CENTER);
                        mySplitTemporal.setVisible(true);
                    } else {
                        mySplitTemporal = null;
                        myGraphPanel = new VizGraphPanel(myStates.subList(statepanes - 1, statepanes), false); // [HASLab]                        
                    }
                } else {
                    if (isTrace && !isMeta) { // [HASLab]
                        updateTempPanel();
                        myGraphPanel.seeDot(false);
                        myGraphPanel.remakeAll();
                    } else {
                        mySplitTemporal = null;
                        myGraphPanel.seeDot(false);
                        myGraphPanel.remakeAll();
                    }
                }
            }
                if (isTrace && !isMeta) // [HASLab]
                    content = mySplitTemporal;
                else
                    content = myGraphPanel;
        }
        // Now that we've re-constructed "content", let's set its font size
        if (currentMode != VisualizerMode.Tree) {
            content.setFont(OurUtil.getVizFont().deriveFont((float) fontSize));
            content.invalidate();
            content.repaint();
            content.validate();
        }
        // Now, display them!
        final Box instanceTopBox = Box.createHorizontalBox();
        instanceTopBox.add(toolbar);
        final JPanel instanceArea = new JPanel(new BorderLayout());
        instanceArea.add(instanceTopBox, BorderLayout.NORTH);
        instanceArea.add(content, BorderLayout.CENTER);
        instanceArea.setVisible(true);
        if (!Util.onMac()) {
            instanceTopBox.setBackground(background);
            instanceArea.setBackground(background);
        }
        JComponent left = null;
        if (settingsOpen == 1) {
            if (myCustomPanel == null)
                myCustomPanel = new VizCustomizationPanel(splitpane, myStates.get(statepanes - 1)); // [HASLab]
            else
                myCustomPanel.remakeAll();
            left = myCustomPanel;
        } else if (settingsOpen > 1) {
            if (myEvaluatorPanel == null)
                myEvaluatorPanel = new OurConsole(evaluator, true, "The ", true, "Alloy Evaluator ", false, "allows you to type\nin Alloy expressions and see their values\nat the currently focused state (left-hand side).\nFor example, ", true, "univ", false, " shows the list of all\natoms on the left-hand state.\n(You can press UP and DOWN to recall old inputs).\n"); // [HASLab] 
            try {
                evaluator.compute(new File(xmlFileName));
                myEvaluatorPanel.setCurrent(current); // [HASLab] set evaluator state
            } catch (Exception ex) {} // exception should not happen
            left = myEvaluatorPanel;
            left.setBorder(new OurBorder(false, false, false, false));
        }
        if (frame != null && frame.getContentPane() == splitpane)
            lastDividerPosition = splitpane.getDividerLocation();
        splitpane.setRightComponent(instanceArea);
        splitpane.setLeftComponent(left);
        if (left != null) {
            Dimension dim = left.getPreferredSize();
            if (lastDividerPosition < 50 && frame != null)
                lastDividerPosition = frame.getWidth() / 2;
            if (lastDividerPosition < dim.width)
                lastDividerPosition = dim.width;
            if (settingsOpen == 2 && lastDividerPosition > 400)
                lastDividerPosition = 400;
            splitpane.setDividerLocation(lastDividerPosition);
        }
        if (frame != null)
            frame.setContentPane(splitpane);
        if (settingsOpen != 2)
            content.requestFocusInWindow();
        else
            myEvaluatorPanel.requestFocusInWindow();
        repopulateProjectionPopup();
        if (frame != null)
            frame.validate();
        else
            splitpane.validate();
    }

    /**
     * Helper method that creates a button and add it to both the "SolutionButtons"
     * list, as well as the toolbar.
     */
    private JButton makeSolutionButton(String label, String toolTip, String image, ActionListener mode) {
        JButton button = OurUtil.button(label, toolTip, image, mode);
        solutionButtons.add(button);
        toolbar.add(button);
        return button;
    }

    /**
     * Helper method that returns a concise description of the instance currently
     * being displayed.
     */
    private String makeVizTitle() {
        String filename = (!myStates.isEmpty() ? myStates.get(statepanes - 1).getOriginalInstance().filename : ""); // (HASLab]
        String commandname = (!myStates.isEmpty() ? myStates.get(statepanes - 1).getOriginalInstance().commandname : ""); // (HASLab]
        int i = filename.lastIndexOf('/');
        if (i >= 0)
            filename = filename.substring(i + 1);
        i = filename.lastIndexOf('\\');
        if (i >= 0)
            filename = filename.substring(i + 1);
        int n = filename.length();
        if (n > 4 && filename.substring(n - 4).equalsIgnoreCase(".als"))
            filename = filename.substring(0, n - 4);
        else if (n > 4 && filename.substring(n - 4).equalsIgnoreCase(".ele")) // [HASLab] .ele extension
            filename = filename.substring(0, n - 4);
        if (filename.length() > 0)
            return "(" + filename + ") " + commandname;
        else
            return commandname;
    }

    /**
     * Helper method that inserts "filename" into the "recently opened THEME file
     * list".
     */
    private void addThemeHistory(String filename) {
        String name0 = Theme0.get(), name1 = Theme1.get(), name2 = Theme2.get();
        if (name0.equals(filename))
            return;
        else {
            Theme0.set(filename);
            Theme1.set(name0);
        }
        if (name1.equals(filename))
            return;
        else
            Theme2.set(name1);
        if (name2.equals(filename))
            return;
        else
            Theme3.set(name2);
    }

    /**
     * Helper method returns a JTextArea containing the given text.
     */
    private JComponent getTextComponent(String text) {
        final JTextArea ta = OurUtil.textarea(text, 10, 10, false, true);
        final JScrollPane ans = new JScrollPane(ta, ScrollPaneConstants.VERTICAL_SCROLLBAR_AS_NEEDED, ScrollPaneConstants.HORIZONTAL_SCROLLBAR_AS_NEEDED) {

            private static final long serialVersionUID = 0;

            @Override
            public void setFont(Font font) {
                super.setFont(font);
            }
        };
        ans.setBorder(new OurBorder(true, false, true, false));
        String fontName = OurDialog.getProperFontName("Lucida Console", "Monospaced");
        Font font = new Font(fontName, Font.PLAIN, fontSize);
        ans.setFont(font);
        ta.setFont(font);
        return ans;
    }

    // /** Helper method that reads a file and then return a JTextArea
    // containing it. */
    // private JComponent getTextComponentFromFile(String filename) {
    // String text = "";
    // try { text="<!-- "+filename+" -->\n"+Util.readAll(filename); }
    // catch(IOException ex) { text="# Error reading from "+filename; }
    // return getTextComponent(text);
    // }

    /**
     * Returns the GraphViewer that contains the graph; can be null if the graph
     * hasn't been loaded yet.
     */
    public GraphViewer getViewer() {
        if (null == myGraphPanel)
            return null;
        return myGraphPanel.alloyGetViewer();
    }

    /** Load the XML instance. */
    public void loadXML(final String fileName, boolean forcefully) {
        loadXML(fileName, forcefully, current); // [HASLab] first state
    }

    /** Load the XML instance. */
    // [HASLab] considers particular state
    public void loadXML(final String fileName, boolean forcefully, int state) {
        current = state; // [HASLab]
        final String xmlFileName = Util.canon(fileName);
        File f = new File(xmlFileName);
        if (forcefully || !xmlFileName.equals(this.xmlFileName)) {
            for (int i = 0; i < statepanes; i++) { // [HASLab]
                try {
                    if (!f.exists())
                        throw new IOException("File " + xmlFileName + " does not exist.");
                    if (i >= myStates.size()) { // [HASLab]
                        AlloyInstance myInstance = StaticInstanceReader.parseInstance(f, state + i); // [HASLab] state
                        myStates.add(new VizState(myInstance));
                    } else {
                        VizState vstate = myStates.get(i);
                        AlloyInstance myInstance = StaticInstanceReader.parseInstance(f, state + i); // [HASLab] state
                        if (vstate == null)
                            vstate = new VizState(myInstance);
                        else
                            vstate.loadInstance(myInstance);
                        myStates.set(i, vstate);
                    }
                } catch (Throwable e) {
                    xmlLoaded.remove(fileName);
                    xmlLoaded.remove(xmlFileName);
                    OurDialog.alert("Cannot read or parse Alloy instance: " + xmlFileName + "\n\nError: " + e.getMessage());
                    if (xmlLoaded.size() > 0) {
                        loadXML(xmlLoaded.get(xmlLoaded.size() - 1), false, state + i); // [HASLab] state
                        return;
                    }
                    doCloseAll();
                    return;
                }
            }
            repopulateProjectionPopup();
            xml2title.put(xmlFileName, makeVizTitle());
            this.xmlFileName = xmlFileName;
        }
        if (!xmlLoaded.contains(xmlFileName))
            xmlLoaded.add(xmlFileName);
        if (myGraphPanel != null)
            myGraphPanel.resetProjectionAtomCombos();
        toolbar.setEnabled(true);
        settingsOpen = 0;
        thememenu.setEnabled(true);
        windowmenu.setEnabled(true);
        if (frame != null) {
            frame.setVisible(true);
            frame.setTitle("Electrum Visualizer " + Version.version() + " loading... Please wait..."); // [HASLab]
            OurUtil.show(frame);
        }
        updateDisplay();
    }

    /** This method loads a specific theme file. */
    public boolean loadThemeFile(String filename) {
        if (myStates.isEmpty()) // [HASLab]
            return false; // Can only load if there is a VizState loaded
        filename = Util.canon(filename);
        try {
            for (VizState myState : myStates) // [HASLab]
                myState.loadPaletteXML(filename);
        } catch (IOException ex) {
            OurDialog.alert("Error: " + ex.getMessage());
            return false;
        }
        repopulateProjectionPopup();
        if (myCustomPanel != null)
            myCustomPanel.remakeAll();
        if (myGraphPanel != null)
            myGraphPanel.remakeAll();
        addThemeHistory(filename);
        thmFileName = filename;
        updateDisplay();
        return true;
    }

    /**
     * This method saves a specific current theme (if filename==null, it asks the
     * user); returns true if it succeeded.
     */
    public boolean saveThemeFile(String filename) {
        if (myStates.isEmpty()) // [HASLab]
            return false; // Can only save if there is a VizState loaded
        if (filename == null) {
            File file = OurDialog.askFile(false, null, ".thm", ".thm theme files");
            if (file == null)
                return false;
            if (file.exists())
                if (!OurDialog.askOverwrite(Util.canon(file.getPath())))
                    return false;
            Util.setCurrentDirectory(file.getParentFile());
            filename = file.getPath();
        }
        filename = Util.canon(filename);
        try {
            myStates.get(statepanes - 1).savePaletteXML(filename); // [HASLab]
            filename = Util.canon(filename); // Since the canon name may have
                                            // changed
            addThemeHistory(filename);
        } catch (Throwable er) {
            OurDialog.alert("Error saving the theme.\n\nError: " + er.getMessage());
            return false;
        }
        thmFileName = filename;
        return true;
    }

    // ========================================= EVENTS
    // ============================================================================================

    /**
     * This method changes the font size for everything (except the graph)
     */
    public void doSetFontSize(int fontSize) {
        this.fontSize = fontSize;
        if (!(content instanceof VizGraphPanel))
            updateDisplay();
        else
            content.setFont(OurUtil.getVizFont().deriveFont((float) fontSize));
    }

    /**
     * This method asks the user for a new XML instance file to load.
     */
    private Runner doLoad() {
        if (wrap)
            return wrapMe();
        File file = OurDialog.askFile(true, null, ".xml", ".xml instance files");
        if (file == null)
            return null;
        Util.setCurrentDirectory(file.getParentFile());
        loadXML(file.getPath(), true, 0); // [HASLab]
        return null;
    }

    /**
     * This method loads a new XML instance file if it's not the current file.
     */
    private Runner doLoadInstance(String fileName) {
        if (!wrap)
            loadXML(fileName, false);
        return wrapMe(fileName);
    }

    /**
     * This method closes the current instance; if there are previously loaded
     * files, we will load one of them; otherwise, this window will set itself as
     * invisible (if not in standalone mode), or it will terminate the entire
     * application (if in standalone mode).
     */
    private Runner doClose() {
        if (wrap)
            return wrapMe();
        xmlLoaded.remove(xmlFileName);
        if (xmlLoaded.size() > 0) {
            doLoadInstance(xmlLoaded.get(xmlLoaded.size() - 1));
            return null;
        }
        if (standalone)
            System.exit(0);
        else if (frame != null)
            frame.setVisible(false);
        return null;
    }

    /**
     * This method closes every XML file. If in standalone mode, the JVM will then
     * shutdown, otherwise it will just set the window invisible.
     */
    private Runner doCloseAll() {
        if (wrap)
            return wrapMe();
        xmlLoaded.clear();
        xmlFileName = "";
        if (standalone)
            System.exit(0);
        else if (frame != null)
            frame.setVisible(false);
        return null;
    }

    /** This method refreshes the "theme" menu. */
    private Runner doRefreshTheme() {
        if (wrap)
            return wrapMe();
        String defaultTheme = System.getProperty("alloy.theme0");
        thememenu.removeAll();
        try {
            wrap = true;
            menuItem(thememenu, "Load Theme...", 'L', doLoadTheme());
            if (defaultTheme != null && defaultTheme.length() > 0 && (new File(defaultTheme)).isDirectory())
                menuItem(thememenu, "Load Sample Theme...", 'B', doLoadSampleTheme());
            menuItem(thememenu, "Save Theme", 'S', doSaveTheme());
            menuItem(thememenu, "Save Theme As...", 'A', doSaveThemeAs());
            menuItem(thememenu, "Reset Theme", 'R', doResetTheme());
        } finally {
            wrap = false;
        }
        return null;
    }

    /**
     * This method asks the user for a new theme file to load.
     */
    private Runner doLoadTheme() {
        if (wrap)
            return wrapMe();
        String defaultTheme = System.getProperty("alloy.theme0");
        if (defaultTheme == null)
            defaultTheme = "";
        if (myStates.isEmpty()) // [HASLab]
            return null; // Can only load if there is a VizState loaded
        for (VizState myState : myStates) { // [HASLab]
            if (myState.changedSinceLastSave()) {
                char opt = OurDialog.askSaveDiscardCancel("The current theme");
                if (opt == 'c')
                    return null;
                if (opt == 's' && !saveThemeFile(thmFileName.length() == 0 ? null : thmFileName))
                    return null;
            }
        }

        File file = OurDialog.askFile(true, null, ".thm", ".thm theme files");
        if (file != null) {
            Util.setCurrentDirectory(file.getParentFile());
            loadThemeFile(file.getPath());
        }
        return null;
    }

    /**
     * This method asks the user for a new theme file (from the default Alloy4
     * distribution) to load.
     */
    private Runner doLoadSampleTheme() {
        if (wrap)
            return wrapMe();
        String defaultTheme = System.getProperty("alloy.theme0");
        if (defaultTheme == null)
            defaultTheme = "";
        if (myStates.isEmpty()) // [HASLab]
            return null; // Can only load if there is a VizState loaded
        for (VizState myState : myStates) { // [HASLab]
            if (myState.changedSinceLastSave()) {
                char opt = OurDialog.askSaveDiscardCancel("The current theme");
                if (opt == 'c')
                    return null;
                if (opt == 's' && !saveThemeFile(thmFileName.length() == 0 ? null : thmFileName))
                    return null;
            }
        }
        File file = OurDialog.askFile(true, defaultTheme, ".thm", ".thm theme files");
        if (file != null)
            loadThemeFile(file.getPath());
        return null;
    }

    /** This method saves the current theme. */
    private Runner doSaveTheme() {
        if (!wrap)
            saveThemeFile(thmFileName.length() == 0 ? null : thmFileName);
        return wrapMe();
    }

    /**
     * This method saves the current theme to a new ".thm" file.
     */
    private Runner doSaveThemeAs() {
        if (wrap)
            return wrapMe();
        File file = OurDialog.askFile(false, null, ".thm", ".thm theme files");
        if (file == null)
            return null;
        if (file.exists())
            if (!OurDialog.askOverwrite(Util.canon(file.getPath())))
                return null;
        Util.setCurrentDirectory(file.getParentFile());
        saveThemeFile(file.getPath());
        return null;
    }

    private Runner doExportDot() {
        if (wrap)
            return wrapMe();
        File file = OurDialog.askFile(false, null, ".dot", ".dot graph files");
        if (file == null)
            return null;
        if (file.exists())
            if (!OurDialog.askOverwrite(Util.canon(file.getPath())))
                return null;
        Util.setCurrentDirectory(file.getParentFile());
        String filename = Util.canon(file.getPath());
        try {
            Util.writeAll(filename, myGraphPanel.toDot());
        } catch (Throwable er) {
            OurDialog.alert("Error saving the theme.\n\nError: " + er.getMessage());
        }
        return null;
    }

    private Runner doExportXml() {
        if (wrap)
            return wrapMe();
        File file = OurDialog.askFile(false, null, ".xml", ".xml XML files");
        if (file == null)
            return null;
        if (file.exists())
            if (!OurDialog.askOverwrite(Util.canon(file.getPath())))
                return null;
        Util.setCurrentDirectory(file.getParentFile());
        String filename = Util.canon(file.getPath());
        try {
            Util.writeAll(filename, Util.readAll(xmlFileName));
        } catch (Throwable er) {
            OurDialog.alert("Error saving XML instance.\n\nError: " + er.getMessage());
        }
        return null;
    }

    // [HASLab]
    private Runner doExportLTL() {
        if (wrap)
            return wrapMe();
        if (myStates.isEmpty())
            return null;
        TemporalInstance inst = (TemporalInstance) myStates.get(myStates.size() - 1).getOriginalInstance().originalA4.debugExtractKInstance();
        Formula rels = Formula.TRUE;
        for (Relation r : inst.state(0).relations())
            rels = rels.and(r.eq(r));
        Formula form = inst.formulate(new PardinusBounds(inst.state(0).universe()), new HashMap<Object,Expression>(), rels, true);
        // [HASLab] normalize variable names
        AbstractReplacer repls = new AbstractReplacer(new HashSet<Node>()) {

            @Override
            public Expression visit(Variable v) {
                final Expression ret = lookup(v);
                if (ret != null)
                    return ret;
                String n = v.name().replace("$", "").replace("-", "n");
                if (!Character.isAlphabetic(n.charAt(0)))
                    n = "p" + n;
                return cache(v, Variable.nary(n, v.arity()));
            }

        };
        form = form.accept(repls);
        OurDialog.showtext("Text Viewer", PrettyPrinter.print(form, 4));
        return null;
    }

    /** This method resets the current theme. */
    private Runner doResetTheme() {
        if (wrap)
            return wrapMe();
        if (myStates.isEmpty()) // [HASLab]
            return null;
        if (!OurDialog.yesno("Are you sure you wish to clear all your customizations?", "Yes, clear them", "No, keep them"))
            return null;
        for (VizState myState : myStates) // [HASLab]
            myState.resetTheme();
        repopulateProjectionPopup();
        if (myCustomPanel != null)
            myCustomPanel.remakeAll();
        if (myGraphPanel != null)
            myGraphPanel.remakeAll();
        thmFileName = "";
        updateDisplay();
        return null;
    }

    /**
     * This method modifies the theme using a set of heuristics.
     */
    private Runner doMagicLayout() {
        if (wrap)
            return wrapMe();
        if (myStates.get(statepanes - 1) == null) // [HASLab]
            return null;
        if (!OurDialog.yesno("This will clear your original customizations. Are you sure?", "Yes, clear them", "No, keep them"))
            return null;
        for (VizState myState : myStates) { // [HASLab]
            myState.resetTheme();
            try {
                MagicLayout.magic(myState);
                MagicColor.magic(myState);
            } catch (Throwable ex) {}
        }
        repopulateProjectionPopup();
        if (myCustomPanel != null)
            myCustomPanel.remakeAll();
        if (myGraphPanel != null)
            myGraphPanel.remakeAll();
        updateDisplay();
        return null;
    }

    /** This method refreshes the "window" menu. */
    private Runner doRefreshWindow() {
        if (wrap)
            return wrapMe();
        windowmenu.removeAll();
        try {
            wrap = true;
            for (final String f : getInstances()) {
                JMenuItem it = new JMenuItem("Instance: " + getInstanceTitle(f), null);
                it.setIcon(f.equals(getXMLfilename()) ? iconYes : iconNo);
                it.addActionListener(doLoadInstance(f));
                windowmenu.add(it);
            }
        } finally {
            wrap = false;
        }
        return null;
    }

    /**
     * This method inserts "Minimize" and "Maximize" entries into a JMenu.
     */
    public void addMinMaxActions(JMenu menu) {
        try {
            wrap = true;
            menuItem(menu, "Minimize", 'M', doMinimize(), iconNo);
            menuItem(menu, "Zoom", doZoom(), iconNo);
        } finally {
            wrap = false;
        }
    }

    /** This method minimizes the window. */
    private Runner doMinimize() {
        if (!wrap && frame != null)
            OurUtil.minimize(frame);
        return wrapMe();
    }

    /**
     * This method alternatingly maximizes or restores the window.
     */
    private Runner doZoom() {
        if (!wrap && frame != null)
            OurUtil.zoom(frame);
        return wrapMe();
    }

    /**
     * This method attempts to derive the next satisfying instance.
     */
    private Runner doNext() {
        if (wrap)
            return wrapMe();
        if (settingsOpen != 0)
            return null;
        if (xmlFileName.length() == 0) {
            OurDialog.alert("Cannot display the next solution since no instance is currently loaded.");
        } else if (enumerator == null) {
            OurDialog.alert("Cannot display the next solution since the analysis engine is not loaded with the visualizer.");
        } else {
            try {
                enumerator.compute(new String[] { // [HASLab]
                                                 xmlFileName, -2 + ""
                });
            } catch (Throwable ex) {
                OurDialog.alert(ex.getMessage());
            }
        }
        return null;
    }

    /**
     * This method attempts to derive the next satisfying instance.
     */
    // [HASLab]
    private Runner doConfig() {
        if (wrap)
            return wrapMe();
        if (settingsOpen != 0)
            return null;
        if (xmlFileName.length() == 0) {
            OurDialog.alert("Cannot display the next solution since no instance is currently loaded.");
        } else if (enumerator == null) {
            OurDialog.alert("Cannot display the next solution since the analysis engine is not loaded with the visualizer.");
        } else {
            try {
                enumerator.compute(new String[] {
                                                 xmlFileName, -1 + ""
                });
            } catch (Throwable ex) {
                OurDialog.alert(ex.getMessage());
            }
        }
        return null;
    }

    /** This method attempts to derive the next satisfying instance. */
    // [HASLab] simulator
    private Runner doFork() {
        if (wrap)
            return wrapMe();
        if (settingsOpen != 0)
            return null;
        if (xmlFileName.length() == 0) {
            OurDialog.alert("Cannot display the next solution since no instance is currently loaded.");
        } else if (enumerator == null) {
            OurDialog.alert("Cannot display the next solution since the analysis engine is not loaded with the visualizer.");
        } else {
            try {
                enumerator.compute(new String[] {
                                                 xmlFileName, current + 1 + ""
                });
            } catch (Throwable ex) {
                OurDialog.alert(ex.getMessage());
            }
        }
        return null;
    }

    /** This method attempts to derive the next satisfying instance. */
    // [HASLab] simulator
    private Runner doInit() {
        if (wrap)
            return wrapMe();
        if (settingsOpen != 0)
            return null;
        if (xmlFileName.length() == 0) {
            OurDialog.alert("Cannot display the next solution since no instance is currently loaded.");
        } else if (enumerator == null) {
            OurDialog.alert("Cannot display the next solution since the analysis engine is not loaded with the visualizer.");
        } else {
            try {
                enumerator.compute(new String[] {
                                                 xmlFileName, 0 + ""
                });
            } catch (Throwable ex) {
                OurDialog.alert(ex.getMessage());
            }
        }
        return null;
    }

    /**
     * This method updates the graph with the current theme customization.
     */
    private Runner doApply() {
        if (!myStates.isEmpty()) { // [HASLab]
            for (int i = 0; i < myStates.size() - 1; i++) {
                VizState ss = myStates.get(statepanes - 1);
                myStates.set(i, new VizState(ss));
                myStates.get(i).loadInstance(ss.getOriginalInstance());
            }
        }
        if (!wrap)
            updateDisplay();
        return wrapMe();
    }

    /**
     * This method opens the theme customization panel if closed.
     */
    private Runner doOpenThemePanel() {
        if (!wrap) {
            settingsOpen = 1;
            updateDisplay();
        }
        return wrapMe();
    }

    /**
     * This method closes the theme customization panel if open.
     */
    private Runner doCloseThemePanel() {
        if (!wrap) {
            settingsOpen = 0;
            updateDisplay();
        }
        return wrapMe();
    }

    /** This method opens the evaluator panel if closed. */
    private Runner doOpenEvalPanel() {
        if (!wrap) {
            settingsOpen = 2;
            updateDisplay();
        }
        return wrapMe();
    }

    /** This method closes the evaluator panel if open. */
    private Runner doCloseEvalPanel() {
        if (!wrap) {
            settingsOpen = 0;
            updateDisplay();
        }
        return wrapMe();
    }

    /**
     * This method changes the display mode to show the instance as a graph (the
     * return value is always null).
     */
    public Runner doShowViz() {
        if (!wrap) {
            currentMode = VisualizerMode.Viz;
            updateDisplay();
            return null;
        }
        return wrapMe();
    }

    /**
     * This method changes the display mode to show the instance as a tree (the
     * return value is always null).
     */
    public Runner doShowTree() {
        if (!wrap) {
            currentMode = VisualizerMode.Tree;
            updateDisplay();
            return null;
        }
        return wrapMe();
    }

    /**
     * This method changes the display mode to show the equivalent dot text (the
     * return value is always null).
     */
    public Runner doShowTxt() {
        if (!wrap) {
            currentMode = VisualizerMode.TEXT;
            updateDisplay();
            return null;
        }
        return wrapMe();
    }

    /**
     * This method changes the display mode to show the equivalent dot text (the
     * return value is always null).
     */
    public Runner doShowTable() {
        if (!wrap) {
            currentMode = VisualizerMode.TABLE;
            updateDisplay();
            return null;
        }
        return wrapMe();
    }

    // /** This method changes the display mode to show the equivalent dot text
    // (the return value is always null). */
    // public Runner doShowDot() {
    // if (!wrap) { currentMode=VisualizerMode.DOT; updateDisplay(); return
    // null; }
    // return wrapMe();
    // }
    //
    // /** This method changes the display mode to show the instance as XML (the
    // return value is always null). */
    // public Runner doShowXML() {
    // if (!wrap) { currentMode=VisualizerMode.XML; updateDisplay(); return
    // null; }
    // return wrapMe();
    // }

    // ========================================TRACES=====================================================//

    // [HASLab]
    private int    current          = 0;

    // [HASLab]
    ActionListener leftNavListener  = new ActionListener() {

                                        public final void actionPerformed(ActionEvent e) {
                                            if (current > 0) {
                                                current--;
                                                updateDisplay();
                                            }
                                        }
                                    };

    // [HASLab]
    ActionListener rightNavListener = new ActionListener() {

                                        public final void actionPerformed(ActionEvent e) {
                                            int lst = getVizState().get(statepanes - 1).getOriginalInstance().originalA4.getTraceLength();
                                            int lop = getVizState().get(statepanes - 1).getOriginalInstance().originalA4.getLoopState();
                                            int lmx = current + 1 + statepanes > lst ? current + 1 + statepanes : lst;
                                            int lox = lmx - (lst - lop);
                                            current = normalize(current + 1, lmx, lox);
                                            updateDisplay();
                                        }
                                    };

    /**
     * Creates the panel for navigating the trace, in the lower side of the right
     * panel.
     *
     * @return
     */
    // [HASLab]
    private JPanel createTempNavPanel() {

        JPanel tmpNavPanel = new JPanel();
        tmpNavPanel.setLayout(new BoxLayout(tmpNavPanel, BoxLayout.PAGE_AXIS));
        tmpNavPanel.add(traceGraph());
        updateTempPanel();
        return tmpNavPanel;
    }

    // [HASLab]
    private JPanel traceGraph() {

        List<Ellipse2D> states = new ArrayList<Ellipse2D>();

        JPanel trace = new JPanel() {

            int heighti = 50;

            @Override
            public void paintComponent(Graphics g) {
                states.clear();

                Graphics2D g2 = (Graphics2D) g;
                g2.setRenderingHint(RenderingHints.KEY_ANTIALIASING, RenderingHints.VALUE_ANTIALIAS_ON);

                int radius = 12;
                int dist = 45;
                int offsety = 2 + heighti / 2;
                // center and apply offset according to current state
                int offsetx = this.getWidth() / 2 + ((dist - 2 * radius) / 2) - (dist * (current + 1));
                int lst = getVizState().get(statepanes - 1).getOriginalInstance().originalA4.getTraceLength();
                int lop = getVizState().get(statepanes - 1).getOriginalInstance().originalA4.getLoopState();
                int lmx = current + statepanes > lst ? current + statepanes : lst;
                int lox = lmx - (lst - lop);
                Ellipse2D loop = null, last = null;
                for (int i = 0; i < lmx; i++) {
                    g2.setStroke(new BasicStroke(2));
                    Ellipse2D circl = new Ellipse2D.Double(i * dist + offsetx, offsety - radius, 2.0 * radius, 2.0 * radius);
                    if (i == lmx - 1)
                        last = circl;
                    if (i == lox)
                        loop = circl;
                    Color tmp = g2.getColor();
                    int max = normalize(current + statepanes - 1, lmx, lox);
                    int min = normalize(current, lmx, lox);
                    if ((min <= max && i >= min && i <= max) || (min > max && (i >= min || (i <= max && i >= lox)))) {
                        g2.setColor(new Color(255, 255, 255));
                    } else {
                        g2.setColor(new Color(120, 120, 120));
                    }
                    g2.fill(circl);
                    g2.setColor(tmp);
                    g2.draw(circl);
                    FontMetrics mets = g2.getFontMetrics();
                    String lbl = normalize(i, lst, lop) + "";
                    g2.drawString(lbl, i * dist + radius + offsetx - (mets.stringWidth(lbl) / 2), offsety + (mets.getAscent() / 2));
                    states.add(circl);
                    g2.setStroke(new BasicStroke(1));
                    g2.setColor(new Color(0, 0, 0));
                }

                Polygon arrowHead = new Polygon();
                arrowHead.addPoint(0, 4);
                arrowHead.addPoint(-4, -4);
                arrowHead.addPoint(4, -4);

                for (int i = 0; i < lmx - 1; i++) {
                    Path2D path = new Path2D.Double();
                    path.moveTo(states.get(i).getMaxX(), states.get(i).getCenterY());
                    path.lineTo(states.get(i + 1).getMinX(), states.get(i + 1).getCenterY());
                    g2.draw(path);

                    AffineTransform tx = new AffineTransform();
                    tx.setToIdentity();
                    double angle = Math.atan2(0, 1);
                    tx.translate(states.get(i + 1).getMinX(), states.get(i + 1).getCenterY());
                    tx.rotate((angle - Math.PI / 2d));
                    g2.fill(tx.createTransformedShape(arrowHead));

                }

                Path2D path = new Path2D.Double();
                path.moveTo(states.get(states.size() - 1).getCenterX(), states.get(states.size() - 1).getMinY());
                path.curveTo(last.getCenterX() - 25, 0, loop.getCenterX() + 25, 0, loop.getCenterX(), loop.getMinY());
                g2.draw(path);

                AffineTransform tx = new AffineTransform();
                tx.setToIdentity();
                double angle = Math.atan2(loop.getMinY(), -dist / 2);
                tx.translate(loop.getCenterX(), loop.getMinY());
                tx.rotate(angle - Math.PI / 2d);
                g2.fill(tx.createTransformedShape(arrowHead));
            }

            @Override
            public Dimension getPreferredSize() {
                return new Dimension(Integer.MAX_VALUE, heighti);
            }

        };
        trace.addMouseListener(new MouseAdapter() {

            @Override
            public void mouseClicked(MouseEvent e) {
                for (int i = 0; i < states.size(); i++)
                    if (e.getButton() == 1 && states.get(i).contains(e.getX(), e.getY())) {
                        current = i;
                        updateDisplay();
                        break;
                    }
            }

        });
        return trace;
    }

    // [HASLab]
    private void updateTempPanel() {
        AlloyModel model = null;
        AlloyType event = null;
        leftNavButton.setText(new String(current > 0 ? Character.toChars(0x2190) : Character.toChars(0x21e4)));

        for (int i = 0; i < statepanes; i++) {
            AlloyInstance myInstance;
            File f = new File(getXMLfilename());
            try {
                if (!f.exists())
                    throw new IOException("File " + getXMLfilename() + " does not exist.");

                if (current + i < 0) {
                    getVizState().set(i, null);
                } else {
                    myInstance = StaticInstanceReader.parseInstance(f, current + i);
                    if (getVizState().get(i) != null)
                        getVizState().get(i).loadInstance(myInstance);
                    else {
                        getVizState().set(i, new VizState(getVizState().get(statepanes - 1))); // [HASLab] get the theme
                        getVizState().get(i).loadInstance(myInstance);
                    }
                }
            } catch (Throwable e) {
                OurDialog.alert("Cannot read or parse Alloy instance: " + xmlFileName + "\n\nError: " + e.getMessage());
                doCloseAll();
                return;
            }

        }

    }

    // [HASLab]
    private int normalize(int idx, int length, int loop) {
        int lln = length - loop;
        return idx > loop ? (((idx - loop) % lln) + loop) : idx;
    }

}<|MERGE_RESOLUTION|>--- conflicted
+++ resolved
@@ -642,12 +642,9 @@
                 menuItem(fileMenu, "Close All", 'A', doCloseAll());
             JMenu instanceMenu = menu(mb, "&Instance", null);
             enumerateMenu = menuItem(instanceMenu, "Show Next Solution", 'N', 'N', doNext());
-<<<<<<< HEAD
             cnfgMenu = menuItem(instanceMenu, "Show Next Configuration", 'C', 'C', doConfig()); // [HASLab]
             initMenu = menuItem(instanceMenu, "Show Next Initial State", 'I', 'I', doInit()); // [HASLab]
             forkMenu = menuItem(instanceMenu, "Fork Next State", 'F', 'F', doFork()); // [HASLab]
-=======
->>>>>>> cedc4e7d
             leftNavMenu = menuItem(instanceMenu, "Show Previous State", KeyEvent.VK_LEFT, KeyEvent.VK_LEFT, leftNavListener); // [HASLab]
             rightNavMenu = menuItem(instanceMenu, "Show Next State", KeyEvent.VK_LEFT, KeyEvent.VK_RIGHT, rightNavListener); // [HASLab]
             thememenu = menu(mb, "&Theme", doRefreshTheme());
@@ -700,18 +697,12 @@
             toolbar.add(magicLayout = OurUtil.button("Magic Layout", "Automatic theme customization (will reset current theme)", "images/24_settings_apply2.gif", doMagicLayout()));
             toolbar.add(openEvaluatorButton = OurUtil.button("Evaluator", "Open the evaluator", "images/24_settings.gif", doOpenEvalPanel()));
             toolbar.add(closeEvaluatorButton = OurUtil.button("Close Evaluator", "Close the evaluator", "images/24_settings_close2.gif", doCloseEvalPanel()));
-<<<<<<< HEAD
             toolbar.add(enumerateButton = OurUtil.button("Next", "Show a fresh solution", "images/24_history.gif", doNext()));
             toolbar.add(cnfgButton = OurUtil.button("Fresh Config", "Show a fresh configuration", "images/24_history.gif", doConfig())); // [HASLab]
             toolbar.add(initButton = OurUtil.button("Fresh Init", "Show a fresh initial state", "images/24_history.gif", doInit())); // [HASLab]
             toolbar.add(forkButton = OurUtil.button("Fork", "Show a different post-state", "images/24_history.gif", doFork())); // [HASLab]
-            toolbar.add(leftNavButton = OurUtil.button(new String(Character.toChars(0x2190)), "Show the next state", "images/24_history.gif", leftNavListener));
-            toolbar.add(rightNavButton = OurUtil.button(new String(Character.toChars(0x2192)), "Show the previous state", "images/24_history.gif", rightNavListener));
-=======
-            toolbar.add(enumerateButton = OurUtil.button("Next", "Show the next solution", "images/24_history.gif", doNext()));
             toolbar.add(leftNavButton = OurUtil.button(new String(Character.toChars(0x2190)), "Show the previous state", "images/24_history.gif", leftNavListener));
             toolbar.add(rightNavButton = OurUtil.button(new String(Character.toChars(0x2192)), "Show the next state", "images/24_history.gif", rightNavListener));
->>>>>>> cedc4e7d
             toolbar.add(projectionButton);
             toolbar.add(loadSettingsButton = OurUtil.button("Load", "Load the theme customization from a theme file", "images/24_open.gif", doLoadTheme()));
             toolbar.add(saveSettingsButton = OurUtil.button("Save", "Save the current theme customization", "images/24_save.gif", doSaveTheme()));
