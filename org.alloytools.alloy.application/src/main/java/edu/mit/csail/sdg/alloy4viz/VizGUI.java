/* Alloy Analyzer 4 -- Copyright (c) 2006-2009, Felix Chang
 * Electrum -- Copyright (c) 2015-present, Nuno Macedo
 *
 * Permission is hereby granted, free of charge, to any person obtaining a copy of this software and associated documentation files
 * (the "Software"), to deal in the Software without restriction, including without limitation the rights to use, copy, modify,
 * merge, publish, distribute, sublicense, and/or sell copies of the Software, and to permit persons to whom the Software is
 * furnished to do so, subject to the following conditions:
 *
 * The above copyright notice and this permission notice shall be included in all copies or substantial portions of the Software.
 *
 * THE SOFTWARE IS PROVIDED "AS IS", WITHOUT WARRANTY OF ANY KIND, EXPRESS OR IMPLIED, INCLUDING BUT NOT LIMITED TO THE WARRANTIES
 * OF MERCHANTABILITY, FITNESS FOR A PARTICULAR PURPOSE AND NONINFRINGEMENT. IN NO EVENT SHALL THE AUTHORS OR COPYRIGHT HOLDERS BE
 * LIABLE FOR ANY CLAIM, DAMAGES OR OTHER LIABILITY, WHETHER IN AN ACTION OF CONTRACT, TORT OR OTHERWISE, ARISING FROM, OUT OF
 * OR IN CONNECTION WITH THE SOFTWARE OR THE USE OR OTHER DEALINGS IN THE SOFTWARE.
 */

package edu.mit.csail.sdg.alloy4viz;

import static edu.mit.csail.sdg.alloy4.OurUtil.menu;
import static edu.mit.csail.sdg.alloy4.OurUtil.menuItem;

import java.awt.BasicStroke;
import java.awt.BorderLayout;
import java.awt.Color;
import java.awt.Dimension;
import java.awt.Font;
import java.awt.FontMetrics;
import java.awt.Graphics;
import java.awt.Graphics2D;
import java.awt.Polygon;
import java.awt.RenderingHints;
import java.awt.event.ActionEvent;
import java.awt.event.ActionListener;
import java.awt.event.ComponentEvent;
import java.awt.event.ComponentListener;
import java.awt.event.FocusEvent;
import java.awt.event.FocusListener;
import java.awt.event.KeyEvent;
import java.awt.event.MouseAdapter;
import java.awt.event.MouseEvent;
import java.awt.geom.AffineTransform;
import java.awt.geom.Ellipse2D;
import java.awt.geom.Path2D;
import java.io.File;
import java.io.IOException;
import java.lang.reflect.Method;
import java.util.ArrayList;
import java.util.HashMap;
import java.util.LinkedHashMap;
import java.util.List;
import java.util.Map;
import java.util.Set;
import java.util.StringJoiner;
import java.util.prefs.Preferences;

import javax.swing.Box;
import javax.swing.BoxLayout;
import javax.swing.Icon;
import javax.swing.JButton;
import javax.swing.JComponent;
import javax.swing.JFrame;
import javax.swing.JMenu;
import javax.swing.JMenuBar;
import javax.swing.JMenuItem;
import javax.swing.JPanel;
import javax.swing.JPopupMenu;
import javax.swing.JScrollPane;
import javax.swing.JSplitPane;
import javax.swing.JTextArea;
import javax.swing.JToolBar;
import javax.swing.ScrollPaneConstants;
import javax.swing.WindowConstants;
import javax.swing.plaf.basic.BasicSplitPaneUI;

import edu.mit.csail.sdg.alloy4.A4Preferences.IntPref;
import edu.mit.csail.sdg.alloy4.A4Preferences.StringPref;
import edu.mit.csail.sdg.alloy4.Computer;
import edu.mit.csail.sdg.alloy4.ConstList;
import edu.mit.csail.sdg.alloy4.OurBorder;
import edu.mit.csail.sdg.alloy4.OurCheckbox;
import edu.mit.csail.sdg.alloy4.OurConsole;
import edu.mit.csail.sdg.alloy4.OurDialog;
import edu.mit.csail.sdg.alloy4.OurUtil;
import edu.mit.csail.sdg.alloy4.Runner;
import edu.mit.csail.sdg.alloy4.Util;
import edu.mit.csail.sdg.alloy4.Version;
import edu.mit.csail.sdg.alloy4graph.GraphViewer;
import edu.mit.csail.sdg.ast.Expr;
import edu.mit.csail.sdg.ast.ExprConstant;
import edu.mit.csail.sdg.ast.ExprVar;
import edu.mit.csail.sdg.ast.Sig;
import edu.mit.csail.sdg.translator.A4Solution;
import edu.mit.csail.sdg.translator.A4Tuple;
import edu.mit.csail.sdg.translator.A4TupleSet;

/**
 * GUI main window for the visualizer.
 * <p>
 * <b>Thread Safety:</b> Can be called only by the AWT event thread.
 *
 * @modified Nuno Macedo, Eduardo Pessoa // [electrum-base] support for .ele
 *           file extension; register electrum version; [electrum-temporal]
 *           support for visualization of traces; single state focused at any
 *           time, navigation panel to change state; evaluator also acts on
 *           focused state; if the model is static, should revert to classic viz
 */

public final class VizGUI implements ComponentListener {

    /** The background color for the toolbar. */
    private static final Color  background      = new Color(0.9f, 0.9f, 0.9f);

    /** The icon for a "checked" menu item. */
    private static final Icon   iconYes         = OurUtil.loadIcon("images/menu1.gif");

    /** The icon for an "unchecked" menu item. */
    private static final Icon   iconNo          = OurUtil.loadIcon("images/menu0.gif");

    /**
     * Whether the JVM should shutdown after the last file is closed.
     */
    private final boolean       standalone;

    /** The current display mode. */
    private VisualizerMode      currentMode     = VisualizerMode.get();

    /**
     * The JFrame for the main GUI window; or null if we intend to display the graph
     * inside a user-given JPanel instead.
     */
    private final JFrame        frame;

    /** The toolbar. */
    private final JToolBar      toolbar;

    /** The projection popup menu. */
    private final JPopupMenu    projectionPopup;

    /** The buttons on the toolbar. */
    private final JButton       projectionButton, openSettingsButton, closeSettingsButton, magicLayout,
                    loadSettingsButton, saveSettingsButton, saveAsSettingsButton, resetSettingsButton, updateSettingsButton,
                    openEvaluatorButton, closeEvaluatorButton, enumerateButton, vizButton, treeButton,
                    txtButton, tableButton, leftNavButton, rightNavButton/* , dotButton, xmlButton */; // [HASLab]

    /**
     * This list must contain all the display mode buttons (that is, vizButton,
     * xmlButton...)
     */
    private final List<JButton> solutionButtons = new ArrayList<JButton>();

    /** The "theme" menu. */
    private final JMenu         thememenu;

    /** The "window" menu. */
    private final JMenu         windowmenu;

    /** The "show next" menu item. */
    private final JMenuItem     enumerateMenu;

    /** The trace navigation menu items. */
    // [HASLab]
    private final JMenuItem     rightNavMenu, leftNavMenu;

    /** Current font size. */
    private int                 fontSize        = 12;

    /**
     * 0: theme and evaluator are both invisible; 1: theme is visible; 2: evaluator
     * is visible.
     */
    private int                 settingsOpen    = 0;

    /**
     * The current states and visualization settings; null if none is loaded.
     */
    // [HASLab]
    private List<VizState>      myStates        = new ArrayList<VizState>();

    /**
     * Returns the current visualization settings (and you can call
     * getOriginalInstance() on it to get the current state of the instance). If you
     * make changes to the state, you should call doApply() on the VizGUI object to
     * refresh the screen.
     */
    // [HASLab]
    public List<VizState> getVizState() {
        return myStates;
    }

    /**
     * The customization panel to the left; null if it is not yet loaded.
     */
    private VizCustomizationPanel myCustomPanel    = null;

    /**
     * The evaluator panel to the left; null if it is not yet loaded.
     */
    private OurConsole            myEvaluatorPanel = null;

    /**
     * The graphical panel at the lower-side of the the right panel; null if it is
     * not yet loaded.
     */
    private VizGraphPanel         myGraphPanel     = null;

    /**
     * The panel to the right, containing the graph and the temporal navigation
     * panel; null if it is not yet loaded.
     */
    // [HASLab]
    private JPanel                mySplitTemporal  = null;

    /**
     * The splitpane between the customization panel and the graph panel.
     */
    private final JSplitPane      splitpane;

    /**
     * The tree or graph or text being displayed on the right hand side.
     */
    private JComponent            content          = null;

    /**
     * Returns the JSplitPane containing the customization/evaluator panel in the
     * left and the graph on the right.
     */
    public JSplitPane getPanel() {
        return splitpane;
    }

    /** Returns the main frame of the visualizer */
    public JFrame getFrame() {
        return frame;
    }

    /**
     * The last known divider position between the customization panel and the graph
     * panel.
     */
    private int            lastDividerPosition = 0;

    /**
     * If nonnull, you can pass in an expression to be evaluated. If it throws an
     * exception, that means an error has occurred.
     */
    private final Computer evaluator;

    /**
     * If nonnull, you can pass in an XML file to find the next solution.
     */
    private final Computer enumerator;

    /**
     * Number of trace states to depict in graph mode.
     */
    // [HASLab]
    private final int      statepanes;

    // ==============================================================================================//

    /**
     * The current theme file; "" if there is no theme file loaded.
     */
    private String         thmFileName         = "";

    /**
     * Returns the current THM filename; "" if no theme file is currently loaded.
     */
    public String getThemeFilename() {
        return thmFileName;
    }

    // ==============================================================================================//

    /**
     * The current XML file; "" if there is no XML file loaded.
     */
    private String xmlFileName = "";

    /**
     * Returns the current XML filename; "" if no file is currently loaded.
     */
    public String getXMLfilename() {
        return xmlFileName;
    }

    // ==============================================================================================//

    /** The list of XML files loaded in this session so far. */
    private final List<String> xmlLoaded = new ArrayList<String>();

    /**
     * Return the list of XML files loaded in this session so far.
     */
    public ConstList<String> getInstances() {
        return ConstList.make(xmlLoaded);
    }

    // ==============================================================================================//

    /** This maps each XML filename to a descriptive title. */
    private Map<String,String> xml2title = new LinkedHashMap<String,String>();

    /**
     * Returns a short descriptive title associated with an XML file.
     */
    public String getInstanceTitle(String xmlFileName) {
        String answer = xml2title.get(Util.canon(xmlFileName));
        return (answer == null) ? "(unknown)" : answer;
    }

    // ==============================================================================================//

    /** Add a vertical divider to the toolbar. */
    private void addDivider() {
        JPanel divider = OurUtil.makeH(new Dimension(1, 40), Color.LIGHT_GRAY);
        divider.setAlignmentY(0.5f);
        if (!Util.onMac())
            toolbar.add(OurUtil.makeH(5, background));
        else
            toolbar.add(OurUtil.makeH(5));
        toolbar.add(divider);
        if (!Util.onMac())
            toolbar.add(OurUtil.makeH(5, background));
        else
            toolbar.add(OurUtil.makeH(5));
    }

    // ======== The Preferences
    // ======================================================================================//
    // ======== Note: you must make sure each preference has a unique key
    // ============================================//

    /**
     * This enum defines the set of possible visualizer modes.
     */
    private enum VisualizerMode {

                                 /** Visualize using graphviz's dot. */
                                 Viz("graphviz"),
                                 // /** See the DOT content. */ DOT("dot"),
                                 // /** See the XML content. */ XML("xml"),
                                 /** See the instance as text. */
                                 TEXT("txt"),
                                 TABLE("table"),
                                 /** See the instance as a tree. */
                                 Tree("tree");

        /**
         * This is a unique String for this value; it should be kept consistent in
         * future versions.
         */
        private final String id;

        /**
         * Constructs a new VisualizerMode value with the given id.
         */
        private VisualizerMode(String id) {
            this.id = id;
        }

        /**
         * Given an id, return the enum value corresponding to it (if there's no match,
         * then return Viz).
         */
        private static VisualizerMode parse(String id) {
            for (VisualizerMode vm : values())
                if (vm.id.equals(id))
                    return vm;
            return Viz;
        }

        /** Saves this value into the Java preference object. */
        public void set() {
            Preferences.userNodeForPackage(Util.class).put("VisualizerMode", id);
        }

        /**
         * Reads the current value of the Java preference object (if it's not set, then
         * return Viz).
         */
        public static VisualizerMode get() {
            return parse(Preferences.userNodeForPackage(Util.class).get("VisualizerMode", ""));
        }
    }

    /**
     * The latest X corrdinate of the Alloy Visualizer window.
     */
    private static final IntPref    VizX      = new IntPref("VizX", 0, -1, 65535);

    /**
     * The latest Y corrdinate of the Alloy Visualizer window.
     */
    private static final IntPref    VizY      = new IntPref("VizY", 0, -1, 65535);

    /** The latest width of the Alloy Visualizer window. */
    private static final IntPref    VizWidth  = new IntPref("VizWidth", 0, -1, 65535);

    /** The latest height of the Alloy Visualizer window. */
    private static final IntPref    VizHeight = new IntPref("VizHeight", 0, -1, 65535);

    /**
     * The first file in Alloy Visualizer's "open recent theme" list.
     */
    private static final StringPref Theme0    = new StringPref("Theme0");

    /**
     * The second file in Alloy Visualizer's "open recent theme" list.
     */
    private static final StringPref Theme1    = new StringPref("Theme1");

    /**
     * The third file in Alloy Visualizer's "open recent theme" list.
     */
    private static final StringPref Theme2    = new StringPref("Theme2");

    /**
     * The fourth file in Alloy Visualizer's "open recent theme" list.
     */
    private static final StringPref Theme3    = new StringPref("Theme3");

    // ==============================================================================================//

    /**
     * If true, that means the event handlers should return a Runner encapsulating
     * them, rather than perform the actual work.
     */
    private boolean                 wrap      = false;


    /**
     * Wraps the calling method into a Runnable whose run() will call the calling
     * method with (false) as the only argument.
     */
    private Runner wrapMe() {
        final String name;
        try {
            throw new Exception();
        } catch (Exception ex) {
            name = ex.getStackTrace()[1].getMethodName();
        }
        Method[] methods = getClass().getDeclaredMethods();
        Method m = null;
        for (int i = 0; i < methods.length; i++)
            if (methods[i].getName().equals(name)) {
                m = methods[i];
                break;
            }
        if (m == null) {
            throw new IllegalStateException("Missing method " + name);
        }

        final Method method = m;
        return new Runner() {

            private static final long serialVersionUID = 0;

            @Override
            public void run() {
                try {
                    method.setAccessible(true);
                    method.invoke(VizGUI.this, new Object[] {});
                } catch (Throwable ex) {
                    ex = new IllegalArgumentException("Failed call to " + name + "()", ex);
                    Thread.getDefaultUncaughtExceptionHandler().uncaughtException(Thread.currentThread(), ex);
                }
            }

            @Override
            public void run(Object arg) {
                run();
            }
        };
    }

    /**
     * Wraps the calling method into a Runnable whose run() will call the calling
     * method with (false,argument) as the two arguments.
     */
    private Runner wrapMe(final Object argument) {
        final String name;
        try {
            throw new Exception();
        } catch (Exception ex) {
            name = ex.getStackTrace()[1].getMethodName();
        }
        Method[] methods = getClass().getDeclaredMethods();
        Method m = null;
        for (int i = 0; i < methods.length; i++)
            if (methods[i].getName().equals(name)) {
                m = methods[i];
                break;
            }

        if (m == null) {
            throw new IllegalStateException("Missing method " + name);
        }

        final Method method = m;
        return new Runner() {

            private static final long serialVersionUID = 0;

            @Override
            public void run(Object arg) {
                try {
                    method.setAccessible(true);
                    method.invoke(VizGUI.this, new Object[] {
                                                             arg
                    });
                } catch (Throwable ex) {
                    ex = new IllegalArgumentException("Failed call to " + name + "(" + arg + ")", ex);
                    Thread.getDefaultUncaughtExceptionHandler().uncaughtException(Thread.currentThread(), ex);
                }
            }

            @Override
            public void run() {
                run(argument);
            }
        };
    }

    /**
     * Creates a new visualization GUI window; this method can only be called by the
     * AWT event thread.
     *
     * @param standalone - whether the JVM should shutdown after the last file is
     *            closed
     * @param xmlFileName - the filename of the incoming XML file; "" if there's no
     *            file to open
     * @param windowmenu - if standalone==false and windowmenu!=null, then this will
     *            be added as a menu on the menubar
     *            <p>
     *            Note: if standalone==false and xmlFileName.length()==0, then we
     *            will initially hide the window.
     */
    public VizGUI(boolean standalone, String xmlFileName, JMenu windowmenu) {
        this(standalone, xmlFileName, windowmenu, null, null, 1); // [HASLab]
    }

    /**
     * Creates a new visualization GUI window; this method can only be called by the
     * AWT event thread.
     *
     * @param standalone - whether the JVM should shutdown after the last file is
     *            closed
     * @param xmlFileName - the filename of the incoming XML file; "" if there's no
     *            file to open
     * @param windowmenu - if standalone==false and windowmenu!=null, then this will
     *            be added as a menu on the menubar
     * @param enumerator - if it's not null, it provides solution enumeration
     *            ability
     * @param evaluator - if it's not null, it provides solution evaluation ability
     * @param panes - the number of states that will be shown
     *            <p>
     *            Note: if standalone==false and xmlFileName.length()==0, then we
     *            will initially hide the window.
     */
    // [HASLab]
    public VizGUI(boolean standalone, String xmlFileName, JMenu windowmenu, Computer enumerator, Computer evaluator, int panes) {
        this(standalone, xmlFileName, windowmenu, enumerator, evaluator, true, panes); // [HASLab]
    }

    /**
     * Creates a new visualization GUI window; this method can only be called by the
     * AWT event thread.
     *
     * @param standalone - whether the JVM should shutdown after the last file is
     *            closed
     * @param xmlFileName - the filename of the incoming XML file; "" if there's no
     *            file to open
     * @param windowmenu - if standalone==false and windowmenu!=null, then this will
     *            be added as a menu on the menubar
     * @param enumerator - if it's not null, it provides solution enumeration
     *            ability
     * @param evaluator - if it's not null, it provides solution evaluation ability
     * @param makeWindow - if false, then we will only construct the JSplitPane,
     *            without making the window
     * @param panes - the number of states that will be shown
     *            <p>
     *            Note: if standalone==false and xmlFileName.length()==0 and
     *            makeWindow==true, then we will initially hide the window.
     */
    // [HASLab]
    public VizGUI(boolean standalone, String xmlFileName, JMenu windowmenu, Computer enumerator, Computer evaluator, boolean makeWindow, int panes) {
        this.statepanes = panes == 0 ? 1 : panes; // [HASLab]
        this.enumerator = enumerator;
        this.standalone = standalone;
        this.evaluator = evaluator;
        this.frame = makeWindow ? new JFrame("Electrum Visualizer") : null;

        // Figure out the desired x, y, width, and height
        int screenWidth = OurUtil.getScreenWidth(), screenHeight = OurUtil.getScreenHeight();
        int width = VizWidth.get();
        if (width < 0)
            width = screenWidth - 150;
        else if (width < 100)
            width = 100;
        if (width > screenWidth)
            width = screenWidth;
        int height = VizHeight.get();
        if (height < 0)
            height = screenHeight - 150;
        else if (height < 100)
            height = 100;
        if (height > screenHeight)
            height = screenHeight;
        int x = VizX.get();
        if (x < 0 || x > screenWidth - 10)
            x = 0;
        int y = VizY.get();
        if (y < 0 || y > screenHeight - 10)
            y = 0;

        // Create the menubar
        JMenuBar mb = new JMenuBar();
        try {
            wrap = true;
            JMenu fileMenu = menu(mb, "&File", null);
            menuItem(fileMenu, "Open...", 'O', 'O', doLoad());
            JMenu exportMenu = menu(null, "&Export To", null);
            menuItem(exportMenu, "Dot...", 'D', 'D', doExportDot());
            menuItem(exportMenu, "XML...", 'X', 'X', doExportXml());
            menuItem(exportMenu, "Predicate...", 'P', 'P', doExportPred());
            fileMenu.add(exportMenu);
            menuItem(fileMenu, "Close", 'W', 'W', doClose());
            if (standalone)
                menuItem(fileMenu, "Quit", 'Q', 'Q', doCloseAll());
            else
                menuItem(fileMenu, "Close All", 'A', doCloseAll());
            JMenu instanceMenu = menu(mb, "&Instance", null);
            enumerateMenu = menuItem(instanceMenu, "Show Next Solution", 'N', 'N', doNext());
            leftNavMenu = menuItem(instanceMenu, "Show Previous State", KeyEvent.VK_LEFT, KeyEvent.VK_LEFT, leftNavListener); // [HASLab]
            rightNavMenu = menuItem(instanceMenu, "Show Next State", KeyEvent.VK_LEFT, KeyEvent.VK_RIGHT, rightNavListener); // [HASLab]
            thememenu = menu(mb, "&Theme", doRefreshTheme());
            if (standalone || windowmenu == null)
                windowmenu = menu(mb, "&Window", doRefreshWindow());
            this.windowmenu = windowmenu;
        } finally {
            wrap = false;
        }
        mb.add(windowmenu);
        thememenu.setEnabled(false);
        windowmenu.setEnabled(false);
        if (frame != null)
            frame.setJMenuBar(mb);

        // Create the toolbar
        projectionPopup = new JPopupMenu();
        projectionButton = new JButton("Projection: none");
        projectionButton.addActionListener(new ActionListener() {

            @Override
            public void actionPerformed(ActionEvent e) {
                repopulateProjectionPopup();
                if (projectionPopup.getComponentCount() > 0)
                    projectionPopup.show(projectionButton, 10, 10);
            }
        });
        repopulateProjectionPopup();
        toolbar = new JToolBar();
        toolbar.setVisible(false);
        toolbar.setFloatable(false);
        toolbar.setBorder(null);
        if (!Util.onMac())
            toolbar.setBackground(background);
        try {
            wrap = true;
            vizButton = makeSolutionButton("Viz", "Show Visualization", "images/24_graph.gif", doShowViz());
            // dotButton=makeSolutionButton("Dot", "Show the Dot File for the
            // Graph", "images/24_plaintext.gif", doShowDot());
            // xmlButton=makeSolutionButton("XML", "Show XML",
            // "images/24_plaintext.gif", doShowXML());
            txtButton = makeSolutionButton("Txt", "Show the textual output for the Graph", "images/24_plaintext.gif", doShowTxt());
            tableButton = makeSolutionButton("Table", "Show the table output for the Graph", "images/24_plaintext.gif", doShowTable());
            treeButton = makeSolutionButton("Tree", "Show Tree", "images/24_texttree.gif", doShowTree());
            if (frame != null)
                addDivider();
            toolbar.add(closeSettingsButton = OurUtil.button("Close", "Close the theme customization panel", "images/24_settings_close2.gif", doCloseThemePanel()));
            toolbar.add(updateSettingsButton = OurUtil.button("Apply", "Apply the changes to the current theme", "images/24_settings_apply2.gif", doApply()));
            toolbar.add(openSettingsButton = OurUtil.button("Theme", "Open the theme customization panel", "images/24_settings.gif", doOpenThemePanel()));
            toolbar.add(magicLayout = OurUtil.button("Magic Layout", "Automatic theme customization (will reset current theme)", "images/24_settings_apply2.gif", doMagicLayout()));
            toolbar.add(openEvaluatorButton = OurUtil.button("Evaluator", "Open the evaluator", "images/24_settings.gif", doOpenEvalPanel()));
            toolbar.add(closeEvaluatorButton = OurUtil.button("Close Evaluator", "Close the evaluator", "images/24_settings_close2.gif", doCloseEvalPanel()));
            toolbar.add(enumerateButton = OurUtil.button("Next", "Show the next solution", "images/24_history.gif", doNext()));
            toolbar.add(leftNavButton = OurUtil.button(new String(Character.toChars(0x2190)), "Show the previous state", "images/24_history.gif", leftNavListener));
            toolbar.add(rightNavButton = OurUtil.button(new String(Character.toChars(0x2192)), "Show the next state", "images/24_history.gif", rightNavListener));
            toolbar.add(projectionButton);
            toolbar.add(loadSettingsButton = OurUtil.button("Load", "Load the theme customization from a theme file", "images/24_open.gif", doLoadTheme()));
            toolbar.add(saveSettingsButton = OurUtil.button("Save", "Save the current theme customization", "images/24_save.gif", doSaveTheme()));
            toolbar.add(saveAsSettingsButton = OurUtil.button("Save As", "Save the current theme customization as a new theme file", "images/24_save.gif", doSaveThemeAs()));
            toolbar.add(resetSettingsButton = OurUtil.button("Reset", "Reset the theme customization", "images/24_settings_close2.gif", doResetTheme()));
<<<<<<< HEAD
=======
            addTemporalJPanel(); // [electrum] the JPanel for trace navigation
>>>>>>> 2acbdd40
        } finally {
            wrap = false;
        }
        settingsOpen = 0;

        // Create the horizontal split pane
        splitpane = new JSplitPane(JSplitPane.HORIZONTAL_SPLIT);
        splitpane.setOneTouchExpandable(false);
        splitpane.setResizeWeight(0.);
        splitpane.setContinuousLayout(true);
        splitpane.setBorder(null);
        ((BasicSplitPaneUI) (splitpane.getUI())).getDivider().setBorder(new OurBorder(false, true, false, false));

        // Display the window, then proceed to load the input file
        if (frame != null) {
            frame.pack();
            if (!Util.onMac() && !Util.onWindows()) {
                // many Window managers do not respect ICCCM2; this should help
                // avoid the Title Bar being shifted "off screen"
                if (x < 30) {
                    if (x < 0)
                        x = 0;
                    width = width - (30 - x);
                    x = 30;
                }
                if (y < 30) {
                    if (y < 0)
                        y = 0;
                    height = height - (30 - y);
                    y = 30;
                }
                if (width < 100)
                    width = 100;
                if (height < 100)
                    height = 100;
            }
            frame.setSize(width, height);
            frame.setLocation(x, y);
            frame.setDefaultCloseOperation(WindowConstants.DO_NOTHING_ON_CLOSE);
            try {
                wrap = true;
                frame.addWindowListener(doClose());
            } finally {
                wrap = false;
            }
            frame.addComponentListener(this);
        }
        if (xmlFileName.length() > 0)
            doLoadInstance(xmlFileName);
    }

    /** Invoked when the Visualizationwindow is resized. */
    @Override
    public void componentResized(ComponentEvent e) {
        componentMoved(e);
    }

    /** Invoked when the Visualizationwindow is moved. */
    @Override
    public void componentMoved(ComponentEvent e) {
        if (frame != null) {
            VizWidth.set(frame.getWidth());
            VizHeight.set(frame.getHeight());
            VizX.set(frame.getX());
            VizY.set(frame.getY());
        }
    }

    /** Invoked when the Visualizationwindow is shown. */
    @Override
    public void componentShown(ComponentEvent e) {
    }

    /** Invoked when the Visualizationwindow is hidden. */
    @Override
    public void componentHidden(ComponentEvent e) {
    }

    /**
     * Helper method that repopulates the Projection popup menu.
     */
    private void repopulateProjectionPopup() {
        int num = 0;
        String label = "Projection: none";
        if (myStates.isEmpty()) { // [HASLab]
            projectionButton.setEnabled(false);
            return;
        }
        projectionButton.setEnabled(true);
        projectionPopup.removeAll();
        VizState myState = myStates.get(statepanes - 1); // [HASLab]
        final Set<AlloyType> projected = myState.getProjectedTypes();
        for (final AlloyType t : myState.getOriginalModel().getTypes())
            if (myState.canProject(t)) {
                final boolean on = projected.contains(t);
                final JMenuItem m = new JMenuItem(t.getName(), on ? OurCheckbox.ON : OurCheckbox.OFF);
                m.addActionListener(new ActionListener() {

                    @Override
                    public void actionPerformed(ActionEvent e) {
                        for (VizState myState : myStates) // [HASLab]
                            if (on)
                                myState.deproject(t);
                            else
                                myState.project(t);
                        updateDisplay();
                    }
                });
                projectionPopup.add(m);
                if (on) {
                    num++;
                    if (num == 1)
                        label = "Projected over " + t.getName();
                }
            }
        projectionButton.setText(num > 1 ? ("Projected over " + num + " sigs") : label);
    }

    /**
     * Helper method that refreshes the right-side visualization panel with the
     * latest settings.
     */
    private void updateDisplay() {
        if (myStates.isEmpty()) // [HASLab]
            return;
        // First, update the toolbar
        currentMode.set();
        for (JButton button : solutionButtons)
            button.setEnabled(settingsOpen != 1);
        switch (currentMode) {
            case Tree :
                treeButton.setEnabled(false);
                break;
            case TEXT :
                txtButton.setEnabled(false);
                break;
            case TABLE :
                tableButton.setEnabled(false);
                break;
            // case XML: xmlButton.setEnabled(false); break;
            // case DOT: dotButton.setEnabled(false); break;
            default :
                vizButton.setEnabled(false);
        }
        final boolean isMeta = myStates.get(statepanes - 1).getOriginalInstance().isMetamodel; // [HASLab]
        final boolean isTrace = myStates.get(statepanes - 1).getOriginalInstance().originalA4.getMaxTrace() >= 0; // [HASLab]
        vizButton.setVisible(frame != null);
        treeButton.setVisible(frame != null);
        txtButton.setVisible(frame != null);
        // dotButton.setVisible(frame!=null);
        // xmlButton.setVisible(frame!=null);
        magicLayout.setVisible((settingsOpen == 0 || settingsOpen == 1) && currentMode == VisualizerMode.Viz);
        projectionButton.setVisible((settingsOpen == 0 || settingsOpen == 1) && currentMode == VisualizerMode.Viz);
        openSettingsButton.setVisible(settingsOpen == 0 && currentMode == VisualizerMode.Viz);
        loadSettingsButton.setVisible(frame == null && settingsOpen == 1 && currentMode == VisualizerMode.Viz);
        saveSettingsButton.setVisible(frame == null && settingsOpen == 1 && currentMode == VisualizerMode.Viz);
        saveAsSettingsButton.setVisible(frame == null && settingsOpen == 1 && currentMode == VisualizerMode.Viz);
        resetSettingsButton.setVisible(frame == null && settingsOpen == 1 && currentMode == VisualizerMode.Viz);
        closeSettingsButton.setVisible(settingsOpen == 1 && currentMode == VisualizerMode.Viz);
        updateSettingsButton.setVisible(settingsOpen == 1 && currentMode == VisualizerMode.Viz);
        openEvaluatorButton.setVisible(!isMeta && settingsOpen == 0 && evaluator != null);
        closeEvaluatorButton.setVisible(!isMeta && settingsOpen == 2 && evaluator != null);
        enumerateMenu.setEnabled(!isMeta && settingsOpen == 0 && enumerator != null);
        enumerateButton.setVisible(!isMeta && settingsOpen == 0 && enumerator != null);
        leftNavButton.setVisible(!isMeta && isTrace); // [HASLab]
        leftNavButton.setEnabled(current > 0); // [HASLab]
        leftNavMenu.setEnabled(!isMeta && current > 0); // [HASLab]
        rightNavButton.setVisible(!isMeta && isTrace); // [HASLab]
        rightNavMenu.setEnabled(!isMeta); // [HASLab]
        toolbar.setVisible(true);
        // Now, generate the graph or tree or textarea that we want to display
        // on the right
        if (frame != null)
            frame.setTitle(makeVizTitle());
        // [electrum] all visualizations focus on current state
        switch (currentMode) {
            case Tree : {
<<<<<<< HEAD
                final VizTree t = new VizTree(myStates.get(statepanes - 1).getOriginalInstance().originalA4, makeVizTitle(), fontSize, current); // [HASLab]
=======
                final VizTree t = new VizTree(myState.getOriginalInstance().originalA4, makeVizTitle(), fontSize, comboTime.getSelectedIndex());
>>>>>>> 2acbdd40
                final JScrollPane scroll = OurUtil.scrollpane(t, Color.BLACK, Color.WHITE, new OurBorder(true, false, true, false));
                scroll.addFocusListener(new FocusListener() {

                    @Override
                    public final void focusGained(FocusEvent e) {
                        t.requestFocusInWindow();
                    }

                    @Override
                    public final void focusLost(FocusEvent e) {
                    }
                });
                content = scroll;
                break;
            }
            case TEXT : {
<<<<<<< HEAD
                String textualOutput = myStates.get(statepanes - 1).getOriginalInstance().originalA4.toString(current); // [HASLab]
=======
                String textualOutput = myState.getOriginalInstance().originalA4.toString(comboTime.getSelectedIndex());
>>>>>>> 2acbdd40
                content = getTextComponent(textualOutput);
                break;
            }
            case TABLE : {
<<<<<<< HEAD
                String textualOutput = myStates.get(statepanes - 1).getOriginalInstance().originalA4.format(current); // [HASLab]
=======
                String textualOutput = myState.getOriginalInstance().originalA4.format(comboTime.getSelectedIndex());
>>>>>>> 2acbdd40
                content = getTextComponent(textualOutput);
                break;
            }
            // case XML: {
            // content=getTextComponent(xmlFileName);
            // break;
            // }
            default : {
                List<VizState> numPanes = isTrace && !isMeta ? myStates : myStates.subList(statepanes - 1, statepanes);
                if (myGraphPanel == null || numPanes.size() != myGraphPanel.numPanes()) { // [HASLab]
                    if (isTrace && !isMeta) // [HASLab]
                        myGraphPanel = new VizGraphPanel(frame, myStates, false);
                    else
                        myGraphPanel = new VizGraphPanel(frame, myStates.subList(statepanes - 1, statepanes), false); // [HASLab]
                } else {
                    if (isTrace && !isMeta) // [HASLab]
                        updateTempPanel();
                    myGraphPanel.seeDot(frame, false);
                    myGraphPanel.remakeAll(frame);
                }
                content = myGraphPanel;
            }
        }

        if (isTrace && !isMeta) { // [HASLab]
            JComponent aux = content;
            JPanel tmpNavScrollPanel = createTempNavPanel();
            final Box instanceTopBox = Box.createVerticalBox();
            instanceTopBox.add(tmpNavScrollPanel);
            content = new JPanel(new BorderLayout());
            content.add(instanceTopBox, BorderLayout.NORTH);
            content.add(aux, BorderLayout.CENTER);
            content.setVisible(true);
        }

        // Now that we've re-constructed "content", let's set its font size
        if (currentMode != VisualizerMode.Tree) {
            content.setFont(OurUtil.getVizFont().deriveFont((float) fontSize));
            content.invalidate();
            content.repaint();
            content.validate();
        }
        // Now, display them!
        final Box instanceTopBox = Box.createHorizontalBox();
        instanceTopBox.add(toolbar);
        final JPanel instanceArea = new JPanel(new BorderLayout());
        instanceArea.add(instanceTopBox, BorderLayout.NORTH);
        instanceArea.add(content, BorderLayout.CENTER);
        instanceArea.setVisible(true);
        if (!Util.onMac()) {
            instanceTopBox.setBackground(background);
            instanceArea.setBackground(background);
        }
        JComponent left = null;
        if (settingsOpen == 1) {
            if (myCustomPanel == null)
                myCustomPanel = new VizCustomizationPanel(splitpane, myStates.get(statepanes - 1)); // [HASLab]
            else
                myCustomPanel.remakeAll();
            left = myCustomPanel;
        } else if (settingsOpen > 1) {
            if (myEvaluatorPanel == null)
                myEvaluatorPanel = new OurConsole(evaluator, true, "The ", true, "Alloy Evaluator ", false, "allows you to type\nin Alloy expressions and see their values\nat the currently focused state (left-hand side).\nFor example, ", true, "univ", false, " shows the list of all\natoms on the left-hand state.\n(You can press UP and DOWN to recall old inputs).\n"); // [HASLab]
            try {
                evaluator.compute(new File(xmlFileName));
<<<<<<< HEAD
                myEvaluatorPanel.setCurrentState(current); // [HASLab] set evaluator state
=======
                // [electrum] evaluator acts on current state
                myEvaluatorPanel.setCurrentState(comboTime.getSelectedIndex());
>>>>>>> 2acbdd40
            } catch (Exception ex) {
            } // exception should not happen
            left = myEvaluatorPanel;
            left.setBorder(new OurBorder(false, false, false, false));
        }
        if (frame != null && frame.getContentPane() == splitpane)
            lastDividerPosition = splitpane.getDividerLocation();
        splitpane.setRightComponent(instanceArea);
        splitpane.setLeftComponent(left);
        if (left != null) {
            Dimension dim = left.getPreferredSize();
            if (lastDividerPosition < 50 && frame != null)
                lastDividerPosition = frame.getWidth() / 2;
            if (lastDividerPosition < dim.width)
                lastDividerPosition = dim.width;
            if (settingsOpen == 2 && lastDividerPosition > 400)
                lastDividerPosition = 400;
            splitpane.setDividerLocation(lastDividerPosition);
        }
        if (frame != null)
            frame.setContentPane(splitpane);
        if (settingsOpen != 2)
            content.requestFocusInWindow();
        else
            myEvaluatorPanel.requestFocusInWindow();
        repopulateProjectionPopup();
        if (frame != null)
            frame.validate();
        else
            splitpane.validate();
    }

    /**
     * Helper method that creates a button and add it to both the "SolutionButtons"
     * list, as well as the toolbar.
     */
    private JButton makeSolutionButton(String label, String toolTip, String image, ActionListener mode) {
        JButton button = OurUtil.button(label, toolTip, image, mode);
        solutionButtons.add(button);
        toolbar.add(button);
        return button;
    }

    /**
     * Helper method that returns a concise description of the instance currently
     * being displayed.
     */
    private String makeVizTitle() {
        String filename = (!myStates.isEmpty() ? myStates.get(statepanes - 1).getOriginalInstance().filename : ""); // (HASLab]
        String commandname = (!myStates.isEmpty() ? myStates.get(statepanes - 1).getOriginalInstance().commandname : ""); // (HASLab]
        int i = filename.lastIndexOf('/');
        if (i >= 0)
            filename = filename.substring(i + 1);
        i = filename.lastIndexOf('\\');
        if (i >= 0)
            filename = filename.substring(i + 1);
        int n = filename.length();
        if (n > 4 && filename.substring(n - 4).equalsIgnoreCase(".als"))
            filename = filename.substring(0, n - 4);
        else if (n > 4 && filename.substring(n - 4).equalsIgnoreCase(".ele"))
            filename = filename.substring(0, n - 4);
        if (filename.length() > 0)
            return "(" + filename + ") " + commandname;
        else
            return commandname;
    }

    /**
     * Helper method that inserts "filename" into the "recently opened THEME file
     * list".
     */
    private void addThemeHistory(String filename) {
        String name0 = Theme0.get(), name1 = Theme1.get(), name2 = Theme2.get();
        if (name0.equals(filename))
            return;
        else {
            Theme0.set(filename);
            Theme1.set(name0);
        }
        if (name1.equals(filename))
            return;
        else
            Theme2.set(name1);
        if (name2.equals(filename))
            return;
        else
            Theme3.set(name2);
    }

    /**
     * Helper method returns a JTextArea containing the given text.
     */
    private JComponent getTextComponent(String text) {
        final JTextArea ta = OurUtil.textarea(text, 10, 10, false, true);
        final JScrollPane ans = new JScrollPane(ta, ScrollPaneConstants.VERTICAL_SCROLLBAR_AS_NEEDED, ScrollPaneConstants.HORIZONTAL_SCROLLBAR_AS_NEEDED) {

            private static final long serialVersionUID = 0;

            @Override
            public void setFont(Font font) {
                super.setFont(font);
            }
        };
        ans.setBorder(new OurBorder(true, false, true, false));
        String fontName = OurDialog.getProperFontName("Lucida Console", "Monospaced");
        Font font = new Font(fontName, Font.PLAIN, fontSize);
        ans.setFont(font);
        ta.setFont(font);
        return ans;
    }

    // /** Helper method that reads a file and then return a JTextArea
    // containing it. */
    // private JComponent getTextComponentFromFile(String filename) {
    // String text = "";
    // try { text="<!-- "+filename+" -->\n"+Util.readAll(filename); }
    // catch(IOException ex) { text="# Error reading from "+filename; }
    // return getTextComponent(text);
    // }

    /**
     * Returns the GraphViewer that contains the graph; can be null if the graph
     * hasn't been loaded yet.
     */
    public GraphViewer getViewer() {
        if (null == myGraphPanel)
            return null;
        return myGraphPanel.alloyGetViewer();
    }

    /** Load the XML instance. */
    public void loadXML(final String fileName, boolean forcefully) {
<<<<<<< HEAD
        loadXML(fileName, forcefully, 0); // [HASLab] first state
=======
        loadXML(fileName, forcefully, 0);
        repopulateTemporalPanel(); // [electrum] must only be initially and not whenever the state changes
>>>>>>> 2acbdd40
    }

    /** Load the XML instance. */
    public void loadXML(final String fileName, boolean forcefully, int state) {
        current = state; // [HASLab]
        final String xmlFileName = Util.canon(fileName);
        File f = new File(xmlFileName);
        if (forcefully || !xmlFileName.equals(this.xmlFileName)) {
<<<<<<< HEAD
            for (int i = 0; i < statepanes; i++) { // [HASLab]
                try {
                    if (!f.exists())
                        throw new IOException("File " + xmlFileName + " does not exist.");
                    if (i >= myStates.size()) { // [HASLab]
                        AlloyInstance myInstance = StaticInstanceReader.parseInstance(f, state + i); // [HASLab] state
                        myStates.add(new VizState(myInstance));
                    } else {
                        VizState vstate = myStates.get(i);
                        AlloyInstance myInstance = StaticInstanceReader.parseInstance(f, state + i); // [HASLab] state
                        if (vstate == null)
                            vstate = new VizState(myInstance);
                        else
                            vstate.loadInstance(myInstance);
                        myStates.set(i, vstate);
                    }
                } catch (Throwable e) {
                    xmlLoaded.remove(fileName);
                    xmlLoaded.remove(xmlFileName);
                    OurDialog.alert(frame, "Cannot read or parse Alloy instance: " + xmlFileName + "\n\nError: " + e.getMessage());
                    if (xmlLoaded.size() > 0) {
                        loadXML(xmlLoaded.get(xmlLoaded.size() - 1), false, state + i); // [HASLab] state
                        return;
                    }
                    doCloseAll();
=======
            AlloyInstance myInstance;
            try {
                if (!f.exists())
                    throw new IOException("File " + xmlFileName + " does not exist.");
                myInstance = StaticInstanceReader.parseInstance(f, state);
            } catch (Throwable e) {
                xmlLoaded.remove(fileName);
                xmlLoaded.remove(xmlFileName);
                OurDialog.alert(frame, "Cannot read or parse Alloy instance: " + xmlFileName + "\n\nError: " + e.getMessage());
                if (xmlLoaded.size() > 0) {
                    loadXML(xmlLoaded.get(xmlLoaded.size() - 1), false, state);
>>>>>>> 2acbdd40
                    return;
                }
            }
            repopulateProjectionPopup();
            xml2title.put(xmlFileName, makeVizTitle());
            this.xmlFileName = xmlFileName;
        }
        if (!xmlLoaded.contains(xmlFileName))
            xmlLoaded.add(xmlFileName);
        if (myGraphPanel != null)
            myGraphPanel.resetProjectionAtomCombos();
        toolbar.setEnabled(true);
        settingsOpen = 0;
        thememenu.setEnabled(true);
        windowmenu.setEnabled(true);
        if (frame != null) {
            frame.setVisible(true);
            frame.setTitle("Electrum Visualizer " + Version.version() + " loading... Please wait...");
            OurUtil.show(frame);
        }
        updateDisplay();
    }

    /** This method loads a specific theme file. */
    public boolean loadThemeFile(String filename) {
        if (myStates.isEmpty()) // [HASLab]
            return false; // Can only load if there is a VizState loaded
        filename = Util.canon(filename);
        try {
            for (VizState myState : myStates) // [HASLab]
                myState.loadPaletteXML(filename);
        } catch (IOException ex) {
            OurDialog.alert(frame, "Error: " + ex.getMessage());
            return false;
        }
        repopulateProjectionPopup();
        if (myCustomPanel != null)
            myCustomPanel.remakeAll();
        if (myGraphPanel != null)
            myGraphPanel.remakeAll(frame);
        addThemeHistory(filename);
        thmFileName = filename;
        updateDisplay();
        return true;
    }

    /**
     * This method saves a specific current theme (if filename==null, it asks the
     * user); returns true if it succeeded.
     */
    public boolean saveThemeFile(String filename) {
        if (myStates.isEmpty()) // [HASLab]
            return false; // Can only save if there is a VizState loaded
        if (filename == null) {
            File file = OurDialog.askFile(frame, false, null, ".thm", ".thm theme files");
            if (file == null)
                return false;
            if (file.exists())
                if (!OurDialog.askOverwrite(frame, Util.canon(file.getPath())))
                    return false;
            Util.setCurrentDirectory(file.getParentFile());
            filename = file.getPath();
        }
        filename = Util.canon(filename);
        try {
            myStates.get(statepanes - 1).savePaletteXML(filename); // [HASLab]
            filename = Util.canon(filename); // Since the canon name may have
                                            // changed
            addThemeHistory(filename);
        } catch (Throwable er) {
            OurDialog.alert(frame, "Error saving the theme.\n\nError: " + er.getMessage());
            return false;
        }
        thmFileName = filename;
        return true;
    }

    // ========================================= EVENTS
    // ============================================================================================

    /**
     * This method changes the font size for everything (except the graph)
     */
    public void doSetFontSize(int fontSize) {
        this.fontSize = fontSize;
        if (!(content instanceof VizGraphPanel))
            updateDisplay();
        else
            content.setFont(OurUtil.getVizFont().deriveFont((float) fontSize));
    }

    /**
     * This method asks the user for a new XML instance file to load.
     */
    private Runner doLoad() {
        if (wrap)
            return wrapMe();
        File file = OurDialog.askFile(frame, true, null, ".xml", ".xml instance files");
        if (file == null)
            return null;
        Util.setCurrentDirectory(file.getParentFile());
        loadXML(file.getPath(), true, 0); // [HASLab]
        return null;
    }

    /**
     * This method loads a new XML instance file if it's not the current file.
     */
    private Runner doLoadInstance(String fileName) {
        if (!wrap)
            loadXML(fileName, false);
        return wrapMe(fileName);
    }

    /**
     * This method closes the current instance; if there are previously loaded
     * files, we will load one of them; otherwise, this window will set itself as
     * invisible (if not in standalone mode), or it will terminate the entire
     * application (if in standalone mode).
     */
    private Runner doClose() {
        if (wrap)
            return wrapMe();
        xmlLoaded.remove(xmlFileName);
        if (xmlLoaded.size() > 0) {
            doLoadInstance(xmlLoaded.get(xmlLoaded.size() - 1));
            return null;
        }
        if (standalone)
            System.exit(0);
        else if (frame != null)
            frame.setVisible(false);
        return null;
    }

    /**
     * This method closes every XML file. If in standalone mode, the JVM will then
     * shutdown, otherwise it will just set the window invisible.
     */
    private Runner doCloseAll() {
        if (wrap)
            return wrapMe();
        xmlLoaded.clear();
        xmlFileName = "";
        if (standalone)
            System.exit(0);
        else if (frame != null)
            frame.setVisible(false);
        return null;
    }

    /** This method refreshes the "theme" menu. */
    private Runner doRefreshTheme() {
        if (wrap)
            return wrapMe();
        String defaultTheme = System.getProperty("alloy.theme0");
        thememenu.removeAll();
        try {
            wrap = true;
            menuItem(thememenu, "Load Theme...", 'L', doLoadTheme());
            if (defaultTheme != null && defaultTheme.length() > 0 && (new File(defaultTheme)).isDirectory())
                menuItem(thememenu, "Load Sample Theme...", 'B', doLoadSampleTheme());
            menuItem(thememenu, "Save Theme", 'S', doSaveTheme());
            menuItem(thememenu, "Save Theme As...", 'A', doSaveThemeAs());
            menuItem(thememenu, "Reset Theme", 'R', doResetTheme());
        } finally {
            wrap = false;
        }
        return null;
    }

    /**
     * This method asks the user for a new theme file to load.
     */
    private Runner doLoadTheme() {
        if (wrap)
            return wrapMe();
        String defaultTheme = System.getProperty("alloy.theme0");
        if (defaultTheme == null)
            defaultTheme = "";
        if (myStates.isEmpty()) // [HASLab]
            return null; // Can only load if there is a VizState loaded
        for (VizState myState : myStates) { // [HASLab]
            if (myState.changedSinceLastSave()) {
                char opt = OurDialog.askSaveDiscardCancel(frame, "The current theme");
                if (opt == 'c')
                    return null;
                if (opt == 's' && !saveThemeFile(thmFileName.length() == 0 ? null : thmFileName))
                    return null;
            }
        }
        File file = OurDialog.askFile(frame, true, null, ".thm", ".thm theme files");
        if (file != null) {
            Util.setCurrentDirectory(file.getParentFile());
            loadThemeFile(file.getPath());
        }
        return null;
    }

    /**
     * This method asks the user for a new theme file (from the default Alloy4
     * distribution) to load.
     */
    private Runner doLoadSampleTheme() {
        if (wrap)
            return wrapMe();
        String defaultTheme = System.getProperty("alloy.theme0");
        if (defaultTheme == null)
            defaultTheme = "";
        if (myStates.isEmpty()) // [HASLab]
            return null; // Can only load if there is a VizState loaded
        for (VizState myState : myStates) { // [HASLab]
            if (myState.changedSinceLastSave()) {
                char opt = OurDialog.askSaveDiscardCancel(frame, "The current theme");
                if (opt == 'c')
                    return null;
                if (opt == 's' && !saveThemeFile(thmFileName.length() == 0 ? null : thmFileName))
                    return null;
            }
        }
        File file = OurDialog.askFile(frame, true, defaultTheme, ".thm", ".thm theme files");
        if (file != null)
            loadThemeFile(file.getPath());
        return null;
    }

    /** This method saves the current theme. */
    private Runner doSaveTheme() {
        if (!wrap)
            saveThemeFile(thmFileName.length() == 0 ? null : thmFileName);
        return wrapMe();
    }

    /**
     * This method saves the current theme to a new ".thm" file.
     */
    private Runner doSaveThemeAs() {
        if (wrap)
            return wrapMe();
        File file = OurDialog.askFile(frame, false, null, ".thm", ".thm theme files");
        if (file == null)
            return null;
        if (file.exists())
            if (!OurDialog.askOverwrite(frame, Util.canon(file.getPath())))
                return null;
        Util.setCurrentDirectory(file.getParentFile());
        saveThemeFile(file.getPath());
        return null;
    }

    private Runner doExportDot() {
        if (wrap)
            return wrapMe();
        File file = OurDialog.askFile(frame, false, null, ".dot", ".dot graph files");
        if (file == null)
            return null;
        if (file.exists())
            if (!OurDialog.askOverwrite(frame, Util.canon(file.getPath())))
                return null;
        Util.setCurrentDirectory(file.getParentFile());
        String filename = Util.canon(file.getPath());
        try {
            Util.writeAll(filename, myGraphPanel.toDot(frame));
        } catch (Throwable er) {
            OurDialog.alert(frame, "Error saving the theme.\n\nError: " + er.getMessage());
        }
        return null;
    }

    private Runner doExportXml() {
        if (wrap)
            return wrapMe();
        File file = OurDialog.askFile(frame, false, null, ".xml", ".xml XML files");
        if (file == null)
            return null;
        if (file.exists())
            if (!OurDialog.askOverwrite(frame, Util.canon(file.getPath())))
                return null;
        Util.setCurrentDirectory(file.getParentFile());
        String filename = Util.canon(file.getPath());
        try {
            Util.writeAll(filename, Util.readAll(xmlFileName));
        } catch (Throwable er) {
            OurDialog.alert(frame, "Error saving XML instance.\n\nError: " + er.getMessage());
        }
        return null;
    }

    // [HASLab]
    // ad hoc implementation since alloy lacks a proper pretty printer
    // also, conjunctions are printed as lists, which can't be parsed back
    private Runner doExportPred() {
        if (wrap)
            return wrapMe();
        if (myStates.isEmpty())
            return null;

        Map<String,ExprVar> reifs = new HashMap<String,ExprVar>();
        A4Solution inst = myStates.get(myStates.size() - 1).getOriginalInstance().originalA4;

        // calculate the values of the static relations
        StringJoiner config = new StringJoiner(" and ");
        for (Sig s : inst.getAllReachableSigs()) {
            if (s.isPrivate != null || s.isVariable != null || s.equals(Sig.UNIV) || s.equals(Sig.NONE))
                continue;
            A4TupleSet ts = inst.eval(s);
            Expr tupleset = null;
            for (A4Tuple t : ts) {
                Expr tuple = null;
                for (int ai = 0; ai < t.arity(); ai++) {
                    Expr atom;
                    if (t.atom(ai).matches("-?\\d+")) {
                        atom = ExprConstant.makeNUMBER(Integer.valueOf(t.atom(ai)));
                    } else {
                        atom = reifs.computeIfAbsent("_" + t.atom(ai).replace("$", "").replace("/", "_"), k -> ExprVar.make(null, k));
                    }
                    tuple = tuple == null ? atom : tuple.product(tuple);
                }
                tupleset = tupleset == null ? tuple : tupleset.plus(tuple);
            }
            if (tupleset == null) {
                tupleset = ExprConstant.EMPTYNESS;
                for (int ai = 0; ai < ts.arity() - 1; ai++)
                    tupleset = tupleset.product(ExprConstant.EMPTYNESS);
            }
            config.add(s.equal(tupleset).toString());
        }

        // calculate the values of the variable relations
        List<String> states = new ArrayList<String>();
        for (int i = 0; i < inst.getTraceLength(); i++) {
            StringJoiner state = new StringJoiner(" and ");
            for (Sig s : inst.getAllReachableSigs()) {
                if (s.isPrivate != null || (s.isVariable == null && !s.equals(Sig.UNIV)))
                    continue;
                A4TupleSet ts = inst.eval(s, i);
                Expr tupleset = null;
                for (A4Tuple t : ts) {
                    Expr tuple = null;
                    for (int ai = 0; ai < t.arity(); ai++) {
                        Expr atom;
                        if (t.atom(ai).matches("-?\\d+")) {
                            atom = ExprConstant.makeNUMBER(Integer.valueOf(t.atom(ai)));
                        } else {
                            atom = reifs.computeIfAbsent("_" + t.atom(ai).replace("$", "").replace("/", "_"), k -> ExprVar.make(null, k));
                        }
                        tuple = tuple == null ? atom : tuple.product(tuple);
                    }
                    tupleset = tupleset == null ? tuple : tupleset.plus(tuple);
                }
                if (tupleset == null) {
                    tupleset = ExprConstant.EMPTYNESS;
                    for (int ai = 0; ai < ts.arity() - 1; ai++)
                        tupleset = tupleset.product(ExprConstant.EMPTYNESS);
                }
                state.add(s.equal(tupleset).toString());
            }
            states.add(state.toString());
        }
        StringBuilder sb = new StringBuilder();
        if (!reifs.isEmpty()) {
            // quantify over all atoms of all univs (univ changes over time)
            sb.append("some disj ");
            StringJoiner sj = new StringJoiner(",");
            for (ExprVar v : reifs.values())
                sj.add(v.toString());
            sb.append(sj.toString());
            sb.append(" : ");
            Expr unvs = Sig.UNIV;
            for (int i = 0; i < inst.getTraceLength() - 1; i++)
                unvs = Sig.UNIV.plus(unvs.prime());
            sb.append(unvs.toString());
        }
        sb.append(" {\n  ");
        // print config
        sb.append(config.toString());
        sb.append("\n\n  ");
        // print prefix
        StringJoiner statesj = new StringJoiner(";\n  ");
        for (String s : states)
            statesj.add(s);
        sb.append(statesj.toString());
        sb.append("\n\n  ");
        // print looping suffix
        if (inst.getMaxTrace() >= 0) {
            for (int i = 0; i < inst.getLoopState(); i++)
                sb.append("after ");
            sb.append(" {\n");
            for (int i = inst.getLoopState(); i < inst.getTraceLength(); i++) {
                StringBuilder sa = new StringBuilder("");
                for (int j = inst.getLoopState(); j < inst.getTraceLength(); j++)
                    sa.append("after ");
                sa.append("(");
                sa.append(states.get(i));
                sa.append(")");
                sb.append("    (" + states.get(i) + ") implies " + sa.toString() + "\n");
            }
            sb.append("  }\n");
        }
        sb.append("}\n");

        OurDialog.showtext("Text Viewer", sb.toString());
        return null;
    }

    /** This method resets the current theme. */
    private Runner doResetTheme() {
        if (wrap)
            return wrapMe();
        if (myStates.isEmpty()) // [HASLab]
            return null;
        if (!OurDialog.yesno(frame, "Are you sure you wish to clear all your customizations?", "Yes, clear them", "No, keep them"))
            return null;
        for (VizState myState : myStates) // [HASLab]
            myState.resetTheme();
        repopulateProjectionPopup();
        if (myCustomPanel != null)
            myCustomPanel.remakeAll();
        if (myGraphPanel != null)
            myGraphPanel.remakeAll(frame);
        thmFileName = "";
        updateDisplay();
        return null;
    }

    /**
     * This method modifies the theme using a set of heuristics.
     */
    private Runner doMagicLayout() {
        if (wrap)
            return wrapMe();
        if (myStates.get(statepanes - 1) == null) // [HASLab]
            return null;
        if (!OurDialog.yesno(frame, "This will clear your original customizations. Are you sure?", "Yes, clear them", "No, keep them"))
            return null;
        for (VizState myState : myStates) { // [HASLab]
            myState.resetTheme();
            try {
                MagicLayout.magic(myState);
                MagicColor.magic(myState);
            } catch (Throwable ex) {
            }
        }
        repopulateProjectionPopup();
        if (myCustomPanel != null)
            myCustomPanel.remakeAll();
        if (myGraphPanel != null)
            myGraphPanel.remakeAll(frame);
        updateDisplay();
        return null;
    }

    /** This method refreshes the "window" menu. */
    private Runner doRefreshWindow() {
        if (wrap)
            return wrapMe();
        windowmenu.removeAll();
        try {
            wrap = true;
            for (final String f : getInstances()) {
                JMenuItem it = new JMenuItem("Instance: " + getInstanceTitle(f), null);
                it.setIcon(f.equals(getXMLfilename()) ? iconYes : iconNo);
                it.addActionListener(doLoadInstance(f));
                windowmenu.add(it);
            }
        } finally {
            wrap = false;
        }
        return null;
    }

    /**
     * This method inserts "Minimize" and "Maximize" entries into a JMenu.
     */
    public void addMinMaxActions(JMenu menu) {
        try {
            wrap = true;
            menuItem(menu, "Minimize", 'M', doMinimize(), iconNo);
            menuItem(menu, "Zoom", doZoom(), iconNo);
        } finally {
            wrap = false;
        }
    }

    /** This method minimizes the window. */
    private Runner doMinimize() {
        if (!wrap && frame != null)
            OurUtil.minimize(frame);
        return wrapMe();
    }

    /**
     * This method alternatingly maximizes or restores the window.
     */
    private Runner doZoom() {
        if (!wrap && frame != null)
            OurUtil.zoom(frame);
        return wrapMe();
    }

    /**
     * This method attempts to derive the next satisfying instance.
     */
    private Runner doNext() {
        if (wrap)
            return wrapMe();
        if (settingsOpen != 0)
            return null;
        if (xmlFileName.length() == 0) {
            OurDialog.alert(frame, "Cannot display the next solution since no instance is currently loaded.");
        } else if (enumerator == null) {
            OurDialog.alert(frame, "Cannot display the next solution since the analysis engine is not loaded with the visualizer.");
        } else {
            try {
                enumerator.compute(xmlFileName);
            } catch (Throwable ex) {
                OurDialog.alert(frame, ex.getMessage());
            }
        }
        return null;
    }

    /**
     * This method updates the graph with the current theme customization.
     */
    private Runner doApply() {
        if (!myStates.isEmpty()) { // [HASLab]
            for (int i = 0; i < myStates.size() - 1; i++) {
                VizState ss = myStates.get(statepanes - 1);
                myStates.set(i, new VizState(ss));
                myStates.get(i).loadInstance(ss.getOriginalInstance());
            }
        }
        if (!wrap)
            updateDisplay();
        return wrapMe();
    }

    /**
     * This method opens the theme customization panel if closed.
     */
    private Runner doOpenThemePanel() {
        if (!wrap) {
            settingsOpen = 1;
            updateDisplay();
        }
        return wrapMe();
    }

    /**
     * This method closes the theme customization panel if open.
     */
    private Runner doCloseThemePanel() {
        if (!wrap) {
            settingsOpen = 0;
            updateDisplay();
        }
        return wrapMe();
    }

    /** This method opens the evaluator panel if closed. */
    private Runner doOpenEvalPanel() {
        if (!wrap) {
            settingsOpen = 2;
            updateDisplay();
        }
        return wrapMe();
    }

    /** This method closes the evaluator panel if open. */
    private Runner doCloseEvalPanel() {
        if (!wrap) {
            settingsOpen = 0;
            updateDisplay();
        }
        return wrapMe();
    }

    /**
     * This method changes the display mode to show the instance as a graph (the
     * return value is always null).
     */
    public Runner doShowViz() {
        if (!wrap) {
            currentMode = VisualizerMode.Viz;
            updateDisplay();
            return null;
        }
        return wrapMe();
    }

    /**
     * This method changes the display mode to show the instance as a tree (the
     * return value is always null).
     */
    public Runner doShowTree() {
        if (!wrap) {
            currentMode = VisualizerMode.Tree;
            updateDisplay();
            return null;
        }
        return wrapMe();
    }

    /**
     * This method changes the display mode to show the equivalent dot text (the
     * return value is always null).
     */
    public Runner doShowTxt() {
        if (!wrap) {
            currentMode = VisualizerMode.TEXT;
            updateDisplay();
            return null;
        }
        return wrapMe();
    }

    /**
     * This method changes the display mode to show the equivalent dot text (the
     * return value is always null).
     */
    public Runner doShowTable() {
        if (!wrap) {
            currentMode = VisualizerMode.TABLE;
            updateDisplay();
            return null;
        }
        return wrapMe();
    }

    // /** This method changes the display mode to show the equivalent dot text
    // (the return value is always null). */
    // public Runner doShowDot() {
    // if (!wrap) { currentMode=VisualizerMode.DOT; updateDisplay(); return
    // null; }
    // return wrapMe();
    // }
    //
    // /** This method changes the display mode to show the instance as XML (the
    // return value is always null). */
    // public Runner doShowXML() {
    // if (!wrap) { currentMode=VisualizerMode.XML; updateDisplay(); return
    // null; }
    // return wrapMe();
    // }

    // [HASLab]
    private int    current          = 0;

<<<<<<< HEAD
    // [HASLab]
    private ActionListener leftNavListener  = new ActionListener() {
=======
    /** Trace navigation combo box. */
    private JComboBox<String> comboTime;
>>>>>>> 2acbdd40

                                        public final void actionPerformed(ActionEvent e) {
                                            if (current > 0) {
                                                current--;
                                                updateDisplay();
                                            }
                                        }
                                    };

<<<<<<< HEAD
    // [HASLab]
    private ActionListener rightNavListener = new ActionListener() {

                                        public final void actionPerformed(ActionEvent e) {
                                            int lst = getVizState().get(statepanes - 1).getOriginalInstance().originalA4.getTraceLength();
                                            int lop = getVizState().get(statepanes - 1).getOriginalInstance().originalA4.getLoopState();
                                            int lmx = current + 1 + statepanes > lst ? current + 1 + statepanes : lst;
                                            int lox = lmx - (lst - lop);
                                            current = normalize(current + 1, lmx, lox);
                                            updateDisplay();
                                        }
                                    };
=======
    /** Index of the back loop, or -1 if none. */
    private int               backindex = -1;

    /** Optional message to be displayed. */
    private JLabel            tempMsg;
>>>>>>> 2acbdd40

    /**
     * Creates the panel for navigating the trace, in the lower side of the right
     * panel.
     *
     * @return
     */
<<<<<<< HEAD
    // [HASLab]
    private JPanel createTempNavPanel() {
        JPanel tmpNavPanel = new JPanel();
        tmpNavPanel.setLayout(new BoxLayout(tmpNavPanel, BoxLayout.PAGE_AXIS));
        tmpNavPanel.add(traceGraph());
        updateTempPanel();
        return tmpNavPanel;
    }
=======
    private final void addTemporalJPanel() {
>>>>>>> 2acbdd40

    /*
     * Draws a graph depicting the shape of the trace being visualized. States are
     * clickable easing navigation.
     */
    // [HASLab]
    private JPanel traceGraph() {

        List<Ellipse2D> states = new ArrayList<Ellipse2D>();

        JPanel trace = new JPanel() {

            int heighti = 50;

            @Override
            public void paintComponent(Graphics g) {
                states.clear();

                Graphics2D g2 = (Graphics2D) g;
                g2.setRenderingHint(RenderingHints.KEY_ANTIALIASING, RenderingHints.VALUE_ANTIALIAS_ON);

                int radius = 12;
                int dist = 45;
                int offsety = 2 + heighti / 2;
                // center and apply offset according to current state
                int offsetx = this.getWidth() / 2 + ((dist - 2 * radius) / 2) - (dist * (current + 1));
                int lst = getVizState().get(statepanes - 1).getOriginalInstance().originalA4.getTraceLength();
                int lop = getVizState().get(statepanes - 1).getOriginalInstance().originalA4.getLoopState();
                int lmx = current + statepanes > lst ? current + statepanes : lst;
                int lox = lmx - (lst - lop);
                Ellipse2D loop = null, last = null;
                for (int i = 0; i < lmx; i++) {
                    g2.setStroke(new BasicStroke(2));
                    Ellipse2D circl = new Ellipse2D.Double(i * dist + offsetx, offsety - radius, 2.0 * radius, 2.0 * radius);
                    if (i == lmx - 1)
                        last = circl;
                    if (i == lox)
                        loop = circl;
                    Color tmp = g2.getColor();
                    int max = normalize(current + statepanes - 1, lmx, lox);
                    int min = normalize(current, lmx, lox);
                    if ((min <= max && i >= min && i <= max) || (min > max && (i >= min || (i <= max && i >= lox)))) {
                        g2.setColor(new Color(255, 255, 255));
                    } else {
                        g2.setColor(new Color(120, 120, 120));
                    }
                    g2.fill(circl);
                    g2.setColor(tmp);
                    g2.draw(circl);
                    FontMetrics mets = g2.getFontMetrics();
                    String lbl = normalize(i, lst, lop) + "";
                    g2.drawString(lbl, i * dist + radius + offsetx - (mets.stringWidth(lbl) / 2), offsety + (mets.getAscent() / 2));
                    states.add(circl);
                    g2.setStroke(new BasicStroke(1));
                    g2.setColor(new Color(0, 0, 0));
                }

                Polygon arrowHead = new Polygon();
                arrowHead.addPoint(0, 4);
                arrowHead.addPoint(-4, -4);
                arrowHead.addPoint(4, -4);

                for (int i = 0; i < lmx - 1; i++) {
                    Path2D path = new Path2D.Double();
                    path.moveTo(states.get(i).getMaxX(), states.get(i).getCenterY());
                    path.lineTo(states.get(i + 1).getMinX(), states.get(i + 1).getCenterY());
                    g2.draw(path);
                    AffineTransform tx = new AffineTransform();
                    tx.setToIdentity();
                    double angle = Math.atan2(0, 1);
                    tx.translate(states.get(i + 1).getMinX(), states.get(i + 1).getCenterY());
                    tx.rotate((angle - Math.PI / 2d));
                    g2.fill(tx.createTransformedShape(arrowHead));
                }

                Path2D path = new Path2D.Double();
                path.moveTo(states.get(states.size() - 1).getCenterX(), states.get(states.size() - 1).getMinY());
                path.curveTo(last.getCenterX() - 25, 0, loop.getCenterX() + 25, 0, loop.getCenterX(), loop.getMinY());
                g2.draw(path);

                AffineTransform tx = new AffineTransform();
                tx.setToIdentity();
                double angle = Math.atan2(loop.getMinY(), -dist / 2);
                tx.translate(loop.getCenterX(), loop.getMinY());
                tx.rotate(angle - Math.PI / 2d);
                g2.fill(tx.createTransformedShape(arrowHead));
            }

<<<<<<< HEAD
            @Override
            public Dimension getPreferredSize() {
                return new Dimension(Integer.MAX_VALUE, heighti);
            }
=======
        });
        comboTime.setMaximumSize(comboTime.getPreferredSize());
        toolbar.add(Box.createHorizontalGlue());
        toolbar.add(tempMsg);
        toolbar.add(Box.createHorizontalStrut(15));
        toolbar.add(leftTime);
        toolbar.add(comboTime);
        toolbar.add(rightTime);
        toolbar.setBorder(new EmptyBorder(0, 0, 0, 10));
    }

    /**
     * Updates the state of trace navigation pane given a new trace length.
     */
    private final void repopulateTemporalPanel() {
        if (getVizState().getOriginalInstance().originalA4.getMaxTrace() < 0) {
            comboTime.setVisible(false);
            rightTime.setVisible(false);
            leftTime.setVisible(false);
            tempMsg.setVisible(false);
        } else {
            int leng = getVizState().getOriginalInstance().originalA4.getTraceLength();
            final String[] atomnames = this.createTimeAtoms(leng);
            comboTime.removeAllItems();
            for (String s : atomnames)
                comboTime.addItem(s);

            backindex = getVizState().getOriginalInstance().originalA4.getLoopState();

            leftTime.setEnabled(false);
            rightTime.setEnabled(atomnames.length > 1 || backindex == 0);
>>>>>>> 2acbdd40

        };
        trace.addMouseListener(new MouseAdapter() {

            @Override
            public void mouseClicked(MouseEvent e) {
                for (int i = 0; i < states.size(); i++)
                    if (e.getButton() == 1 && states.get(i).contains(e.getX(), e.getY())) {
                        current = i;
                        updateDisplay();
                        break;
                    }
            }

<<<<<<< HEAD
        });
        return trace;
    }

    // [HASLab]
    private void updateTempPanel() {
        AlloyModel model = null;
        AlloyType event = null;
        leftNavButton.setText(new String(current > 0 ? Character.toChars(0x2190) : Character.toChars(0x21e4)));
=======
    /**
     * Creates a list with n times with the purpose of adding it to the trace
     * navigation panel.
     *
     * @param n number of states
     */
    private String[] createTimeAtoms(int n) {
        String[] times = new String[n];
        for (int i = 0; i < n; i++)
            times[i] = "Time " + i;
        return times;
    }

    /** Paints the label of the loop and last states differently. */
    private class TimePainter extends JLabel implements ListCellRenderer<Object> {

        private static final long serialVersionUID = -7905186538514458958L;

        private TimePainter() {
            setOpaque(true);
        }

        public Component getListCellRendererComponent(JList< ? > list, Object value, int index, boolean isSelected, boolean cellHasFocus) {
>>>>>>> 2acbdd40

        for (int i = 0; i < statepanes; i++) {
            AlloyInstance myInstance;
            File f = new File(getXMLfilename());
            try {
                if (!f.exists())
                    throw new IOException("File " + getXMLfilename() + " does not exist.");

                if (current + i < 0) {
                    getVizState().set(i, null);
                } else {
                    myInstance = StaticInstanceReader.parseInstance(f, current + i);
                    if (getVizState().get(i) != null)
                        getVizState().get(i).loadInstance(myInstance);
                    else {
                        getVizState().set(i, new VizState(getVizState().get(statepanes - 1))); // [HASLab] get the theme
                        getVizState().get(i).loadInstance(myInstance);
                    }
                }
            } catch (Throwable e) {
                OurDialog.alert(frame, "Cannot read or parse Alloy instance: " + xmlFileName + "\n\nError: " + e.getMessage());
                doCloseAll();
                return;
            }
        }
    }

    // [HASLab]
    private int normalize(int idx, int length, int loop) {
        int lln = length - loop;
        return idx > loop ? (((idx - loop) % lln) + loop) : idx;
    }

}<|MERGE_RESOLUTION|>--- conflicted
+++ resolved
@@ -692,10 +692,6 @@
             toolbar.add(saveSettingsButton = OurUtil.button("Save", "Save the current theme customization", "images/24_save.gif", doSaveTheme()));
             toolbar.add(saveAsSettingsButton = OurUtil.button("Save As", "Save the current theme customization as a new theme file", "images/24_save.gif", doSaveThemeAs()));
             toolbar.add(resetSettingsButton = OurUtil.button("Reset", "Reset the theme customization", "images/24_settings_close2.gif", doResetTheme()));
-<<<<<<< HEAD
-=======
-            addTemporalJPanel(); // [electrum] the JPanel for trace navigation
->>>>>>> 2acbdd40
         } finally {
             wrap = false;
         }
@@ -873,11 +869,7 @@
         // [electrum] all visualizations focus on current state
         switch (currentMode) {
             case Tree : {
-<<<<<<< HEAD
-                final VizTree t = new VizTree(myStates.get(statepanes - 1).getOriginalInstance().originalA4, makeVizTitle(), fontSize, current); // [HASLab]
-=======
-                final VizTree t = new VizTree(myState.getOriginalInstance().originalA4, makeVizTitle(), fontSize, comboTime.getSelectedIndex());
->>>>>>> 2acbdd40
+                final VizTree t = new VizTree(myStates.get(statepanes - 1).getOriginalInstance().originalA4, makeVizTitle(), fontSize, current);
                 final JScrollPane scroll = OurUtil.scrollpane(t, Color.BLACK, Color.WHITE, new OurBorder(true, false, true, false));
                 scroll.addFocusListener(new FocusListener() {
 
@@ -894,20 +886,12 @@
                 break;
             }
             case TEXT : {
-<<<<<<< HEAD
-                String textualOutput = myStates.get(statepanes - 1).getOriginalInstance().originalA4.toString(current); // [HASLab]
-=======
-                String textualOutput = myState.getOriginalInstance().originalA4.toString(comboTime.getSelectedIndex());
->>>>>>> 2acbdd40
+                String textualOutput = myStates.get(statepanes - 1).getOriginalInstance().originalA4.toString(current);
                 content = getTextComponent(textualOutput);
                 break;
             }
             case TABLE : {
-<<<<<<< HEAD
-                String textualOutput = myStates.get(statepanes - 1).getOriginalInstance().originalA4.format(current); // [HASLab]
-=======
-                String textualOutput = myState.getOriginalInstance().originalA4.format(comboTime.getSelectedIndex());
->>>>>>> 2acbdd40
+                String textualOutput = myStates.get(statepanes - 1).getOriginalInstance().originalA4.format(current);
                 content = getTextComponent(textualOutput);
                 break;
             }
@@ -973,12 +957,8 @@
                 myEvaluatorPanel = new OurConsole(evaluator, true, "The ", true, "Alloy Evaluator ", false, "allows you to type\nin Alloy expressions and see their values\nat the currently focused state (left-hand side).\nFor example, ", true, "univ", false, " shows the list of all\natoms on the left-hand state.\n(You can press UP and DOWN to recall old inputs).\n"); // [HASLab]
             try {
                 evaluator.compute(new File(xmlFileName));
-<<<<<<< HEAD
-                myEvaluatorPanel.setCurrentState(current); // [HASLab] set evaluator state
-=======
                 // [electrum] evaluator acts on current state
-                myEvaluatorPanel.setCurrentState(comboTime.getSelectedIndex());
->>>>>>> 2acbdd40
+                myEvaluatorPanel.setCurrentState(current);
             } catch (Exception ex) {
             } // exception should not happen
             left = myEvaluatorPanel;
@@ -1111,12 +1091,7 @@
 
     /** Load the XML instance. */
     public void loadXML(final String fileName, boolean forcefully) {
-<<<<<<< HEAD
-        loadXML(fileName, forcefully, 0); // [HASLab] first state
-=======
         loadXML(fileName, forcefully, 0);
-        repopulateTemporalPanel(); // [electrum] must only be initially and not whenever the state changes
->>>>>>> 2acbdd40
     }
 
     /** Load the XML instance. */
@@ -1125,7 +1100,6 @@
         final String xmlFileName = Util.canon(fileName);
         File f = new File(xmlFileName);
         if (forcefully || !xmlFileName.equals(this.xmlFileName)) {
-<<<<<<< HEAD
             for (int i = 0; i < statepanes; i++) { // [HASLab]
                 try {
                     if (!f.exists())
@@ -1151,19 +1125,6 @@
                         return;
                     }
                     doCloseAll();
-=======
-            AlloyInstance myInstance;
-            try {
-                if (!f.exists())
-                    throw new IOException("File " + xmlFileName + " does not exist.");
-                myInstance = StaticInstanceReader.parseInstance(f, state);
-            } catch (Throwable e) {
-                xmlLoaded.remove(fileName);
-                xmlLoaded.remove(xmlFileName);
-                OurDialog.alert(frame, "Cannot read or parse Alloy instance: " + xmlFileName + "\n\nError: " + e.getMessage());
-                if (xmlLoaded.size() > 0) {
-                    loadXML(xmlLoaded.get(xmlLoaded.size() - 1), false, state);
->>>>>>> 2acbdd40
                     return;
                 }
             }
@@ -1813,13 +1774,8 @@
     // [HASLab]
     private int    current          = 0;
 
-<<<<<<< HEAD
     // [HASLab]
     private ActionListener leftNavListener  = new ActionListener() {
-=======
-    /** Trace navigation combo box. */
-    private JComboBox<String> comboTime;
->>>>>>> 2acbdd40
 
                                         public final void actionPerformed(ActionEvent e) {
                                             if (current > 0) {
@@ -1829,7 +1785,6 @@
                                         }
                                     };
 
-<<<<<<< HEAD
     // [HASLab]
     private ActionListener rightNavListener = new ActionListener() {
 
@@ -1842,13 +1797,6 @@
                                             updateDisplay();
                                         }
                                     };
-=======
-    /** Index of the back loop, or -1 if none. */
-    private int               backindex = -1;
-
-    /** Optional message to be displayed. */
-    private JLabel            tempMsg;
->>>>>>> 2acbdd40
 
     /**
      * Creates the panel for navigating the trace, in the lower side of the right
@@ -1856,7 +1804,6 @@
      *
      * @return
      */
-<<<<<<< HEAD
     // [HASLab]
     private JPanel createTempNavPanel() {
         JPanel tmpNavPanel = new JPanel();
@@ -1865,9 +1812,6 @@
         updateTempPanel();
         return tmpNavPanel;
     }
-=======
-    private final void addTemporalJPanel() {
->>>>>>> 2acbdd40
 
     /*
      * Draws a graph depicting the shape of the trace being visualized. States are
@@ -1956,44 +1900,10 @@
                 g2.fill(tx.createTransformedShape(arrowHead));
             }
 
-<<<<<<< HEAD
             @Override
             public Dimension getPreferredSize() {
                 return new Dimension(Integer.MAX_VALUE, heighti);
             }
-=======
-        });
-        comboTime.setMaximumSize(comboTime.getPreferredSize());
-        toolbar.add(Box.createHorizontalGlue());
-        toolbar.add(tempMsg);
-        toolbar.add(Box.createHorizontalStrut(15));
-        toolbar.add(leftTime);
-        toolbar.add(comboTime);
-        toolbar.add(rightTime);
-        toolbar.setBorder(new EmptyBorder(0, 0, 0, 10));
-    }
-
-    /**
-     * Updates the state of trace navigation pane given a new trace length.
-     */
-    private final void repopulateTemporalPanel() {
-        if (getVizState().getOriginalInstance().originalA4.getMaxTrace() < 0) {
-            comboTime.setVisible(false);
-            rightTime.setVisible(false);
-            leftTime.setVisible(false);
-            tempMsg.setVisible(false);
-        } else {
-            int leng = getVizState().getOriginalInstance().originalA4.getTraceLength();
-            final String[] atomnames = this.createTimeAtoms(leng);
-            comboTime.removeAllItems();
-            for (String s : atomnames)
-                comboTime.addItem(s);
-
-            backindex = getVizState().getOriginalInstance().originalA4.getLoopState();
-
-            leftTime.setEnabled(false);
-            rightTime.setEnabled(atomnames.length > 1 || backindex == 0);
->>>>>>> 2acbdd40
 
         };
         trace.addMouseListener(new MouseAdapter() {
@@ -2008,7 +1918,6 @@
                     }
             }
 
-<<<<<<< HEAD
         });
         return trace;
     }
@@ -2018,31 +1927,6 @@
         AlloyModel model = null;
         AlloyType event = null;
         leftNavButton.setText(new String(current > 0 ? Character.toChars(0x2190) : Character.toChars(0x21e4)));
-=======
-    /**
-     * Creates a list with n times with the purpose of adding it to the trace
-     * navigation panel.
-     *
-     * @param n number of states
-     */
-    private String[] createTimeAtoms(int n) {
-        String[] times = new String[n];
-        for (int i = 0; i < n; i++)
-            times[i] = "Time " + i;
-        return times;
-    }
-
-    /** Paints the label of the loop and last states differently. */
-    private class TimePainter extends JLabel implements ListCellRenderer<Object> {
-
-        private static final long serialVersionUID = -7905186538514458958L;
-
-        private TimePainter() {
-            setOpaque(true);
-        }
-
-        public Component getListCellRendererComponent(JList< ? > list, Object value, int index, boolean isSelected, boolean cellHasFocus) {
->>>>>>> 2acbdd40
 
         for (int i = 0; i < statepanes; i++) {
             AlloyInstance myInstance;
