/* Alloy Analyzer 4 -- Copyright (c) 2006-2009, Felix Chang
 * Electrum -- Copyright (c) 2015-present, Nuno Macedo
 *
 * Permission is hereby granted, free of charge, to any person obtaining a copy of this software and associated documentation files
 * (the "Software"), to deal in the Software without restriction, including without limitation the rights to use, copy, modify,
 * merge, publish, distribute, sublicense, and/or sell copies of the Software, and to permit persons to whom the Software is
 * furnished to do so, subject to the following conditions:
 *
 * The above copyright notice and this permission notice shall be included in all copies or substantial portions of the Software.
 *
 * THE SOFTWARE IS PROVIDED "AS IS", WITHOUT WARRANTY OF ANY KIND, EXPRESS OR IMPLIED, INCLUDING BUT NOT LIMITED TO THE WARRANTIES
 * OF MERCHANTABILITY, FITNESS FOR A PARTICULAR PURPOSE AND NONINFRINGEMENT. IN NO EVENT SHALL THE AUTHORS OR COPYRIGHT HOLDERS BE
 * LIABLE FOR ANY CLAIM, DAMAGES OR OTHER LIABILITY, WHETHER IN AN ACTION OF CONTRACT, TORT OR OTHERWISE, ARISING FROM, OUT OF
 * OR IN CONNECTION WITH THE SOFTWARE OR THE USE OR OTHER DEALINGS IN THE SOFTWARE.
 */

package edu.mit.csail.sdg.alloy4viz;

import static edu.mit.csail.sdg.alloy4.OurUtil.menu;
import static edu.mit.csail.sdg.alloy4.OurUtil.menuItem;

import java.awt.BasicStroke;
import java.awt.BorderLayout;
import java.awt.Color;
import java.awt.Dimension;
import java.awt.Font;
import java.awt.FontMetrics;
import java.awt.Graphics;
import java.awt.Graphics2D;
import java.awt.Polygon;
import java.awt.RenderingHints;
import java.awt.event.ActionEvent;
import java.awt.event.ActionListener;
import java.awt.event.ComponentEvent;
import java.awt.event.ComponentListener;
import java.awt.event.FocusEvent;
import java.awt.event.FocusListener;
import java.awt.event.KeyEvent;
import java.awt.event.MouseAdapter;
import java.awt.event.MouseEvent;
import java.awt.geom.AffineTransform;
import java.awt.geom.Ellipse2D;
import java.awt.geom.Path2D;
import java.io.File;
import java.io.IOException;
import java.lang.reflect.Method;
import java.util.ArrayList;
import java.util.LinkedHashMap;
import java.util.List;
import java.util.Map;
import java.util.Set;
import java.util.prefs.Preferences;

import javax.swing.Box;
import javax.swing.BoxLayout;
import javax.swing.Icon;
import javax.swing.JButton;
import javax.swing.JComponent;
import javax.swing.JFrame;
import javax.swing.JMenu;
import javax.swing.JMenuBar;
import javax.swing.JMenuItem;
import javax.swing.JPanel;
import javax.swing.JPopupMenu;
import javax.swing.JScrollPane;
import javax.swing.JSplitPane;
import javax.swing.JTextArea;
import javax.swing.JToolBar;
import javax.swing.ScrollPaneConstants;
import javax.swing.WindowConstants;
import javax.swing.plaf.basic.BasicSplitPaneUI;

import edu.mit.csail.sdg.alloy4.A4Preferences.IntPref;
import edu.mit.csail.sdg.alloy4.A4Preferences.StringPref;
import edu.mit.csail.sdg.alloy4.Computer;
import edu.mit.csail.sdg.alloy4.ConstList;
import edu.mit.csail.sdg.alloy4.OurBorder;
import edu.mit.csail.sdg.alloy4.OurCheckbox;
import edu.mit.csail.sdg.alloy4.OurConsole;
import edu.mit.csail.sdg.alloy4.OurDialog;
import edu.mit.csail.sdg.alloy4.OurUtil;
import edu.mit.csail.sdg.alloy4.Runner;
import edu.mit.csail.sdg.alloy4.Util;
import edu.mit.csail.sdg.alloy4.Version;
import edu.mit.csail.sdg.alloy4graph.GraphViewer;

/**
 * GUI main window for the visualizer.
 * <p>
 * <b>Thread Safety:</b> Can be called only by the AWT event thread.
 *
 * @modified: Nuno Macedo, Eduardo Pessoa // [HASLab] electrum-temporal,
 *            electrum-base
 */

public final class VizGUI implements ComponentListener {

    /** The background color for the toolbar. */
    private static final Color  background      = new Color(0.9f, 0.9f, 0.9f);

    /** The icon for a "checked" menu item. */
    private static final Icon   iconYes         = OurUtil.loadIcon("images/menu1.gif");

    /** The icon for an "unchecked" menu item. */
    private static final Icon   iconNo          = OurUtil.loadIcon("images/menu0.gif");

    /**
     * Whether the JVM should shutdown after the last file is closed.
     */
    private final boolean       standalone;

    /** The current display mode. */
    private VisualizerMode      currentMode     = VisualizerMode.get();

    /**
     * The JFrame for the main GUI window; or null if we intend to display the graph
     * inside a user-given JPanel instead.
     */
    private final JFrame        frame;

    /** The toolbar. */
    private final JToolBar      toolbar;

    /** The projection popup menu. */
    private final JPopupMenu    projectionPopup;

    /** The buttons on the toolbar. */
    private final JButton       projectionButton, openSettingsButton, closeSettingsButton, magicLayout,
                    loadSettingsButton, saveSettingsButton, saveAsSettingsButton, resetSettingsButton, updateSettingsButton,
                    openEvaluatorButton, closeEvaluatorButton, enumerateButton, vizButton, treeButton,
                    txtButton, tableButton, leftNavButton, rightNavButton/* , dotButton, xmlButton */; // [HASLab]

    /**
     * This list must contain all the display mode buttons (that is, vizButton,
     * xmlButton...)
     */
    private final List<JButton> solutionButtons = new ArrayList<JButton>();

    /** The "theme" menu. */
    private final JMenu         thememenu;

    /** The "window" menu. */
    private final JMenu         windowmenu;

    /** The "show next" menu item. */
    private final JMenuItem     enumerateMenu;

    /** The trace navigation menu items. */
    // [HASLab]
    private final JMenuItem     rightNavMenu, leftNavMenu;

    /** Current font size. */
    private int                 fontSize        = 12;

    /**
     * 0: theme and evaluator are both invisible; 1: theme is visible; 2: evaluator
     * is visible.
     */
    private int                 settingsOpen    = 0;

    /**
     * The current states and visualization settings; null if none is loaded.
     */
    // [HASLab]
<<<<<<< HEAD
    private List<VizState>      myStates        = new ArrayList<VizState>();;
=======
    private List<VizState>      myStates        = new ArrayList<VizState>();
>>>>>>> 243a80fd

    /**
     * Returns the current visualization settings (and you can call
     * getOriginalInstance() on it to get the current state of the instance). If you
     * make changes to the state, you should call doApply() on the VizGUI object to
     * refresh the screen.
     */
    // [HASLab]
    public List<VizState> getVizState() {
        return myStates;
    }

    /**
     * The customization panel to the left; null if it is not yet loaded.
     */
    private VizCustomizationPanel myCustomPanel    = null;

    /**
     * The evaluator panel to the left; null if it is not yet loaded.
     */
    private OurConsole            myEvaluatorPanel = null;

    /**
     * The graphical panel at the upper-side of the the right panel; null if it is
     * not yet loaded.
     */
    private VizGraphPanel         myGraphPanel     = null;

    /**
     * The panel to the right, containing the graph and the temporal navigation
     * panels; null if it is not yet loaded.
     */
    // [HASLab]
    private JSplitPane            mySplitTemporal  = null;

    /**
     * The splitpane between the customization panel and the graph panel.
     */
    private final JSplitPane      splitpane;

    /**
     * The tree or graph or text being displayed on the right hand side.
     */
    private JComponent            content          = null;

    /**
     * Returns the JSplitPane containing the customization/evaluator panel in the
     * left and the graph on the right.
     */
    public JSplitPane getPanel() {
        return splitpane;
    }

    /** Returns the main frame of the visualizer */
    public JFrame getFrame() {
        return frame;
    }

    /**
     * The last known divider position between the customization panel and the graph
     * panel.
     */
    private int            lastDividerPosition = 0;

    /**
     * If nonnull, you can pass in an expression to be evaluated. If it throws an
     * exception, that means an error has occurred.
     */
    private final Computer evaluator;

    /**
     * If nonnull, you can pass in an XML file to find the next solution.
     */
    private final Computer enumerator;

    /**
     * Number of trace states to depict.
     */
    // [HASLab]
    private final int      statepanes;

    // ==============================================================================================//

    /**
     * The current theme file; "" if there is no theme file loaded.
     */
    private String         thmFileName         = "";

    /**
     * Returns the current THM filename; "" if no theme file is currently loaded.
     */
    public String getThemeFilename() {
        return thmFileName;
    }

    // ==============================================================================================//

    /**
     * The current XML file; "" if there is no XML file loaded.
     */
    private String xmlFileName = "";

    /**
     * Returns the current XML filename; "" if no file is currently loaded.
     */
    public String getXMLfilename() {
        return xmlFileName;
    }

    // ==============================================================================================//

    /** The list of XML files loaded in this session so far. */
    private final List<String> xmlLoaded = new ArrayList<String>();

    /**
     * Return the list of XML files loaded in this session so far.
     */
    public ConstList<String> getInstances() {
        return ConstList.make(xmlLoaded);
    }

    // ==============================================================================================//

    /** This maps each XML filename to a descriptive title. */
    private Map<String,String> xml2title = new LinkedHashMap<String,String>();

    /**
     * Returns a short descriptive title associated with an XML file.
     */
    public String getInstanceTitle(String xmlFileName) {
        String answer = xml2title.get(Util.canon(xmlFileName));
        return (answer == null) ? "(unknown)" : answer;
    }

    // ==============================================================================================//

    /** Add a vertical divider to the toolbar. */
    private void addDivider() {
        JPanel divider = OurUtil.makeH(new Dimension(1, 40), Color.LIGHT_GRAY);
        divider.setAlignmentY(0.5f);
        if (!Util.onMac())
            toolbar.add(OurUtil.makeH(5, background));
        else
            toolbar.add(OurUtil.makeH(5));
        toolbar.add(divider);
        if (!Util.onMac())
            toolbar.add(OurUtil.makeH(5, background));
        else
            toolbar.add(OurUtil.makeH(5));
    }

    // ======== The Preferences
    // ======================================================================================//
    // ======== Note: you must make sure each preference has a unique key
    // ============================================//

    /**
     * This enum defines the set of possible visualizer modes.
     */
    private enum VisualizerMode {
                                 /** Visualize using graphviz's dot. */
                                 Viz("graphviz"),
                                 // /** See the DOT content. */ DOT("dot"),
                                 // /** See the XML content. */ XML("xml"),
                                 /** See the instance as text. */
                                 TEXT("txt"),
                                 TABLE("table"),
                                 /** See the instance as a tree. */
                                 Tree("tree");

        /**
         * This is a unique String for this value; it should be kept consistent in
         * future versions.
         */
        private final String id;

        /**
         * Constructs a new VisualizerMode value with the given id.
         */
        private VisualizerMode(String id) {
            this.id = id;
        }

        /**
         * Given an id, return the enum value corresponding to it (if there's no match,
         * then return Viz).
         */
        private static VisualizerMode parse(String id) {
            for (VisualizerMode vm : values())
                if (vm.id.equals(id))
                    return vm;
            return Viz;
        }

        /** Saves this value into the Java preference object. */
        public void set() {
            Preferences.userNodeForPackage(Util.class).put("VisualizerMode", id);
        }

        /**
         * Reads the current value of the Java preference object (if it's not set, then
         * return Viz).
         */
        public static VisualizerMode get() {
            return parse(Preferences.userNodeForPackage(Util.class).get("VisualizerMode", ""));
        }
    };

    /**
     * The latest X corrdinate of the Alloy Visualizer window.
     */
    private static final IntPref    VizX      = new IntPref("VizX", 0, -1, 65535);

    /**
     * The latest Y corrdinate of the Alloy Visualizer window.
     */
    private static final IntPref    VizY      = new IntPref("VizY", 0, -1, 65535);

    /** The latest width of the Alloy Visualizer window. */
    private static final IntPref    VizWidth  = new IntPref("VizWidth", 0, -1, 65535);

    /** The latest height of the Alloy Visualizer window. */
    private static final IntPref    VizHeight = new IntPref("VizHeight", 0, -1, 65535);

    /**
     * The first file in Alloy Visualizer's "open recent theme" list.
     */
    private static final StringPref Theme0    = new StringPref("Theme0");

    /**
     * The second file in Alloy Visualizer's "open recent theme" list.
     */
    private static final StringPref Theme1    = new StringPref("Theme1");

    /**
     * The third file in Alloy Visualizer's "open recent theme" list.
     */
    private static final StringPref Theme2    = new StringPref("Theme2");

    /**
     * The fourth file in Alloy Visualizer's "open recent theme" list.
     */
    private static final StringPref Theme3    = new StringPref("Theme3");

    // ==============================================================================================//

    /**
     * If true, that means the event handlers should return a Runner encapsulating
     * them, rather than perform the actual work.
     */
    private boolean                 wrap      = false;


    /**
     * Wraps the calling method into a Runnable whose run() will call the calling
     * method with (false) as the only argument.
     */
    private Runner wrapMe() {
        final String name;
        try {
            throw new Exception();
        } catch (Exception ex) {
            name = ex.getStackTrace()[1].getMethodName();
        }
        Method[] methods = getClass().getDeclaredMethods();
        Method m = null;
        for (int i = 0; i < methods.length; i++)
            if (methods[i].getName().equals(name)) {
                m = methods[i];
                break;
            }
        if (m == null) {
            throw new IllegalStateException("Missing method " + name);
        }

        final Method method = m;
        return new Runner() {

            private static final long serialVersionUID = 0;

            @Override
            public void run() {
                try {
                    method.setAccessible(true);
                    method.invoke(VizGUI.this, new Object[] {});
                } catch (Throwable ex) {
                    ex = new IllegalArgumentException("Failed call to " + name + "()", ex);
                    Thread.getDefaultUncaughtExceptionHandler().uncaughtException(Thread.currentThread(), ex);
                }
            }

            @Override
            public void run(Object arg) {
                run();
            }
        };
    }

    /**
     * Wraps the calling method into a Runnable whose run() will call the calling
     * method with (false,argument) as the two arguments.
     */
    private Runner wrapMe(final Object argument) {
        final String name;
        try {
            throw new Exception();
        } catch (Exception ex) {
            name = ex.getStackTrace()[1].getMethodName();
        }
        Method[] methods = getClass().getDeclaredMethods();
        Method m = null;
        for (int i = 0; i < methods.length; i++)
            if (methods[i].getName().equals(name)) {
                m = methods[i];
                break;
            }

        if (m == null) {
            throw new IllegalStateException("Missing method " + name);
        }

        final Method method = m;
        return new Runner() {

            private static final long serialVersionUID = 0;

            @Override
            public void run(Object arg) {
                try {
                    method.setAccessible(true);
                    method.invoke(VizGUI.this, new Object[] {
                                                             arg
                    });
                } catch (Throwable ex) {
                    ex = new IllegalArgumentException("Failed call to " + name + "(" + arg + ")", ex);
                    Thread.getDefaultUncaughtExceptionHandler().uncaughtException(Thread.currentThread(), ex);
                }
            }

            @Override
            public void run() {
                run(argument);
            }
        };
    }

    /**
     * Creates a new visualization GUI window; this method can only be called by the
     * AWT event thread.
     *
     * @param standalone - whether the JVM should shutdown after the last file is
     *            closed
     * @param xmlFileName - the filename of the incoming XML file; "" if there's no
     *            file to open
     * @param windowmenu - if standalone==false and windowmenu!=null, then this will
     *            be added as a menu on the menubar
     *            <p>
     *            Note: if standalone==false and xmlFileName.length()==0, then we
     *            will initially hide the window.
     */
    public VizGUI(boolean standalone, String xmlFileName, JMenu windowmenu) {
        this(standalone, xmlFileName, windowmenu, null, null, 1); // [HASLab]
    }

    /**
     * Creates a new visualization GUI window; this method can only be called by the
     * AWT event thread.
     *
     * @param standalone - whether the JVM should shutdown after the last file is
     *            closed
     * @param xmlFileName - the filename of the incoming XML file; "" if there's no
     *            file to open
     * @param windowmenu - if standalone==false and windowmenu!=null, then this will
     *            be added as a menu on the menubar
     * @param enumerator - if it's not null, it provides solution enumeration
     *            ability
     * @param evaluator - if it's not null, it provides solution evaluation ability
     * @param panes - the number of states that will be shown
     *            <p>
     *            Note: if standalone==false and xmlFileName.length()==0, then we
     *            will initially hide the window.
     */
    // [HASLab]
    public VizGUI(boolean standalone, String xmlFileName, JMenu windowmenu, Computer enumerator, Computer evaluator, int panes) {
        this(standalone, xmlFileName, windowmenu, enumerator, evaluator, true, panes); // [HASLab]
    }

    /**
     * Creates a new visualization GUI window; this method can only be called by the
     * AWT event thread.
     *
     * @param standalone - whether the JVM should shutdown after the last file is
     *            closed
     * @param xmlFileName - the filename of the incoming XML file; "" if there's no
     *            file to open
     * @param windowmenu - if standalone==false and windowmenu!=null, then this will
     *            be added as a menu on the menubar
     * @param enumerator - if it's not null, it provides solution enumeration
     *            ability
     * @param evaluator - if it's not null, it provides solution evaluation ability
     * @param makeWindow - if false, then we will only construct the JSplitPane,
     *            without making the window
     * @param panes - the number of states that will be shown
     *            <p>
     *            Note: if standalone==false and xmlFileName.length()==0 and
     *            makeWindow==true, then we will initially hide the window.
     */
    // [HASLab]
    public VizGUI(boolean standalone, String xmlFileName, JMenu windowmenu, Computer enumerator, Computer evaluator, boolean makeWindow, int panes) {
<<<<<<< HEAD
        this.statepanes = panes; // [HASLab]
=======
        this.statepanes = panes == 0 ? 1 : panes; // [HASLab]
>>>>>>> 243a80fd
        this.enumerator = enumerator;
        this.standalone = standalone;
        this.evaluator = evaluator;
        this.frame = makeWindow ? new JFrame("Electrum Visualizer") : null; // [HASLab]

        // Figure out the desired x, y, width, and height
        int screenWidth = OurUtil.getScreenWidth(), screenHeight = OurUtil.getScreenHeight();
        int width = VizWidth.get();
        if (width < 0)
            width = screenWidth - 150;
        else if (width < 100)
            width = 100;
        if (width > screenWidth)
            width = screenWidth;
        int height = VizHeight.get();
        if (height < 0)
            height = screenHeight - 150;
        else if (height < 100)
            height = 100;
        if (height > screenHeight)
            height = screenHeight;
        int x = VizX.get();
        if (x < 0 || x > screenWidth - 10)
            x = 0;
        int y = VizY.get();
        if (y < 0 || y > screenHeight - 10)
            y = 0;

        // Create the menubar
        JMenuBar mb = new JMenuBar();
        try {
            wrap = true;
            JMenu fileMenu = menu(mb, "&File", null);
            menuItem(fileMenu, "Open...", 'O', 'O', doLoad());
            JMenu exportMenu = menu(null, "&Export To", null);
            menuItem(exportMenu, "Dot...", 'D', 'D', doExportDot());
            menuItem(exportMenu, "XML...", 'X', 'X', doExportXml());
            fileMenu.add(exportMenu);
            menuItem(fileMenu, "Close", 'W', 'W', doClose());
            if (standalone)
                menuItem(fileMenu, "Quit", 'Q', 'Q', doCloseAll());
            else
                menuItem(fileMenu, "Close All", 'A', doCloseAll());
            JMenu instanceMenu = menu(mb, "&Instance", null);
            enumerateMenu = menuItem(instanceMenu, "Show Next Solution", 'N', 'N', doNext());
            leftNavMenu = menuItem(instanceMenu, "Show Next State", KeyEvent.VK_LEFT, KeyEvent.VK_LEFT, leftNavListener); // [HASLab]
            rightNavMenu = menuItem(instanceMenu, "Show Previous State", KeyEvent.VK_LEFT, KeyEvent.VK_RIGHT, rightNavListener); // [HASLab]
            thememenu = menu(mb, "&Theme", doRefreshTheme());
            if (standalone || windowmenu == null)
                windowmenu = menu(mb, "&Window", doRefreshWindow());
            this.windowmenu = windowmenu;
        } finally {
            wrap = false;
        }
        mb.add(windowmenu);
        thememenu.setEnabled(false);
        windowmenu.setEnabled(false);
        if (frame != null)
            frame.setJMenuBar(mb);

        // Create the toolbar
        projectionPopup = new JPopupMenu();
        projectionButton = new JButton("Projection: none");
        projectionButton.addActionListener(new ActionListener() {

            @Override
            public void actionPerformed(ActionEvent e) {
                repopulateProjectionPopup();
                if (projectionPopup.getComponentCount() > 0)
                    projectionPopup.show(projectionButton, 10, 10);
            }
        });
        repopulateProjectionPopup();
        toolbar = new JToolBar();
        toolbar.setVisible(false);
        toolbar.setFloatable(false);
        toolbar.setBorder(null);
        if (!Util.onMac())
            toolbar.setBackground(background);
        try {
            wrap = true;
            vizButton = makeSolutionButton("Viz", "Show Visualization", "images/24_graph.gif", doShowViz());
            // dotButton=makeSolutionButton("Dot", "Show the Dot File for the
            // Graph", "images/24_plaintext.gif", doShowDot());
            // xmlButton=makeSolutionButton("XML", "Show XML",
            // "images/24_plaintext.gif", doShowXML());
            txtButton = makeSolutionButton("Txt", "Show the textual output for the Graph", "images/24_plaintext.gif", doShowTxt());
            tableButton = makeSolutionButton("Table", "Show the table output for the Graph", "images/24_plaintext.gif", doShowTable());
            treeButton = makeSolutionButton("Tree", "Show Tree", "images/24_texttree.gif", doShowTree());
            if (frame != null)
                addDivider();
            toolbar.add(closeSettingsButton = OurUtil.button("Close", "Close the theme customization panel", "images/24_settings_close2.gif", doCloseThemePanel()));
            toolbar.add(updateSettingsButton = OurUtil.button("Apply", "Apply the changes to the current theme", "images/24_settings_apply2.gif", doApply()));
            toolbar.add(openSettingsButton = OurUtil.button("Theme", "Open the theme customization panel", "images/24_settings.gif", doOpenThemePanel()));
            toolbar.add(magicLayout = OurUtil.button("Magic Layout", "Automatic theme customization (will reset current theme)", "images/24_settings_apply2.gif", doMagicLayout()));
            toolbar.add(openEvaluatorButton = OurUtil.button("Evaluator", "Open the evaluator", "images/24_settings.gif", doOpenEvalPanel()));
            toolbar.add(closeEvaluatorButton = OurUtil.button("Close Evaluator", "Close the evaluator", "images/24_settings_close2.gif", doCloseEvalPanel()));
            toolbar.add(enumerateButton = OurUtil.button("Next", "Show the next solution", "images/24_history.gif", doNext()));
            toolbar.add(leftNavButton = OurUtil.button(new String(Character.toChars(0x2190)), "Show the next state", "images/24_history.gif", leftNavListener));
            toolbar.add(rightNavButton = OurUtil.button(new String(Character.toChars(0x2192)), "Show the previous state", "images/24_history.gif", rightNavListener));
            toolbar.add(projectionButton);
            toolbar.add(loadSettingsButton = OurUtil.button("Load", "Load the theme customization from a theme file", "images/24_open.gif", doLoadTheme()));
            toolbar.add(saveSettingsButton = OurUtil.button("Save", "Save the current theme customization", "images/24_save.gif", doSaveTheme()));
            toolbar.add(saveAsSettingsButton = OurUtil.button("Save As", "Save the current theme customization as a new theme file", "images/24_save.gif", doSaveThemeAs()));
            toolbar.add(resetSettingsButton = OurUtil.button("Reset", "Reset the theme customization", "images/24_settings_close2.gif", doResetTheme()));
        } finally {
            wrap = false;
        }
        settingsOpen = 0;

        // Create the horizontal split pane
        splitpane = new JSplitPane(JSplitPane.HORIZONTAL_SPLIT);
        splitpane.setOneTouchExpandable(false);
        splitpane.setResizeWeight(0.);
        splitpane.setContinuousLayout(true);
        splitpane.setBorder(null);
        ((BasicSplitPaneUI) (splitpane.getUI())).getDivider().setBorder(new OurBorder(false, true, false, false));

        // Display the window, then proceed to load the input file
        if (frame != null) {
            frame.pack();
            if (!Util.onMac() && !Util.onWindows()) {
                // many Window managers do not respect ICCCM2; this should help
                // avoid the Title Bar being shifted "off screen"
                if (x < 30) {
                    if (x < 0)
                        x = 0;
                    width = width - (30 - x);
                    x = 30;
                }
                if (y < 30) {
                    if (y < 0)
                        y = 0;
                    height = height - (30 - y);
                    y = 30;
                }
                if (width < 100)
                    width = 100;
                if (height < 100)
                    height = 100;
            }
            frame.setSize(width, height);
            frame.setLocation(x, y);
            frame.setDefaultCloseOperation(WindowConstants.DO_NOTHING_ON_CLOSE);
            try {
                wrap = true;
                frame.addWindowListener(doClose());
            } finally {
                wrap = false;
            }
            frame.addComponentListener(this);
        }
        if (xmlFileName.length() > 0)
            doLoadInstance(xmlFileName);
    }

    /** Invoked when the Visualizationwindow is resized. */
    @Override
    public void componentResized(ComponentEvent e) {
        componentMoved(e);
    }

    /** Invoked when the Visualizationwindow is moved. */
    @Override
    public void componentMoved(ComponentEvent e) {
        if (frame != null) {
            VizWidth.set(frame.getWidth());
            VizHeight.set(frame.getHeight());
            VizX.set(frame.getX());
            VizY.set(frame.getY());
        }
    }

    /** Invoked when the Visualizationwindow is shown. */
    @Override
    public void componentShown(ComponentEvent e) {}

    /** Invoked when the Visualizationwindow is hidden. */
    @Override
    public void componentHidden(ComponentEvent e) {}

    /**
     * Helper method that repopulates the Projection popup menu.
     */
    private void repopulateProjectionPopup() {
        int num = 0;
        String label = "Projection: none";
        if (myStates.isEmpty()) { // [HASLab]
            projectionButton.setEnabled(false);
            return;
        }
        projectionButton.setEnabled(true);
        projectionPopup.removeAll();
        for (VizState myState : myStates) { // [HASLab]
<<<<<<< HEAD
            final Set<AlloyType> projected = myState.getProjectedTypes();
            for (final AlloyType t : myState.getOriginalModel().getTypes())
                if (myState.canProject(t)) {
                    final boolean on = projected.contains(t);
                    final JMenuItem m = new JMenuItem(t.getName(), on ? OurCheckbox.ON : OurCheckbox.OFF);
                    m.addActionListener(new ActionListener() {

                        @Override
                        public void actionPerformed(ActionEvent e) {
                            if (on)
                                myState.deproject(t);
                            else
                                myState.project(t);
                            updateDisplay();
                        }
                    });
                    projectionPopup.add(m);
                    if (on) {
                        num++;
                        if (num == 1)
                            label = "Projected over " + t.getName();
                    }
                }
=======
            if (myState != null) { // [HASLab]
                final Set<AlloyType> projected = myState.getProjectedTypes();
                for (final AlloyType t : myState.getOriginalModel().getTypes())
                    if (myState.canProject(t)) {
                        final boolean on = projected.contains(t);
                        final JMenuItem m = new JMenuItem(t.getName(), on ? OurCheckbox.ON : OurCheckbox.OFF);
                        m.addActionListener(new ActionListener() {

                            @Override
                            public void actionPerformed(ActionEvent e) {
                                if (on)
                                    myState.deproject(t);
                                else
                                    myState.project(t);
                                updateDisplay();
                            }
                        });
                        projectionPopup.add(m);
                        if (on) {
                            num++;
                            if (num == 1)
                                label = "Projected over " + t.getName();
                        }
                    }
            }
>>>>>>> 243a80fd
        }
        projectionButton.setText(num > 1 ? ("Projected over " + num + " sigs") : label);
    }

    /**
     * Helper method that refreshes the right-side visualization panel with the
     * latest settings.
     */
    private void updateDisplay() {
        if (myStates.isEmpty()) // [HASLab]
            return;
        // First, update the toolbar
        currentMode.set();
        for (JButton button : solutionButtons)
            button.setEnabled(settingsOpen != 1);
        switch (currentMode) {
            case Tree :
                treeButton.setEnabled(false);
                break;
            case TEXT :
                txtButton.setEnabled(false);
                break;
            case TABLE :
                tableButton.setEnabled(false);
                break;
            // case XML: xmlButton.setEnabled(false); break;
            // case DOT: dotButton.setEnabled(false); break;
            default :
                vizButton.setEnabled(false);
        }
<<<<<<< HEAD
        final boolean isMeta = myStates.get(0).getOriginalInstance().isMetamodel; // [HASLab]
=======
        final boolean isMeta = myStates.get(statepanes - 1).getOriginalInstance().isMetamodel; // [HASLab]
        final boolean isTrace = myStates.get(statepanes - 1).getOriginalInstance().originalA4.getMaxTrace() >= 0; // [HASLab]
>>>>>>> 243a80fd
        vizButton.setVisible(frame != null);
        treeButton.setVisible(frame != null);
        txtButton.setVisible(frame != null);
        // dotButton.setVisible(frame!=null);
        // xmlButton.setVisible(frame!=null);
        magicLayout.setVisible((settingsOpen == 0 || settingsOpen == 1) && currentMode == VisualizerMode.Viz);
        projectionButton.setVisible((settingsOpen == 0 || settingsOpen == 1) && currentMode == VisualizerMode.Viz);
        openSettingsButton.setVisible(settingsOpen == 0 && currentMode == VisualizerMode.Viz);
        loadSettingsButton.setVisible(frame == null && settingsOpen == 1 && currentMode == VisualizerMode.Viz);
        saveSettingsButton.setVisible(frame == null && settingsOpen == 1 && currentMode == VisualizerMode.Viz);
        saveAsSettingsButton.setVisible(frame == null && settingsOpen == 1 && currentMode == VisualizerMode.Viz);
        resetSettingsButton.setVisible(frame == null && settingsOpen == 1 && currentMode == VisualizerMode.Viz);
        closeSettingsButton.setVisible(settingsOpen == 1 && currentMode == VisualizerMode.Viz);
        updateSettingsButton.setVisible(settingsOpen == 1 && currentMode == VisualizerMode.Viz);
        openEvaluatorButton.setVisible(!isMeta && settingsOpen == 0 && evaluator != null);
        closeEvaluatorButton.setVisible(!isMeta && settingsOpen == 2 && evaluator != null);
        enumerateMenu.setEnabled(!isMeta && settingsOpen == 0 && enumerator != null);
        enumerateButton.setVisible(!isMeta && settingsOpen == 0 && enumerator != null);
        leftNavButton.setVisible(!isMeta && isTrace); // [HASLab]
        leftNavButton.setEnabled(current > 0); // [HASLab]
        leftNavMenu.setEnabled(!isMeta && current > 0); // [HASLab]
        rightNavButton.setVisible(!isMeta && isTrace); // [HASLab]
        rightNavMenu.setEnabled(!isMeta); // [HASLab]
        toolbar.setVisible(true);
        // Now, generate the graph or tree or textarea that we want to display
        // on the right
        if (frame != null)
            frame.setTitle(makeVizTitle());
        switch (currentMode) {
            case Tree : {
<<<<<<< HEAD
                final VizTree t = new VizTree(myStates.get(0).getOriginalInstance().originalA4, makeVizTitle(), fontSize); // [HASLab] only graph shows multiple
=======
                final VizTree t = new VizTree(myStates.get(statepanes - 1).getOriginalInstance().originalA4, makeVizTitle(), fontSize); // [HASLab] only graph shows multiple
>>>>>>> 243a80fd
                final JScrollPane scroll = OurUtil.scrollpane(t, Color.BLACK, Color.WHITE, new OurBorder(true, false, true, false));
                scroll.addFocusListener(new FocusListener() {

                    @Override
                    public final void focusGained(FocusEvent e) {
                        t.requestFocusInWindow();
                    }

                    @Override
                    public final void focusLost(FocusEvent e) {}
                });
                content = scroll;
                break;
            }
            case TEXT : {
<<<<<<< HEAD
                String textualOutput = myStates.get(0).getOriginalInstance().originalA4.toString(); // [HASLab] only graph shows multiple
=======
                String textualOutput = myStates.get(statepanes - 1).getOriginalInstance().originalA4.toString(); // [HASLab] only graph shows multiple
>>>>>>> 243a80fd
                content = getTextComponent(textualOutput);
                break;
            }
            case TABLE : {
<<<<<<< HEAD
                String textualOutput = myStates.get(0).getOriginalInstance().originalA4.format(); // [HASLab] only graph shows multiple
=======
                String textualOutput = myStates.get(statepanes - 1).getOriginalInstance().originalA4.format(); // [HASLab] only graph shows multiple
>>>>>>> 243a80fd
                content = getTextComponent(textualOutput);
                break;
            }
            // case XML: {
            // content=getTextComponent(xmlFileName);
            // break;
            // }
            default : {
<<<<<<< HEAD
                if (myGraphPanel == null) {
                    myGraphPanel = new VizGraphPanel(myStates, false); // [HASLab]
                    JPanel tmpNavScrollPanel = createTempNavPanel(); // [HASLab]
                    mySplitTemporal = OurUtil.splitpane(JSplitPane.VERTICAL_SPLIT, myGraphPanel, tmpNavScrollPanel, myGraphPanel.getHeight() - 50); // [HASLab]
                    mySplitTemporal.setResizeWeight(1.0);
                    mySplitTemporal.setDividerSize(0);
                } else {
                    updateTempPanel(); // [HASLab]
                    myGraphPanel.seeDot(false);
                    myGraphPanel.remakeAll();
                }
            }
                content = mySplitTemporal; // [HASLab]
=======
                List<VizState> numPanes = isTrace && !isMeta ? myStates : myStates.subList(statepanes - 1, statepanes);
                if (myGraphPanel == null || numPanes.size() != myGraphPanel.numPanes()) { // [HASLab]
                    if (isTrace && !isMeta) { // [HASLab]
                        myGraphPanel = new VizGraphPanel(myStates, false);
                        JPanel tmpNavScrollPanel = createTempNavPanel();
                        mySplitTemporal = OurUtil.splitpane(JSplitPane.VERTICAL_SPLIT, myGraphPanel, tmpNavScrollPanel, myGraphPanel.getHeight() - 50); // [HASLab]
                        mySplitTemporal.setResizeWeight(1.0);
                        mySplitTemporal.setDividerSize(0);
                    } else {
                        mySplitTemporal = null;
                        myGraphPanel = new VizGraphPanel(myStates.subList(statepanes - 1, statepanes), false); // [HASLab]                        
                    }
                } else {
                    if (isTrace && !isMeta) { // [HASLab]
                        updateTempPanel();
                        myGraphPanel.seeDot(false);
                        myGraphPanel.remakeAll();
                    } else {
                        mySplitTemporal = null;
                        myGraphPanel.seeDot(false);
                        myGraphPanel.remakeAll();
                    }
                }
            }
                if (isTrace && !isMeta) // [HASLab]
                    content = mySplitTemporal;
                else
                    content = myGraphPanel;
>>>>>>> 243a80fd
        }
        // Now that we've re-constructed "content", let's set its font size
        if (currentMode != VisualizerMode.Tree) {
            content.setFont(OurUtil.getVizFont().deriveFont((float) fontSize));
            content.invalidate();
            content.repaint();
            content.validate();
        }
        // Now, display them!
        final Box instanceTopBox = Box.createHorizontalBox();
        instanceTopBox.add(toolbar);
        final JPanel instanceArea = new JPanel(new BorderLayout());
        instanceArea.add(instanceTopBox, BorderLayout.NORTH);
        instanceArea.add(content, BorderLayout.CENTER);
        instanceArea.setVisible(true);
        if (!Util.onMac()) {
            instanceTopBox.setBackground(background);
            instanceArea.setBackground(background);
        }
        JComponent left = null;
        if (settingsOpen == 1) {
            if (myCustomPanel == null)
<<<<<<< HEAD
                myCustomPanel = new VizCustomizationPanel(splitpane, myStates.get(0)); // [HASLab]
=======
                myCustomPanel = new VizCustomizationPanel(splitpane, myStates.get(statepanes - 1)); // [HASLab]
>>>>>>> 243a80fd
            else
                myCustomPanel.remakeAll();
            left = myCustomPanel;
        } else if (settingsOpen > 1) {
            if (myEvaluatorPanel == null)
                myEvaluatorPanel = new OurConsole(evaluator, true, "The ", true, "Alloy Evaluator ", false, "allows you to type\nin Alloy expressions and see their values.\nFor example, ", true, "univ", false, " shows the list of all atoms.\n(You can press UP and DOWN to recall old inputs).\n");
            try {
                evaluator.compute(new File(xmlFileName));
                myEvaluatorPanel.setCurrent(current); // [HASLab] set evaluator state
            } catch (Exception ex) {} // exception should not happen
            left = myEvaluatorPanel;
            left.setBorder(new OurBorder(false, false, false, false));
        }
        if (frame != null && frame.getContentPane() == splitpane)
            lastDividerPosition = splitpane.getDividerLocation();
        splitpane.setRightComponent(instanceArea);
        splitpane.setLeftComponent(left);
        if (left != null) {
            Dimension dim = left.getPreferredSize();
            if (lastDividerPosition < 50 && frame != null)
                lastDividerPosition = frame.getWidth() / 2;
            if (lastDividerPosition < dim.width)
                lastDividerPosition = dim.width;
            if (settingsOpen == 2 && lastDividerPosition > 400)
                lastDividerPosition = 400;
            splitpane.setDividerLocation(lastDividerPosition);
        }
        if (frame != null)
            frame.setContentPane(splitpane);
        if (settingsOpen != 2)
            content.requestFocusInWindow();
        else
            myEvaluatorPanel.requestFocusInWindow();
        repopulateProjectionPopup();
        if (frame != null)
            frame.validate();
        else
            splitpane.validate();
    }

    /**
     * Helper method that creates a button and add it to both the "SolutionButtons"
     * list, as well as the toolbar.
     */
    private JButton makeSolutionButton(String label, String toolTip, String image, ActionListener mode) {
        JButton button = OurUtil.button(label, toolTip, image, mode);
        solutionButtons.add(button);
        toolbar.add(button);
        return button;
    }

    /**
     * Helper method that returns a concise description of the instance currently
     * being displayed.
     */
    private String makeVizTitle() {
<<<<<<< HEAD
        String filename = (!myStates.isEmpty() ? myStates.get(0).getOriginalInstance().filename : ""); // (HASLab]
        String commandname = (!myStates.isEmpty() ? myStates.get(0).getOriginalInstance().commandname : ""); // (HASLab]
=======
        String filename = (!myStates.isEmpty() ? myStates.get(statepanes - 1).getOriginalInstance().filename : ""); // (HASLab]
        String commandname = (!myStates.isEmpty() ? myStates.get(statepanes - 1).getOriginalInstance().commandname : ""); // (HASLab]
>>>>>>> 243a80fd
        int i = filename.lastIndexOf('/');
        if (i >= 0)
            filename = filename.substring(i + 1);
        i = filename.lastIndexOf('\\');
        if (i >= 0)
            filename = filename.substring(i + 1);
        int n = filename.length();
        if (n > 4 && filename.substring(n - 4).equalsIgnoreCase(".als"))
            filename = filename.substring(0, n - 4);
        else if (n > 4 && filename.substring(n - 4).equalsIgnoreCase(".ele")) // [HASLab] .ele extension
            filename = filename.substring(0, n - 4);
        if (filename.length() > 0)
            return "(" + filename + ") " + commandname;
        else
            return commandname;
    }

    /**
     * Helper method that inserts "filename" into the "recently opened THEME file
     * list".
     */
    private void addThemeHistory(String filename) {
        String name0 = Theme0.get(), name1 = Theme1.get(), name2 = Theme2.get();
        if (name0.equals(filename))
            return;
        else {
            Theme0.set(filename);
            Theme1.set(name0);
        }
        if (name1.equals(filename))
            return;
        else
            Theme2.set(name1);
        if (name2.equals(filename))
            return;
        else
            Theme3.set(name2);
    }

    /**
     * Helper method returns a JTextArea containing the given text.
     */
    private JComponent getTextComponent(String text) {
        final JTextArea ta = OurUtil.textarea(text, 10, 10, false, true);
        final JScrollPane ans = new JScrollPane(ta, ScrollPaneConstants.VERTICAL_SCROLLBAR_AS_NEEDED, ScrollPaneConstants.HORIZONTAL_SCROLLBAR_AS_NEEDED) {

            private static final long serialVersionUID = 0;

            @Override
            public void setFont(Font font) {
                super.setFont(font);
            }
        };
        ans.setBorder(new OurBorder(true, false, true, false));
        String fontName = OurDialog.getProperFontName("Lucida Console", "Monospaced");
        Font font = new Font(fontName, Font.PLAIN, fontSize);
        ans.setFont(font);
        ta.setFont(font);
        return ans;
    }

    // /** Helper method that reads a file and then return a JTextArea
    // containing it. */
    // private JComponent getTextComponentFromFile(String filename) {
    // String text = "";
    // try { text="<!-- "+filename+" -->\n"+Util.readAll(filename); }
    // catch(IOException ex) { text="# Error reading from "+filename; }
    // return getTextComponent(text);
    // }

    /**
     * Returns the GraphViewer that contains the graph; can be null if the graph
     * hasn't been loaded yet.
     */
    public GraphViewer getViewer() {
        if (null == myGraphPanel)
            return null;
        return myGraphPanel.alloyGetViewer();
    }

    /** Load the XML instance. */
    public void loadXML(final String fileName, boolean forcefully) {
        loadXML(fileName, forcefully, 0); // [HASLab] first state
    }

    /** Load the XML instance. */
    // [HASLab] considers particular state
    public void loadXML(final String fileName, boolean forcefully, int state) {
        current = state; // [HASLab]
        final String xmlFileName = Util.canon(fileName);
        File f = new File(xmlFileName);
        if (forcefully || !xmlFileName.equals(this.xmlFileName)) {
            for (int i = 0; i < statepanes; i++) { // [HASLab]
                try {
                    if (!f.exists())
                        throw new IOException("File " + xmlFileName + " does not exist.");
                    if (i >= myStates.size()) { // [HASLab]
<<<<<<< HEAD
                        AlloyInstance myInstance = StaticInstanceReader.parseInstance(f, state + i); // [HASLab] state
                        myStates.add(new VizState(myInstance));
=======
                        if (state - (statepanes - 1) + i < 0) {
                            myStates.add(null);
                        } else {
                            AlloyInstance myInstance = StaticInstanceReader.parseInstance(f, state - (statepanes - 1) + i); // [HASLab] state
                            myStates.add(new VizState(myInstance));
                        }
                    } else {
                        if (state - (statepanes - 1) + i < 0) {
                            myStates.set(i, null);
                        } else {
                            AlloyInstance myInstance = StaticInstanceReader.parseInstance(f, state - (statepanes - 1) + i); // [HASLab] state
                            myStates.set(i, new VizState(myInstance));
                        }
>>>>>>> 243a80fd
                    }
                } catch (Throwable e) {
                    xmlLoaded.remove(fileName);
                    xmlLoaded.remove(xmlFileName);
                    OurDialog.alert("Cannot read or parse Alloy instance: " + xmlFileName + "\n\nError: " + e.getMessage());
                    if (xmlLoaded.size() > 0) {
<<<<<<< HEAD
                        loadXML(xmlLoaded.get(xmlLoaded.size() - 1), false, state + i); // [HASLab] state
=======
                        loadXML(xmlLoaded.get(xmlLoaded.size() - 1), false, state - (statepanes - 1) + i); // [HASLab] state
>>>>>>> 243a80fd
                        return;
                    }
                    doCloseAll();
                    return;
                }
<<<<<<< HEAD
                repopulateProjectionPopup();
                xml2title.put(xmlFileName, makeVizTitle());
                this.xmlFileName = xmlFileName;
            }
=======
            }
            repopulateProjectionPopup();
            xml2title.put(xmlFileName, makeVizTitle());
            this.xmlFileName = xmlFileName;
>>>>>>> 243a80fd
        }
        if (!xmlLoaded.contains(xmlFileName))
            xmlLoaded.add(xmlFileName);
        if (myGraphPanel != null)
            myGraphPanel.resetProjectionAtomCombos();
        toolbar.setEnabled(true);
        settingsOpen = 0;
        thememenu.setEnabled(true);
        windowmenu.setEnabled(true);
        if (frame != null) {
            frame.setVisible(true);
            frame.setTitle("Electrum Visualizer " + Version.version() + " loading... Please wait..."); // [HASLab]
            OurUtil.show(frame);
        }
        updateDisplay();
    }

    /** This method loads a specific theme file. */
    public boolean loadThemeFile(String filename) {
        if (myStates.isEmpty()) // [HASLab]
            return false; // Can only load if there is a VizState loaded
        filename = Util.canon(filename);
        try {
            for (VizState myState : myStates) // [HASLab]
                myState.loadPaletteXML(filename);
        } catch (IOException ex) {
            OurDialog.alert("Error: " + ex.getMessage());
            return false;
        }
        repopulateProjectionPopup();
        if (myCustomPanel != null)
            myCustomPanel.remakeAll();
        if (myGraphPanel != null)
            myGraphPanel.remakeAll();
        addThemeHistory(filename);
        thmFileName = filename;
        updateDisplay();
        return true;
    }

    /**
     * This method saves a specific current theme (if filename==null, it asks the
     * user); returns true if it succeeded.
     */
    public boolean saveThemeFile(String filename) {
        if (myStates.isEmpty()) // [HASLab]
            return false; // Can only save if there is a VizState loaded
        if (filename == null) {
            File file = OurDialog.askFile(false, null, ".thm", ".thm theme files");
            if (file == null)
                return false;
            if (file.exists())
                if (!OurDialog.askOverwrite(Util.canon(file.getPath())))
                    return false;
            Util.setCurrentDirectory(file.getParentFile());
            filename = file.getPath();
        }
        filename = Util.canon(filename);
        try {
<<<<<<< HEAD
            myStates.get(0).savePaletteXML(filename); // [HASLab]
=======
            myStates.get(statepanes - 1).savePaletteXML(filename); // [HASLab]
>>>>>>> 243a80fd
            filename = Util.canon(filename); // Since the canon name may have
                                            // changed
            addThemeHistory(filename);
        } catch (Throwable er) {
            OurDialog.alert("Error saving the theme.\n\nError: " + er.getMessage());
            return false;
        }
        thmFileName = filename;
        return true;
    }

    // ========================================= EVENTS
    // ============================================================================================

    /**
     * This method changes the font size for everything (except the graph)
     */
    public void doSetFontSize(int fontSize) {
        this.fontSize = fontSize;
        if (!(content instanceof VizGraphPanel))
            updateDisplay();
        else
            content.setFont(OurUtil.getVizFont().deriveFont((float) fontSize));
    }

    /**
     * This method asks the user for a new XML instance file to load.
     */
    private Runner doLoad() {
        if (wrap)
            return wrapMe();
        File file = OurDialog.askFile(true, null, ".xml", ".xml instance files");
        if (file == null)
            return null;
        Util.setCurrentDirectory(file.getParentFile());
        loadXML(file.getPath(), true);
        return null;
    }

    /**
     * This method loads a new XML instance file if it's not the current file.
     */
    private Runner doLoadInstance(String fileName) {
        if (!wrap)
            loadXML(fileName, false);
        return wrapMe(fileName);
    }

    /**
     * This method closes the current instance; if there are previously loaded
     * files, we will load one of them; otherwise, this window will set itself as
     * invisible (if not in standalone mode), or it will terminate the entire
     * application (if in standalone mode).
     */
    private Runner doClose() {
        if (wrap)
            return wrapMe();
        xmlLoaded.remove(xmlFileName);
        if (xmlLoaded.size() > 0) {
            doLoadInstance(xmlLoaded.get(xmlLoaded.size() - 1));
            return null;
        }
        if (standalone)
            System.exit(0);
        else if (frame != null)
            frame.setVisible(false);
        return null;
    }

    /**
     * This method closes every XML file. If in standalone mode, the JVM will then
     * shutdown, otherwise it will just set the window invisible.
     */
    private Runner doCloseAll() {
        if (wrap)
            return wrapMe();
        xmlLoaded.clear();
        xmlFileName = "";
        if (standalone)
            System.exit(0);
        else if (frame != null)
            frame.setVisible(false);
        return null;
    }

    /** This method refreshes the "theme" menu. */
    private Runner doRefreshTheme() {
        if (wrap)
            return wrapMe();
        String defaultTheme = System.getProperty("alloy.theme0");
        thememenu.removeAll();
        try {
            wrap = true;
            menuItem(thememenu, "Load Theme...", 'L', doLoadTheme());
            if (defaultTheme != null && defaultTheme.length() > 0 && (new File(defaultTheme)).isDirectory())
                menuItem(thememenu, "Load Sample Theme...", 'B', doLoadSampleTheme());
            menuItem(thememenu, "Save Theme", 'S', doSaveTheme());
            menuItem(thememenu, "Save Theme As...", 'A', doSaveThemeAs());
            menuItem(thememenu, "Reset Theme", 'R', doResetTheme());
        } finally {
            wrap = false;
        }
        return null;
    }

    /**
     * This method asks the user for a new theme file to load.
     */
    private Runner doLoadTheme() {
        if (wrap)
            return wrapMe();
        String defaultTheme = System.getProperty("alloy.theme0");
        if (defaultTheme == null)
            defaultTheme = "";
        if (myStates.isEmpty()) // [HASLab]
            return null; // Can only load if there is a VizState loaded
        for (VizState myState : myStates) { // [HASLab]
            if (myState.changedSinceLastSave()) {
                char opt = OurDialog.askSaveDiscardCancel("The current theme");
                if (opt == 'c')
                    return null;
                if (opt == 's' && !saveThemeFile(thmFileName.length() == 0 ? null : thmFileName))
                    return null;
            }
        }

        File file = OurDialog.askFile(true, null, ".thm", ".thm theme files");
        if (file != null) {
            Util.setCurrentDirectory(file.getParentFile());
            loadThemeFile(file.getPath());
        }
        return null;
    }

    /**
     * This method asks the user for a new theme file (from the default Alloy4
     * distribution) to load.
     */
    private Runner doLoadSampleTheme() {
        if (wrap)
            return wrapMe();
        String defaultTheme = System.getProperty("alloy.theme0");
        if (defaultTheme == null)
            defaultTheme = "";
        if (myStates.isEmpty()) // [HASLab]
            return null; // Can only load if there is a VizState loaded
        for (VizState myState : myStates) { // [HASLab]
            if (myState.changedSinceLastSave()) {
                char opt = OurDialog.askSaveDiscardCancel("The current theme");
                if (opt == 'c')
                    return null;
                if (opt == 's' && !saveThemeFile(thmFileName.length() == 0 ? null : thmFileName))
                    return null;
            }
        }
        File file = OurDialog.askFile(true, defaultTheme, ".thm", ".thm theme files");
        if (file != null)
            loadThemeFile(file.getPath());
        return null;
    }

    /** This method saves the current theme. */
    private Runner doSaveTheme() {
        if (!wrap)
            saveThemeFile(thmFileName.length() == 0 ? null : thmFileName);
        return wrapMe();
    }

    /**
     * This method saves the current theme to a new ".thm" file.
     */
    private Runner doSaveThemeAs() {
        if (wrap)
            return wrapMe();
        File file = OurDialog.askFile(false, null, ".thm", ".thm theme files");
        if (file == null)
            return null;
        if (file.exists())
            if (!OurDialog.askOverwrite(Util.canon(file.getPath())))
                return null;
        Util.setCurrentDirectory(file.getParentFile());
        saveThemeFile(file.getPath());
        return null;
    }

    private Runner doExportDot() {
        if (wrap)
            return wrapMe();
        File file = OurDialog.askFile(false, null, ".dot", ".dot graph files");
        if (file == null)
            return null;
        if (file.exists())
            if (!OurDialog.askOverwrite(Util.canon(file.getPath())))
                return null;
        Util.setCurrentDirectory(file.getParentFile());
        String filename = Util.canon(file.getPath());
        try {
            Util.writeAll(filename, myGraphPanel.toDot());
        } catch (Throwable er) {
            OurDialog.alert("Error saving the theme.\n\nError: " + er.getMessage());
        }
        return null;
    }

    private Runner doExportXml() {
        if (wrap)
            return wrapMe();
        File file = OurDialog.askFile(false, null, ".xml", ".xml XML files");
        if (file == null)
            return null;
        if (file.exists())
            if (!OurDialog.askOverwrite(Util.canon(file.getPath())))
                return null;
        Util.setCurrentDirectory(file.getParentFile());
        String filename = Util.canon(file.getPath());
        try {
            Util.writeAll(filename, Util.readAll(xmlFileName));
        } catch (Throwable er) {
            OurDialog.alert("Error saving XML instance.\n\nError: " + er.getMessage());
        }
        return null;
    }

    /** This method resets the current theme. */
    private Runner doResetTheme() {
        if (wrap)
            return wrapMe();
        if (myStates.isEmpty()) // [HASLab]
            return null;
        if (!OurDialog.yesno("Are you sure you wish to clear all your customizations?", "Yes, clear them", "No, keep them"))
            return null;
        for (VizState myState : myStates) // [HASLab]
            myState.resetTheme();
        repopulateProjectionPopup();
        if (myCustomPanel != null)
            myCustomPanel.remakeAll();
        if (myGraphPanel != null)
            myGraphPanel.remakeAll();
        thmFileName = "";
        updateDisplay();
        return null;
    }

    /**
     * This method modifies the theme using a set of heuristics.
     */
    private Runner doMagicLayout() {
        if (wrap)
            return wrapMe();
<<<<<<< HEAD
        if (myStates.get(0) == null) // [HASLab]
=======
        if (myStates.get(statepanes - 1) == null) // [HASLab]
>>>>>>> 243a80fd
            return null;
        if (!OurDialog.yesno("This will clear your original customizations. Are you sure?", "Yes, clear them", "No, keep them"))
            return null;
        for (VizState myState : myStates) { // [HASLab]
            myState.resetTheme();
            try {
                MagicLayout.magic(myState);
                MagicColor.magic(myState);
            } catch (Throwable ex) {}
        }
        repopulateProjectionPopup();
        if (myCustomPanel != null)
            myCustomPanel.remakeAll();
        if (myGraphPanel != null)
            myGraphPanel.remakeAll();
        updateDisplay();
        return null;
    }

    /** This method refreshes the "window" menu. */
    private Runner doRefreshWindow() {
        if (wrap)
            return wrapMe();
        windowmenu.removeAll();
        try {
            wrap = true;
            for (final String f : getInstances()) {
                JMenuItem it = new JMenuItem("Instance: " + getInstanceTitle(f), null);
                it.setIcon(f.equals(getXMLfilename()) ? iconYes : iconNo);
                it.addActionListener(doLoadInstance(f));
                windowmenu.add(it);
            }
        } finally {
            wrap = false;
        }
        return null;
    }

    /**
     * This method inserts "Minimize" and "Maximize" entries into a JMenu.
     */
    public void addMinMaxActions(JMenu menu) {
        try {
            wrap = true;
            menuItem(menu, "Minimize", 'M', doMinimize(), iconNo);
            menuItem(menu, "Zoom", doZoom(), iconNo);
        } finally {
            wrap = false;
        }
    }

    /** This method minimizes the window. */
    private Runner doMinimize() {
        if (!wrap && frame != null)
            OurUtil.minimize(frame);
        return wrapMe();
    }

    /**
     * This method alternatingly maximizes or restores the window.
     */
    private Runner doZoom() {
        if (!wrap && frame != null)
            OurUtil.zoom(frame);
        return wrapMe();
    }

    /**
     * This method attempts to derive the next satisfying instance.
     */
    private Runner doNext() {
        if (wrap)
            return wrapMe();
        if (settingsOpen != 0)
            return null;
        if (xmlFileName.length() == 0) {
            OurDialog.alert("Cannot display the next solution since no instance is currently loaded.");
        } else if (enumerator == null) {
            OurDialog.alert("Cannot display the next solution since the analysis engine is not loaded with the visualizer.");
        } else {
            try {
                enumerator.compute(xmlFileName);
            } catch (Throwable ex) {
                OurDialog.alert(ex.getMessage());
            }
        }
        return null;
    }

    /**
     * This method updates the graph with the current theme customization.
     */
    private Runner doApply() {
        if (!myStates.isEmpty()) { // [HASLab]
<<<<<<< HEAD
            for (int i = 1; i < myStates.size(); i++) {
                VizState ss = myStates.get(i);
                myStates.set(i, new VizState(myStates.get(0)));
=======
            for (int i = 0; i < myStates.size() - 1; i++) {
                VizState ss = myStates.get(statepanes - 1);
                myStates.set(i, new VizState(ss));
>>>>>>> 243a80fd
                myStates.get(i).loadInstance(ss.getOriginalInstance());
            }
        }
        if (!wrap)
            updateDisplay();
        return wrapMe();
    }

    /**
     * This method opens the theme customization panel if closed.
     */
    private Runner doOpenThemePanel() {
        if (!wrap) {
            settingsOpen = 1;
            updateDisplay();
        }
        return wrapMe();
    }

    /**
     * This method closes the theme customization panel if open.
     */
    private Runner doCloseThemePanel() {
        if (!wrap) {
            settingsOpen = 0;
            updateDisplay();
        }
        return wrapMe();
    }

    /** This method opens the evaluator panel if closed. */
    private Runner doOpenEvalPanel() {
        if (!wrap) {
            settingsOpen = 2;
            updateDisplay();
        }
        return wrapMe();
    }

    /** This method closes the evaluator panel if open. */
    private Runner doCloseEvalPanel() {
        if (!wrap) {
            settingsOpen = 0;
            updateDisplay();
        }
        return wrapMe();
    }

    /**
     * This method changes the display mode to show the instance as a graph (the
     * return value is always null).
     */
    public Runner doShowViz() {
        if (!wrap) {
            currentMode = VisualizerMode.Viz;
            updateDisplay();
            return null;
        }
        return wrapMe();
    }

    /**
     * This method changes the display mode to show the instance as a tree (the
     * return value is always null).
     */
    public Runner doShowTree() {
        if (!wrap) {
            currentMode = VisualizerMode.Tree;
            updateDisplay();
            return null;
        }
        return wrapMe();
    }

    /**
     * This method changes the display mode to show the equivalent dot text (the
     * return value is always null).
     */
    public Runner doShowTxt() {
        if (!wrap) {
            currentMode = VisualizerMode.TEXT;
            updateDisplay();
            return null;
        }
        return wrapMe();
    }

    /**
     * This method changes the display mode to show the equivalent dot text (the
     * return value is always null).
     */
    public Runner doShowTable() {
        if (!wrap) {
            currentMode = VisualizerMode.TABLE;
            updateDisplay();
            return null;
        }
        return wrapMe();
    }

    // /** This method changes the display mode to show the equivalent dot text
    // (the return value is always null). */
    // public Runner doShowDot() {
    // if (!wrap) { currentMode=VisualizerMode.DOT; updateDisplay(); return
    // null; }
    // return wrapMe();
    // }
    //
    // /** This method changes the display mode to show the instance as XML (the
    // return value is always null). */
    // public Runner doShowXML() {
    // if (!wrap) { currentMode=VisualizerMode.XML; updateDisplay(); return
    // null; }
    // return wrapMe();
    // }

    // ========================================TRACES=====================================================//

<<<<<<< HEAD
    /** Trace navigation buttons. */
    // [HASLab]
    private JButton leftNavButton, rightNavButton;

    // [HASLab]
    private int     current          = 0;

    ActionListener  leftNavListener  = new ActionListener() {

                                         public final void actionPerformed(ActionEvent e) {
                                             if (current > 0) {
                                                 current--;
                                                 updateDisplay();
                                             }
                                         }
                                     };

    ActionListener  rightNavListener = new ActionListener() {

                                         public final void actionPerformed(ActionEvent e) {
                                             int lst = getVizState().get(0).getOriginalInstance().originalA4.getTraceLength();
                                             int lop = getVizState().get(0).getOriginalInstance().originalA4.getLoopState();
                                             int lmx = current + 1 + statepanes > lst ? current + 1 + statepanes : lst;
                                             int lox = lmx - (lst - lop);
                                             current = normalize(current + 1, lmx, lox);
                                             updateDisplay();
                                         }
                                     };
=======
    // [HASLab]
    private int    current          = 0;

    // [HASLab]
    ActionListener leftNavListener  = new ActionListener() {

                                        public final void actionPerformed(ActionEvent e) {
                                            if (current > 0) {
                                                current--;
                                                updateDisplay();
                                            }
                                        }
                                    };

    // [HASLab]
    ActionListener rightNavListener = new ActionListener() {

                                        public final void actionPerformed(ActionEvent e) {
                                            int lst = getVizState().get(statepanes - 1).getOriginalInstance().originalA4.getTraceLength();
                                            int lop = getVizState().get(statepanes - 1).getOriginalInstance().originalA4.getLoopState();
                                            int lmx = current + 1 + statepanes > lst ? current + 1 + statepanes : lst;
                                            int lox = lmx - (lst - lop);
                                            current = normalize(current + 1, lmx, lox);
                                            updateDisplay();
                                        }
                                    };
>>>>>>> 243a80fd

    /**
     * Creates the panel for navigating the trace, in the lower side of the right
     * panel.
     *
     * @return
     */
    // [HASLab]
    private JPanel createTempNavPanel() {
<<<<<<< HEAD
        leftNavButton = new JButton(new String(Character.toChars(0x2190)));
        rightNavButton = new JButton(new String(Character.toChars(0x2192)));

        leftNavButton.setEnabled(false);
        rightNavButton.setEnabled(false);

        leftNavButton.addActionListener(leftNavListener);
        rightNavButton.addActionListener(rightNavListener);


        JPanel tmpNavPanel = new JPanel();
        tmpNavPanel.setLayout(new BoxLayout(tmpNavPanel, BoxLayout.LINE_AXIS));
        tmpNavPanel.add(leftNavButton);
        tmpNavPanel.add(Box.createHorizontalGlue());

        List<Ellipse2D> states = new ArrayList<Ellipse2D>();


=======

        JPanel tmpNavPanel = new JPanel();
        tmpNavPanel.setLayout(new BoxLayout(tmpNavPanel, BoxLayout.LINE_AXIS));

        tmpNavPanel.add(traceGraph(tmpNavPanel));

        tmpNavPanel.setMinimumSize(new Dimension(0, 50));
        tmpNavPanel.setMaximumSize(new Dimension(Integer.MAX_VALUE, 50));

        updateTempPanel();
        return tmpNavPanel;
    }

    // [HASLab]
    private JPanel traceGraph(JPanel tmpNavPanel) {

        List<Ellipse2D> states = new ArrayList<Ellipse2D>();

>>>>>>> 243a80fd
        JPanel trace = new JPanel() {

            @Override
            public void paintComponent(Graphics g) {
                states.clear();

                Graphics2D g2 = (Graphics2D) g;
                g2.setRenderingHint(RenderingHints.KEY_ANTIALIASING, RenderingHints.VALUE_ANTIALIAS_ON);

                int radius = 12;
                int dist = 45;
                int offsety = 2 + tmpNavPanel.getHeight() / 2;
                // center and apply offset according to current state
                int offsetx = this.getWidth() / 2 + ((dist - 2 * radius) / 2) - (dist * (current + 1));
<<<<<<< HEAD
                int lst = getVizState().get(0).getOriginalInstance().originalA4.getTraceLength();
                int lop = getVizState().get(0).getOriginalInstance().originalA4.getLoopState();
                int lmx = current + statepanes > lst ? current + statepanes : lst;
=======
                int lst = getVizState().get(statepanes - 1).getOriginalInstance().originalA4.getTraceLength();
                int lop = getVizState().get(statepanes - 1).getOriginalInstance().originalA4.getLoopState();
                int lmx = current + 1 > lst ? current + 1 : lst;
>>>>>>> 243a80fd
                int lox = lmx - (lst - lop);
                Ellipse2D loop = null, last = null;
                for (int i = 0; i < lmx; i++) {
                    g2.setStroke(new BasicStroke(2));
<<<<<<< HEAD
                    Ellipse2D circl = new Ellipse2D.Double(i * dist + offsetx, offsety - radius, 2.0 * radius, 2.0 * radius);
=======
                    Ellipse2D circl = new Ellipse2D.Double((i + 1) * dist + offsetx, offsety - radius, 2.0 * radius, 2.0 * radius);
>>>>>>> 243a80fd
                    if (i == lmx - 1)
                        last = circl;
                    if (i == lox)
                        loop = circl;
                    Color tmp = g2.getColor();
<<<<<<< HEAD
                    int max = normalize(current + statepanes - 1, lmx, lox);
                    int min = normalize(current, lmx, lox);
=======
                    int max = normalize(current, lmx, lox);
                    int min = normalize(current - (statepanes - 1), lmx, lox);
>>>>>>> 243a80fd
                    if ((min <= max && i >= min && i <= max) || (min > max && (i >= min || (i <= max && i >= lox)))) {
                        g2.setColor(new Color(255, 255, 255));
                    } else {
                        g2.setColor(new Color(120, 120, 120));
                    }
                    g2.fill(circl);
                    g2.setColor(tmp);
                    g2.draw(circl);
                    FontMetrics mets = g2.getFontMetrics();
                    String lbl = normalize(i, lst, lop) + "";
<<<<<<< HEAD
                    g2.drawString(lbl, i * dist + radius + offsetx - (mets.stringWidth(lbl) / 2), offsety + (mets.getAscent() / 2));
=======
                    g2.drawString(lbl, (i + 1) * dist + radius + offsetx - (mets.stringWidth(lbl) / 2), offsety + (mets.getAscent() / 2));
>>>>>>> 243a80fd
                    states.add(circl);
                    g2.setStroke(new BasicStroke(1));
                    g2.setColor(new Color(0, 0, 0));
                }

                Polygon arrowHead = new Polygon();
                arrowHead.addPoint(0, 4);
                arrowHead.addPoint(-4, -4);
                arrowHead.addPoint(4, -4);

                for (int i = 0; i < lmx - 1; i++) {
                    Path2D path = new Path2D.Double();
                    path.moveTo(states.get(i).getMaxX(), states.get(i).getCenterY());
                    path.lineTo(states.get(i + 1).getMinX(), states.get(i + 1).getCenterY());
                    g2.draw(path);

                    AffineTransform tx = new AffineTransform();
                    tx.setToIdentity();
                    double angle = Math.atan2(0, 1);
                    tx.translate(states.get(i + 1).getMinX(), states.get(i + 1).getCenterY());
                    tx.rotate((angle - Math.PI / 2d));
                    g2.fill(tx.createTransformedShape(arrowHead));

                }

                Path2D path = new Path2D.Double();
                path.moveTo(states.get(states.size() - 1).getCenterX(), states.get(states.size() - 1).getMinY());
                path.curveTo(last.getCenterX() - 25, 0, loop.getCenterX() + 25, 0, loop.getCenterX(), loop.getMinY());
                g2.draw(path);

                AffineTransform tx = new AffineTransform();
                tx.setToIdentity();
                double angle = Math.atan2(loop.getMinY(), -dist / 2);
                tx.translate(loop.getCenterX(), loop.getMinY());
                tx.rotate(angle - Math.PI / 2d);
                g2.fill(tx.createTransformedShape(arrowHead));
            }

            @Override
            public Dimension getPreferredSize() {
                return tmpNavPanel.getSize();
            }

        };
        trace.addMouseListener(new MouseAdapter() {

            @Override
            public void mouseClicked(MouseEvent e) {
                for (int i = 0; i < states.size(); i++)
                    if (e.getButton() == 1 && states.get(i).contains(e.getX(), e.getY())) {
<<<<<<< HEAD
                        current = i;
=======
                        current = i + 1;
>>>>>>> 243a80fd
                        updateDisplay();
                        break;
                    }
            }

        });
<<<<<<< HEAD
        tmpNavPanel.add(trace);

        tmpNavPanel.add(Box.createHorizontalGlue());
        tmpNavPanel.add(rightNavButton);
        tmpNavPanel.setMinimumSize(new Dimension(0, 50));
        tmpNavPanel.setMaximumSize(new Dimension(Integer.MAX_VALUE, 50));

        updateTempPanel();
        return tmpNavPanel;
=======

        return trace;
>>>>>>> 243a80fd
    }

    // [HASLab]
    private void updateTempPanel() {
        AlloyModel model = null;
        AlloyType event = null;
<<<<<<< HEAD
        leftNavButton.setEnabled(current > 0);
        leftNavButton.setText(new String(current > 0 ? Character.toChars(0x2190) : Character.toChars(0x21e4)));
        rightNavButton.setEnabled(true);
=======
        leftNavButton.setText(new String(current > 0 ? Character.toChars(0x2190) : Character.toChars(0x21e4)));
>>>>>>> 243a80fd

        for (int i = 0; i < statepanes; i++) {
            AlloyInstance myInstance;
            File f = new File(getXMLfilename());
            try {
                if (!f.exists())
                    throw new IOException("File " + getXMLfilename() + " does not exist.");
<<<<<<< HEAD
                myInstance = StaticInstanceReader.parseInstance(f, current + i);
                getVizState().get(i).loadInstance(myInstance);
=======

                if (current - (statepanes - 1) + i < 0) {
                    getVizState().set(i, null);
                } else {
                    myInstance = StaticInstanceReader.parseInstance(f, current - (statepanes - 1) + i);
                    if (getVizState().get(i) != null)
                        getVizState().get(i).loadInstance(myInstance);
                    else {
                        getVizState().set(i, new VizState(getVizState().get(statepanes - 1))); // [HASLab] get the theme
                        getVizState().get(i).loadInstance(myInstance);
                    }
                }
>>>>>>> 243a80fd
            } catch (Throwable e) {
                OurDialog.alert("Cannot read or parse Alloy instance: " + xmlFileName + "\n\nError: " + e.getMessage());
                doCloseAll();
                return;
            }

        }

    }

    // [HASLab]
    private int normalize(int idx, int length, int loop) {
        int lln = length - loop;
        return idx > loop ? (((idx - loop) % lln) + loop) : idx;
    }

}<|MERGE_RESOLUTION|>--- conflicted
+++ resolved
@@ -162,11 +162,7 @@
      * The current states and visualization settings; null if none is loaded.
      */
     // [HASLab]
-<<<<<<< HEAD
-    private List<VizState>      myStates        = new ArrayList<VizState>();;
-=======
     private List<VizState>      myStates        = new ArrayList<VizState>();
->>>>>>> 243a80fd
 
     /**
      * Returns the current visualization settings (and you can call
@@ -576,11 +572,7 @@
      */
     // [HASLab]
     public VizGUI(boolean standalone, String xmlFileName, JMenu windowmenu, Computer enumerator, Computer evaluator, boolean makeWindow, int panes) {
-<<<<<<< HEAD
-        this.statepanes = panes; // [HASLab]
-=======
         this.statepanes = panes == 0 ? 1 : panes; // [HASLab]
->>>>>>> 243a80fd
         this.enumerator = enumerator;
         this.standalone = standalone;
         this.evaluator = evaluator;
@@ -775,31 +767,6 @@
         projectionButton.setEnabled(true);
         projectionPopup.removeAll();
         for (VizState myState : myStates) { // [HASLab]
-<<<<<<< HEAD
-            final Set<AlloyType> projected = myState.getProjectedTypes();
-            for (final AlloyType t : myState.getOriginalModel().getTypes())
-                if (myState.canProject(t)) {
-                    final boolean on = projected.contains(t);
-                    final JMenuItem m = new JMenuItem(t.getName(), on ? OurCheckbox.ON : OurCheckbox.OFF);
-                    m.addActionListener(new ActionListener() {
-
-                        @Override
-                        public void actionPerformed(ActionEvent e) {
-                            if (on)
-                                myState.deproject(t);
-                            else
-                                myState.project(t);
-                            updateDisplay();
-                        }
-                    });
-                    projectionPopup.add(m);
-                    if (on) {
-                        num++;
-                        if (num == 1)
-                            label = "Projected over " + t.getName();
-                    }
-                }
-=======
             if (myState != null) { // [HASLab]
                 final Set<AlloyType> projected = myState.getProjectedTypes();
                 for (final AlloyType t : myState.getOriginalModel().getTypes())
@@ -825,7 +792,6 @@
                         }
                     }
             }
->>>>>>> 243a80fd
         }
         projectionButton.setText(num > 1 ? ("Projected over " + num + " sigs") : label);
     }
@@ -856,12 +822,8 @@
             default :
                 vizButton.setEnabled(false);
         }
-<<<<<<< HEAD
-        final boolean isMeta = myStates.get(0).getOriginalInstance().isMetamodel; // [HASLab]
-=======
         final boolean isMeta = myStates.get(statepanes - 1).getOriginalInstance().isMetamodel; // [HASLab]
         final boolean isTrace = myStates.get(statepanes - 1).getOriginalInstance().originalA4.getMaxTrace() >= 0; // [HASLab]
->>>>>>> 243a80fd
         vizButton.setVisible(frame != null);
         treeButton.setVisible(frame != null);
         txtButton.setVisible(frame != null);
@@ -892,11 +854,7 @@
             frame.setTitle(makeVizTitle());
         switch (currentMode) {
             case Tree : {
-<<<<<<< HEAD
-                final VizTree t = new VizTree(myStates.get(0).getOriginalInstance().originalA4, makeVizTitle(), fontSize); // [HASLab] only graph shows multiple
-=======
                 final VizTree t = new VizTree(myStates.get(statepanes - 1).getOriginalInstance().originalA4, makeVizTitle(), fontSize); // [HASLab] only graph shows multiple
->>>>>>> 243a80fd
                 final JScrollPane scroll = OurUtil.scrollpane(t, Color.BLACK, Color.WHITE, new OurBorder(true, false, true, false));
                 scroll.addFocusListener(new FocusListener() {
 
@@ -912,20 +870,12 @@
                 break;
             }
             case TEXT : {
-<<<<<<< HEAD
-                String textualOutput = myStates.get(0).getOriginalInstance().originalA4.toString(); // [HASLab] only graph shows multiple
-=======
                 String textualOutput = myStates.get(statepanes - 1).getOriginalInstance().originalA4.toString(); // [HASLab] only graph shows multiple
->>>>>>> 243a80fd
                 content = getTextComponent(textualOutput);
                 break;
             }
             case TABLE : {
-<<<<<<< HEAD
-                String textualOutput = myStates.get(0).getOriginalInstance().originalA4.format(); // [HASLab] only graph shows multiple
-=======
                 String textualOutput = myStates.get(statepanes - 1).getOriginalInstance().originalA4.format(); // [HASLab] only graph shows multiple
->>>>>>> 243a80fd
                 content = getTextComponent(textualOutput);
                 break;
             }
@@ -934,21 +884,6 @@
             // break;
             // }
             default : {
-<<<<<<< HEAD
-                if (myGraphPanel == null) {
-                    myGraphPanel = new VizGraphPanel(myStates, false); // [HASLab]
-                    JPanel tmpNavScrollPanel = createTempNavPanel(); // [HASLab]
-                    mySplitTemporal = OurUtil.splitpane(JSplitPane.VERTICAL_SPLIT, myGraphPanel, tmpNavScrollPanel, myGraphPanel.getHeight() - 50); // [HASLab]
-                    mySplitTemporal.setResizeWeight(1.0);
-                    mySplitTemporal.setDividerSize(0);
-                } else {
-                    updateTempPanel(); // [HASLab]
-                    myGraphPanel.seeDot(false);
-                    myGraphPanel.remakeAll();
-                }
-            }
-                content = mySplitTemporal; // [HASLab]
-=======
                 List<VizState> numPanes = isTrace && !isMeta ? myStates : myStates.subList(statepanes - 1, statepanes);
                 if (myGraphPanel == null || numPanes.size() != myGraphPanel.numPanes()) { // [HASLab]
                     if (isTrace && !isMeta) { // [HASLab]
@@ -977,7 +912,6 @@
                     content = mySplitTemporal;
                 else
                     content = myGraphPanel;
->>>>>>> 243a80fd
         }
         // Now that we've re-constructed "content", let's set its font size
         if (currentMode != VisualizerMode.Tree) {
@@ -1000,11 +934,7 @@
         JComponent left = null;
         if (settingsOpen == 1) {
             if (myCustomPanel == null)
-<<<<<<< HEAD
-                myCustomPanel = new VizCustomizationPanel(splitpane, myStates.get(0)); // [HASLab]
-=======
                 myCustomPanel = new VizCustomizationPanel(splitpane, myStates.get(statepanes - 1)); // [HASLab]
->>>>>>> 243a80fd
             else
                 myCustomPanel.remakeAll();
             left = myCustomPanel;
@@ -1061,13 +991,8 @@
      * being displayed.
      */
     private String makeVizTitle() {
-<<<<<<< HEAD
-        String filename = (!myStates.isEmpty() ? myStates.get(0).getOriginalInstance().filename : ""); // (HASLab]
-        String commandname = (!myStates.isEmpty() ? myStates.get(0).getOriginalInstance().commandname : ""); // (HASLab]
-=======
         String filename = (!myStates.isEmpty() ? myStates.get(statepanes - 1).getOriginalInstance().filename : ""); // (HASLab]
         String commandname = (!myStates.isEmpty() ? myStates.get(statepanes - 1).getOriginalInstance().commandname : ""); // (HASLab]
->>>>>>> 243a80fd
         int i = filename.lastIndexOf('/');
         if (i >= 0)
             filename = filename.substring(i + 1);
@@ -1165,10 +1090,6 @@
                     if (!f.exists())
                         throw new IOException("File " + xmlFileName + " does not exist.");
                     if (i >= myStates.size()) { // [HASLab]
-<<<<<<< HEAD
-                        AlloyInstance myInstance = StaticInstanceReader.parseInstance(f, state + i); // [HASLab] state
-                        myStates.add(new VizState(myInstance));
-=======
                         if (state - (statepanes - 1) + i < 0) {
                             myStates.add(null);
                         } else {
@@ -1182,34 +1103,22 @@
                             AlloyInstance myInstance = StaticInstanceReader.parseInstance(f, state - (statepanes - 1) + i); // [HASLab] state
                             myStates.set(i, new VizState(myInstance));
                         }
->>>>>>> 243a80fd
                     }
                 } catch (Throwable e) {
                     xmlLoaded.remove(fileName);
                     xmlLoaded.remove(xmlFileName);
                     OurDialog.alert("Cannot read or parse Alloy instance: " + xmlFileName + "\n\nError: " + e.getMessage());
                     if (xmlLoaded.size() > 0) {
-<<<<<<< HEAD
-                        loadXML(xmlLoaded.get(xmlLoaded.size() - 1), false, state + i); // [HASLab] state
-=======
                         loadXML(xmlLoaded.get(xmlLoaded.size() - 1), false, state - (statepanes - 1) + i); // [HASLab] state
->>>>>>> 243a80fd
                         return;
                     }
                     doCloseAll();
                     return;
                 }
-<<<<<<< HEAD
-                repopulateProjectionPopup();
-                xml2title.put(xmlFileName, makeVizTitle());
-                this.xmlFileName = xmlFileName;
-            }
-=======
             }
             repopulateProjectionPopup();
             xml2title.put(xmlFileName, makeVizTitle());
             this.xmlFileName = xmlFileName;
->>>>>>> 243a80fd
         }
         if (!xmlLoaded.contains(xmlFileName))
             xmlLoaded.add(xmlFileName);
@@ -1269,11 +1178,7 @@
         }
         filename = Util.canon(filename);
         try {
-<<<<<<< HEAD
-            myStates.get(0).savePaletteXML(filename); // [HASLab]
-=======
             myStates.get(statepanes - 1).savePaletteXML(filename); // [HASLab]
->>>>>>> 243a80fd
             filename = Util.canon(filename); // Since the canon name may have
                                             // changed
             addThemeHistory(filename);
@@ -1523,11 +1428,7 @@
     private Runner doMagicLayout() {
         if (wrap)
             return wrapMe();
-<<<<<<< HEAD
-        if (myStates.get(0) == null) // [HASLab]
-=======
         if (myStates.get(statepanes - 1) == null) // [HASLab]
->>>>>>> 243a80fd
             return null;
         if (!OurDialog.yesno("This will clear your original customizations. Are you sure?", "Yes, clear them", "No, keep them"))
             return null;
@@ -1622,15 +1523,9 @@
      */
     private Runner doApply() {
         if (!myStates.isEmpty()) { // [HASLab]
-<<<<<<< HEAD
-            for (int i = 1; i < myStates.size(); i++) {
-                VizState ss = myStates.get(i);
-                myStates.set(i, new VizState(myStates.get(0)));
-=======
             for (int i = 0; i < myStates.size() - 1; i++) {
                 VizState ss = myStates.get(statepanes - 1);
                 myStates.set(i, new VizState(ss));
->>>>>>> 243a80fd
                 myStates.get(i).loadInstance(ss.getOriginalInstance());
             }
         }
@@ -1749,36 +1644,6 @@
 
     // ========================================TRACES=====================================================//
 
-<<<<<<< HEAD
-    /** Trace navigation buttons. */
-    // [HASLab]
-    private JButton leftNavButton, rightNavButton;
-
-    // [HASLab]
-    private int     current          = 0;
-
-    ActionListener  leftNavListener  = new ActionListener() {
-
-                                         public final void actionPerformed(ActionEvent e) {
-                                             if (current > 0) {
-                                                 current--;
-                                                 updateDisplay();
-                                             }
-                                         }
-                                     };
-
-    ActionListener  rightNavListener = new ActionListener() {
-
-                                         public final void actionPerformed(ActionEvent e) {
-                                             int lst = getVizState().get(0).getOriginalInstance().originalA4.getTraceLength();
-                                             int lop = getVizState().get(0).getOriginalInstance().originalA4.getLoopState();
-                                             int lmx = current + 1 + statepanes > lst ? current + 1 + statepanes : lst;
-                                             int lox = lmx - (lst - lop);
-                                             current = normalize(current + 1, lmx, lox);
-                                             updateDisplay();
-                                         }
-                                     };
-=======
     // [HASLab]
     private int    current          = 0;
 
@@ -1805,7 +1670,6 @@
                                             updateDisplay();
                                         }
                                     };
->>>>>>> 243a80fd
 
     /**
      * Creates the panel for navigating the trace, in the lower side of the right
@@ -1815,29 +1679,9 @@
      */
     // [HASLab]
     private JPanel createTempNavPanel() {
-<<<<<<< HEAD
-        leftNavButton = new JButton(new String(Character.toChars(0x2190)));
-        rightNavButton = new JButton(new String(Character.toChars(0x2192)));
-
-        leftNavButton.setEnabled(false);
-        rightNavButton.setEnabled(false);
-
-        leftNavButton.addActionListener(leftNavListener);
-        rightNavButton.addActionListener(rightNavListener);
-
 
         JPanel tmpNavPanel = new JPanel();
         tmpNavPanel.setLayout(new BoxLayout(tmpNavPanel, BoxLayout.LINE_AXIS));
-        tmpNavPanel.add(leftNavButton);
-        tmpNavPanel.add(Box.createHorizontalGlue());
-
-        List<Ellipse2D> states = new ArrayList<Ellipse2D>();
-
-
-=======
-
-        JPanel tmpNavPanel = new JPanel();
-        tmpNavPanel.setLayout(new BoxLayout(tmpNavPanel, BoxLayout.LINE_AXIS));
 
         tmpNavPanel.add(traceGraph(tmpNavPanel));
 
@@ -1853,7 +1697,6 @@
 
         List<Ellipse2D> states = new ArrayList<Ellipse2D>();
 
->>>>>>> 243a80fd
         JPanel trace = new JPanel() {
 
             @Override
@@ -1868,36 +1711,21 @@
                 int offsety = 2 + tmpNavPanel.getHeight() / 2;
                 // center and apply offset according to current state
                 int offsetx = this.getWidth() / 2 + ((dist - 2 * radius) / 2) - (dist * (current + 1));
-<<<<<<< HEAD
-                int lst = getVizState().get(0).getOriginalInstance().originalA4.getTraceLength();
-                int lop = getVizState().get(0).getOriginalInstance().originalA4.getLoopState();
-                int lmx = current + statepanes > lst ? current + statepanes : lst;
-=======
                 int lst = getVizState().get(statepanes - 1).getOriginalInstance().originalA4.getTraceLength();
                 int lop = getVizState().get(statepanes - 1).getOriginalInstance().originalA4.getLoopState();
                 int lmx = current + 1 > lst ? current + 1 : lst;
->>>>>>> 243a80fd
                 int lox = lmx - (lst - lop);
                 Ellipse2D loop = null, last = null;
                 for (int i = 0; i < lmx; i++) {
                     g2.setStroke(new BasicStroke(2));
-<<<<<<< HEAD
-                    Ellipse2D circl = new Ellipse2D.Double(i * dist + offsetx, offsety - radius, 2.0 * radius, 2.0 * radius);
-=======
                     Ellipse2D circl = new Ellipse2D.Double((i + 1) * dist + offsetx, offsety - radius, 2.0 * radius, 2.0 * radius);
->>>>>>> 243a80fd
                     if (i == lmx - 1)
                         last = circl;
                     if (i == lox)
                         loop = circl;
                     Color tmp = g2.getColor();
-<<<<<<< HEAD
-                    int max = normalize(current + statepanes - 1, lmx, lox);
-                    int min = normalize(current, lmx, lox);
-=======
                     int max = normalize(current, lmx, lox);
                     int min = normalize(current - (statepanes - 1), lmx, lox);
->>>>>>> 243a80fd
                     if ((min <= max && i >= min && i <= max) || (min > max && (i >= min || (i <= max && i >= lox)))) {
                         g2.setColor(new Color(255, 255, 255));
                     } else {
@@ -1908,11 +1736,7 @@
                     g2.draw(circl);
                     FontMetrics mets = g2.getFontMetrics();
                     String lbl = normalize(i, lst, lop) + "";
-<<<<<<< HEAD
-                    g2.drawString(lbl, i * dist + radius + offsetx - (mets.stringWidth(lbl) / 2), offsety + (mets.getAscent() / 2));
-=======
                     g2.drawString(lbl, (i + 1) * dist + radius + offsetx - (mets.stringWidth(lbl) / 2), offsety + (mets.getAscent() / 2));
->>>>>>> 243a80fd
                     states.add(circl);
                     g2.setStroke(new BasicStroke(1));
                     g2.setColor(new Color(0, 0, 0));
@@ -1963,44 +1787,22 @@
             public void mouseClicked(MouseEvent e) {
                 for (int i = 0; i < states.size(); i++)
                     if (e.getButton() == 1 && states.get(i).contains(e.getX(), e.getY())) {
-<<<<<<< HEAD
-                        current = i;
-=======
                         current = i + 1;
->>>>>>> 243a80fd
                         updateDisplay();
                         break;
                     }
             }
 
         });
-<<<<<<< HEAD
-        tmpNavPanel.add(trace);
-
-        tmpNavPanel.add(Box.createHorizontalGlue());
-        tmpNavPanel.add(rightNavButton);
-        tmpNavPanel.setMinimumSize(new Dimension(0, 50));
-        tmpNavPanel.setMaximumSize(new Dimension(Integer.MAX_VALUE, 50));
-
-        updateTempPanel();
-        return tmpNavPanel;
-=======
 
         return trace;
->>>>>>> 243a80fd
     }
 
     // [HASLab]
     private void updateTempPanel() {
         AlloyModel model = null;
         AlloyType event = null;
-<<<<<<< HEAD
-        leftNavButton.setEnabled(current > 0);
         leftNavButton.setText(new String(current > 0 ? Character.toChars(0x2190) : Character.toChars(0x21e4)));
-        rightNavButton.setEnabled(true);
-=======
-        leftNavButton.setText(new String(current > 0 ? Character.toChars(0x2190) : Character.toChars(0x21e4)));
->>>>>>> 243a80fd
 
         for (int i = 0; i < statepanes; i++) {
             AlloyInstance myInstance;
@@ -2008,10 +1810,6 @@
             try {
                 if (!f.exists())
                     throw new IOException("File " + getXMLfilename() + " does not exist.");
-<<<<<<< HEAD
-                myInstance = StaticInstanceReader.parseInstance(f, current + i);
-                getVizState().get(i).loadInstance(myInstance);
-=======
 
                 if (current - (statepanes - 1) + i < 0) {
                     getVizState().set(i, null);
@@ -2024,7 +1822,6 @@
                         getVizState().get(i).loadInstance(myInstance);
                     }
                 }
->>>>>>> 243a80fd
             } catch (Throwable e) {
                 OurDialog.alert("Cannot read or parse Alloy instance: " + xmlFileName + "\n\nError: " + e.getMessage());
                 doCloseAll();
