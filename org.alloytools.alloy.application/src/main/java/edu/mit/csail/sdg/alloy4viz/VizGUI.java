--- conflicted
+++ resolved
@@ -139,11 +139,7 @@
     private final JButton       projectionButton, openSettingsButton, closeSettingsButton, magicLayout,
                     loadSettingsButton, saveSettingsButton, saveAsSettingsButton, resetSettingsButton, updateSettingsButton,
                     openEvaluatorButton, closeEvaluatorButton, enumerateButton, vizButton, treeButton,
-<<<<<<< HEAD
                     txtButton, tableButton, leftNavButton, rightNavButton, cnfgButton, forkButton, initButton/* , dotButton, xmlButton */; // [HASLab]
-=======
-                    txtButton, tableButton, leftNavButton, rightNavButton/* , dotButton, xmlButton */; // [HASLab]
->>>>>>> 1c6b6f3e
 
     /**
      * This list must contain all the display mode buttons (that is, vizButton,
@@ -160,7 +156,6 @@
     /** The "show next" menu item. */
     private final JMenuItem     enumerateMenu;
 
-<<<<<<< HEAD
     /** The "fork next" menu item. */
     // [HASLab]
     private final JMenuItem     cnfgMenu;
@@ -173,8 +168,6 @@
     // [HASLab]
     private final JMenuItem     initMenu;
 
-=======
->>>>>>> 1c6b6f3e
     /** The trace navigation menu items. */
     // [HASLab]
     private final JMenuItem     rightNavMenu, leftNavMenu;
@@ -649,12 +642,9 @@
                 menuItem(fileMenu, "Close All", 'A', doCloseAll());
             JMenu instanceMenu = menu(mb, "&Instance", null);
             enumerateMenu = menuItem(instanceMenu, "Show Next Solution", 'N', 'N', doNext());
-<<<<<<< HEAD
             cnfgMenu = menuItem(instanceMenu, "Show Fresh Configuration", 'C', 'C', doConfig()); // [HASLab]
             initMenu = menuItem(instanceMenu, "Show Fresh Initial State", 'I', 'I', doInit()); // [HASLab]
             forkMenu = menuItem(instanceMenu, "Show Different Post-state", 'F', 'F', doFork()); // [HASLab]
-=======
->>>>>>> 1c6b6f3e
             leftNavMenu = menuItem(instanceMenu, "Show Previous State", KeyEvent.VK_LEFT, KeyEvent.VK_LEFT, leftNavListener); // [HASLab]
             rightNavMenu = menuItem(instanceMenu, "Show Next State", KeyEvent.VK_LEFT, KeyEvent.VK_RIGHT, rightNavListener); // [HASLab]
             thememenu = menu(mb, "&Theme", doRefreshTheme());
@@ -707,14 +697,10 @@
             toolbar.add(magicLayout = OurUtil.button("Magic Layout", "Automatic theme customization (will reset current theme)", "images/24_settings_apply2.gif", doMagicLayout()));
             toolbar.add(openEvaluatorButton = OurUtil.button("Evaluator", "Open the evaluator", "images/24_settings.gif", doOpenEvalPanel()));
             toolbar.add(closeEvaluatorButton = OurUtil.button("Close Evaluator", "Close the evaluator", "images/24_settings_close2.gif", doCloseEvalPanel()));
-<<<<<<< HEAD
             toolbar.add(enumerateButton = OurUtil.button("Next", "Show a fresh solution", "images/24_history.gif", doNext()));
             toolbar.add(cnfgButton = OurUtil.button("Fresh Config", "Show a fresh configuration", "images/24_history.gif", doConfig())); // [HASLab]
             toolbar.add(initButton = OurUtil.button("Fresh Init", "Show a fresh initial state", "images/24_history.gif", doInit())); // [HASLab]
             toolbar.add(forkButton = OurUtil.button("Fork", "Show a different post-state", "images/24_history.gif", doFork())); // [HASLab]
-=======
-            toolbar.add(enumerateButton = OurUtil.button("Next", "Show the next solution", "images/24_history.gif", doNext()));
->>>>>>> 1c6b6f3e
             toolbar.add(leftNavButton = OurUtil.button(new String(Character.toChars(0x2190)), "Show the previous state", "images/24_history.gif", leftNavListener));
             toolbar.add(rightNavButton = OurUtil.button(new String(Character.toChars(0x2192)), "Show the next state", "images/24_history.gif", rightNavListener));
             toolbar.add(projectionButton);
@@ -864,13 +850,8 @@
             default :
                 vizButton.setEnabled(false);
         }
-<<<<<<< HEAD
         final boolean isMeta = myStates.get(statepanes - 1).getOriginalInstance().isMetamodel; // [HASLab]
         final boolean isTrace = myStates.get(statepanes - 1).getOriginalInstance().originalA4.getMaxTrace() >= 0; // [HASLab]
-=======
-        final boolean isMeta = myStates.get(statepanes - 1).getOriginalInstance().isMetamodel; // [HASLab]
-        final boolean isTrace = myStates.get(statepanes - 1).getOriginalInstance().originalA4.getMaxTrace() >= 0; // [HASLab]
->>>>>>> 1c6b6f3e
         vizButton.setVisible(frame != null);
         treeButton.setVisible(frame != null);
         txtButton.setVisible(frame != null);
@@ -888,7 +869,6 @@
         openEvaluatorButton.setVisible(!isMeta && settingsOpen == 0 && evaluator != null);
         closeEvaluatorButton.setVisible(!isMeta && settingsOpen == 2 && evaluator != null);
         enumerateMenu.setEnabled(!isMeta && settingsOpen == 0 && enumerator != null);
-<<<<<<< HEAD
         enumerateMenu.setVisible(!isTrace); // [HASLab]
         enumerateButton.setVisible(!isMeta && settingsOpen == 0 && enumerator != null && !isTrace); // [HASLab]
         initMenu.setEnabled(!isMeta && settingsOpen == 0 && enumerator != null); // [HASLab]
@@ -900,9 +880,6 @@
         forkMenu.setEnabled(!isMeta && settingsOpen == 0 && enumerator != null); // [HASLab]
         forkMenu.setVisible(isTrace); // [HASLab]
         forkButton.setVisible(!isMeta && settingsOpen == 0 && enumerator != null && isTrace); // [HASLab]
-=======
-        enumerateButton.setVisible(!isMeta && settingsOpen == 0 && enumerator != null);
->>>>>>> 1c6b6f3e
         leftNavButton.setVisible(!isMeta && isTrace); // [HASLab]
         leftNavButton.setEnabled(current > 0); // [HASLab]
         leftNavMenu.setEnabled(!isMeta && current > 0); // [HASLab]
@@ -1139,11 +1116,7 @@
 
     /** Load the XML instance. */
     public void loadXML(final String fileName, boolean forcefully) {
-<<<<<<< HEAD
         loadXML(fileName, forcefully, current); // [HASLab] first state
-=======
-        loadXML(fileName, forcefully, 0); // [HASLab] first state
->>>>>>> 1c6b6f3e
     }
 
     /** Load the XML instance. */
@@ -1487,13 +1460,7 @@
                 final Expression ret = lookup(v);
                 if (ret != null)
                     return ret;
-<<<<<<< HEAD
-                String n = v.name().replace("$", "");//.replace("-", "n");
-                //                if (!Character.isAlphabetic(n.charAt(0)))
-                //                    n = "p" + n;
-=======
                 String n = v.name().replace("$", "");
->>>>>>> 1c6b6f3e
                 return cache(v, Variable.nary(n, v.arity()));
             }
 
