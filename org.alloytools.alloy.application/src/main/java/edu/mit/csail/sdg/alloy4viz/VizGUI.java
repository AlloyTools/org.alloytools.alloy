/* Alloy Analyzer 4 -- Copyright (c) 2006-2009, Felix Chang
 * Electrum -- Copyright (c) 2015-present, Nuno Macedo
 *
 * Permission is hereby granted, free of charge, to any person obtaining a copy of this software and associated documentation files
 * (the "Software"), to deal in the Software without restriction, including without limitation the rights to use, copy, modify,
 * merge, publish, distribute, sublicense, and/or sell copies of the Software, and to permit persons to whom the Software is
 * furnished to do so, subject to the following conditions:
 *
 * The above copyright notice and this permission notice shall be included in all copies or substantial portions of the Software.
 *
 * THE SOFTWARE IS PROVIDED "AS IS", WITHOUT WARRANTY OF ANY KIND, EXPRESS OR IMPLIED, INCLUDING BUT NOT LIMITED TO THE WARRANTIES
 * OF MERCHANTABILITY, FITNESS FOR A PARTICULAR PURPOSE AND NONINFRINGEMENT. IN NO EVENT SHALL THE AUTHORS OR COPYRIGHT HOLDERS BE
 * LIABLE FOR ANY CLAIM, DAMAGES OR OTHER LIABILITY, WHETHER IN AN ACTION OF CONTRACT, TORT OR OTHERWISE, ARISING FROM, OUT OF
 * OR IN CONNECTION WITH THE SOFTWARE OR THE USE OR OTHER DEALINGS IN THE SOFTWARE.
 */

package edu.mit.csail.sdg.alloy4viz;

import static edu.mit.csail.sdg.alloy4.OurUtil.menu;
import static edu.mit.csail.sdg.alloy4.OurUtil.menuItem;

import java.awt.BasicStroke;
import java.awt.BorderLayout;
import java.awt.Color;
import java.awt.Dimension;
import java.awt.Font;
import java.awt.FontMetrics;
import java.awt.Graphics;
import java.awt.Graphics2D;
import java.awt.Polygon;
import java.awt.RenderingHints;
import java.awt.event.ActionEvent;
import java.awt.event.ActionListener;
import java.awt.event.ComponentEvent;
import java.awt.event.ComponentListener;
import java.awt.event.FocusEvent;
import java.awt.event.FocusListener;
import java.awt.event.KeyEvent;
import java.awt.event.MouseAdapter;
import java.awt.event.MouseEvent;
import java.awt.geom.AffineTransform;
import java.awt.geom.Ellipse2D;
import java.awt.geom.Path2D;
import java.io.File;
import java.io.IOException;
import java.lang.reflect.Method;
import java.util.ArrayList;
import java.util.HashMap;
import java.util.LinkedHashMap;
import java.util.List;
import java.util.Map;
import java.util.Set;
import java.util.StringJoiner;
import java.util.prefs.Preferences;

import javax.swing.Box;
import javax.swing.BoxLayout;
import javax.swing.Icon;
import javax.swing.JButton;
import javax.swing.JComponent;
import javax.swing.JFrame;
import javax.swing.JMenu;
import javax.swing.JMenuBar;
import javax.swing.JMenuItem;
import javax.swing.JPanel;
import javax.swing.JPopupMenu;
import javax.swing.JScrollPane;
import javax.swing.JSplitPane;
import javax.swing.JTextArea;
import javax.swing.JToolBar;
import javax.swing.ScrollPaneConstants;
import javax.swing.WindowConstants;
import javax.swing.plaf.basic.BasicSplitPaneUI;

import edu.mit.csail.sdg.alloy4.A4Preferences.IntPref;
import edu.mit.csail.sdg.alloy4.A4Preferences.StringPref;
import edu.mit.csail.sdg.alloy4.Computer;
import edu.mit.csail.sdg.alloy4.ConstList;
import edu.mit.csail.sdg.alloy4.OurBorder;
import edu.mit.csail.sdg.alloy4.OurCheckbox;
import edu.mit.csail.sdg.alloy4.OurConsole;
import edu.mit.csail.sdg.alloy4.OurDialog;
import edu.mit.csail.sdg.alloy4.OurUtil;
import edu.mit.csail.sdg.alloy4.Runner;
import edu.mit.csail.sdg.alloy4.Util;
import edu.mit.csail.sdg.alloy4.Version;
import edu.mit.csail.sdg.alloy4graph.GraphViewer;
import edu.mit.csail.sdg.ast.Expr;
import edu.mit.csail.sdg.ast.ExprConstant;
import edu.mit.csail.sdg.ast.ExprVar;
import edu.mit.csail.sdg.ast.Sig;
import edu.mit.csail.sdg.translator.A4Solution;
import edu.mit.csail.sdg.translator.A4Tuple;
import edu.mit.csail.sdg.translator.A4TupleSet;

/**
 * GUI main window for the visualizer.
 * <p>
 * <b>Thread Safety:</b> Can be called only by the AWT event thread.
 *
 * @modified: Nuno Macedo, Eduardo Pessoa // [HASLab] electrum-temporal,
 *            electrum-base, electrum-simulator
 */

public final class VizGUI implements ComponentListener {

    /** The background color for the toolbar. */
    private static final Color  background      = new Color(0.9f, 0.9f, 0.9f);

    /** The icon for a "checked" menu item. */
    private static final Icon   iconYes         = OurUtil.loadIcon("images/menu1.gif");

    /** The icon for an "unchecked" menu item. */
    private static final Icon   iconNo          = OurUtil.loadIcon("images/menu0.gif");

    /**
     * Whether the JVM should shutdown after the last file is closed.
     */
    private final boolean       standalone;

    /** The current display mode. */
    private VisualizerMode      currentMode     = VisualizerMode.get();

    /**
     * The JFrame for the main GUI window; or null if we intend to display the graph
     * inside a user-given JPanel instead.
     */
    private final JFrame        frame;

    /** The toolbar. */
    private final JToolBar      toolbar;

    /** The projection popup menu. */
    private final JPopupMenu    projectionPopup;

    /** The buttons on the toolbar. */
    private final JButton       projectionButton, openSettingsButton, closeSettingsButton, magicLayout,
                    loadSettingsButton, saveSettingsButton, saveAsSettingsButton, resetSettingsButton, updateSettingsButton,
                    openEvaluatorButton, closeEvaluatorButton, enumerateButton, vizButton, treeButton,
                    txtButton, tableButton, leftNavButton, rightNavButton, cnfgButton, forkButton, initButton, pathButton/*
                                                                                                                          * , dotButton,
                                                                                                                          * xmlButton
                                                                                                                          */; // [HASLab]

    /**
     * This list must contain all the display mode buttons (that is, vizButton,
     * xmlButton...)
     */
    private final List<JButton> solutionButtons = new ArrayList<JButton>();

    /** The "theme" menu. */
    private final JMenu         thememenu;

    /** The "window" menu. */
    private final JMenu         windowmenu;

    /** The "show next" menu item. */
    private final JMenuItem     enumerateMenu;

    /** The "fresh config" menu item. */
    // [HASLab]
    private final JMenuItem     cnfgMenu;

    /** The "fresh path" menu item. */
    // [HASLab]
    private final JMenuItem     pathMenu;

    /** The "fork next" menu item. */
    // [HASLab]
    private final JMenuItem     forkMenu;

    /** The "fork init" menu item. */
    // [HASLab]
    private final JMenuItem     initMenu;

    /** The trace navigation menu items. */
    // [HASLab]
    private final JMenuItem     rightNavMenu, leftNavMenu;

    /** Current font size. */
    private int                 fontSize        = 12;

    /**
     * 0: theme and evaluator are both invisible; 1: theme is visible; 2: evaluator
     * is visible.
     */
    private int                 settingsOpen    = 0;

    // [HASLab]
    private boolean             seg_iteration   = false;

    /**
     * The current states and visualization settings; null if none is loaded.
     */
    // [HASLab]
    private List<VizState>      myStates        = new ArrayList<VizState>();

    /**
     * Returns the current visualization settings (and you can call
     * getOriginalInstance() on it to get the current state of the instance). If you
     * make changes to the state, you should call doApply() on the VizGUI object to
     * refresh the screen.
     */
    // [HASLab]
    public List<VizState> getVizState() {
        return myStates;
    }

    /**
     * The customization panel to the left; null if it is not yet loaded.
     */
    private VizCustomizationPanel myCustomPanel    = null;

    /**
     * The evaluator panel to the left; null if it is not yet loaded.
     */
    private OurConsole            myEvaluatorPanel = null;

    /**
     * The graphical panel at the upper-side of the the right panel; null if it is
     * not yet loaded.
     */
    private VizGraphPanel         myGraphPanel     = null;

    /**
     * The panel to the right, containing the graph and the temporal navigation
     * panels; null if it is not yet loaded.
     */
    // [HASLab]
    private JPanel                mySplitTemporal  = null;

    /**
     * The splitpane between the customization panel and the graph panel.
     */
    private final JSplitPane      splitpane;

    /**
     * The tree or graph or text being displayed on the right hand side.
     */
    private JComponent            content          = null;

    /**
     * Returns the JSplitPane containing the customization/evaluator panel in the
     * left and the graph on the right.
     */
    public JSplitPane getPanel() {
        return splitpane;
    }

    /** Returns the main frame of the visualizer */
    public JFrame getFrame() {
        return frame;
    }

    /**
     * The last known divider position between the customization panel and the graph
     * panel.
     */
    private int            lastDividerPosition = 0;

    /**
     * If nonnull, you can pass in an expression to be evaluated. If it throws an
     * exception, that means an error has occurred.
     */
    private final Computer evaluator;

    /**
     * If nonnull, you can pass in an XML file to find the next solution.
     */
    private final Computer enumerator;

    /**
     * Number of trace states to depict.
     */
    // [HASLab]
    private final int      statepanes;

    // ==============================================================================================//

    /**
     * The current theme file; "" if there is no theme file loaded.
     */
    private String         thmFileName         = "";

    /**
     * Returns the current THM filename; "" if no theme file is currently loaded.
     */
    public String getThemeFilename() {
        return thmFileName;
    }

    // ==============================================================================================//

    /**
     * The current XML file; "" if there is no XML file loaded.
     */
    private String xmlFileName = "";

    /**
     * Returns the current XML filename; "" if no file is currently loaded.
     */
    public String getXMLfilename() {
        return xmlFileName;
    }

    // ==============================================================================================//

    /** The list of XML files loaded in this session so far. */
    private final List<String> xmlLoaded = new ArrayList<String>();

    /**
     * Return the list of XML files loaded in this session so far.
     */
    public ConstList<String> getInstances() {
        return ConstList.make(xmlLoaded);
    }

    // ==============================================================================================//

    /** This maps each XML filename to a descriptive title. */
    private Map<String,String> xml2title = new LinkedHashMap<String,String>();

    /**
     * Returns a short descriptive title associated with an XML file.
     */
    public String getInstanceTitle(String xmlFileName) {
        String answer = xml2title.get(Util.canon(xmlFileName));
        return (answer == null) ? "(unknown)" : answer;
    }

    // ==============================================================================================//

    /** Add a vertical divider to the toolbar. */
    private void addDivider() {
        JPanel divider = OurUtil.makeH(new Dimension(1, 40), Color.LIGHT_GRAY);
        divider.setAlignmentY(0.5f);
        if (!Util.onMac())
            toolbar.add(OurUtil.makeH(5, background));
        else
            toolbar.add(OurUtil.makeH(5));
        toolbar.add(divider);
        if (!Util.onMac())
            toolbar.add(OurUtil.makeH(5, background));
        else
            toolbar.add(OurUtil.makeH(5));
    }

    // ======== The Preferences
    // ======================================================================================//
    // ======== Note: you must make sure each preference has a unique key
    // ============================================//

    /**
     * This enum defines the set of possible visualizer modes.
     */
    private enum VisualizerMode {

                                 /** Visualize using graphviz's dot. */
                                 Viz("graphviz"),
                                 // /** See the DOT content. */ DOT("dot"),
                                 // /** See the XML content. */ XML("xml"),
                                 /** See the instance as text. */
                                 TEXT("txt"),
                                 TABLE("table"),
                                 /** See the instance as a tree. */
                                 Tree("tree");

        /**
         * This is a unique String for this value; it should be kept consistent in
         * future versions.
         */
        private final String id;

        /**
         * Constructs a new VisualizerMode value with the given id.
         */
        private VisualizerMode(String id) {
            this.id = id;
        }

        /**
         * Given an id, return the enum value corresponding to it (if there's no match,
         * then return Viz).
         */
        private static VisualizerMode parse(String id) {
            for (VisualizerMode vm : values())
                if (vm.id.equals(id))
                    return vm;
            return Viz;
        }

        /** Saves this value into the Java preference object. */
        public void set() {
            Preferences.userNodeForPackage(Util.class).put("VisualizerMode", id);
        }

        /**
         * Reads the current value of the Java preference object (if it's not set, then
         * return Viz).
         */
        public static VisualizerMode get() {
            return parse(Preferences.userNodeForPackage(Util.class).get("VisualizerMode", ""));
        }
    }

    /**
     * The latest X corrdinate of the Alloy Visualizer window.
     */
    private static final IntPref    VizX      = new IntPref("VizX", 0, -1, 65535);

    /**
     * The latest Y corrdinate of the Alloy Visualizer window.
     */
    private static final IntPref    VizY      = new IntPref("VizY", 0, -1, 65535);

    /** The latest width of the Alloy Visualizer window. */
    private static final IntPref    VizWidth  = new IntPref("VizWidth", 0, -1, 65535);

    /** The latest height of the Alloy Visualizer window. */
    private static final IntPref    VizHeight = new IntPref("VizHeight", 0, -1, 65535);

    /**
     * The first file in Alloy Visualizer's "open recent theme" list.
     */
    private static final StringPref Theme0    = new StringPref("Theme0");

    /**
     * The second file in Alloy Visualizer's "open recent theme" list.
     */
    private static final StringPref Theme1    = new StringPref("Theme1");

    /**
     * The third file in Alloy Visualizer's "open recent theme" list.
     */
    private static final StringPref Theme2    = new StringPref("Theme2");

    /**
     * The fourth file in Alloy Visualizer's "open recent theme" list.
     */
    private static final StringPref Theme3    = new StringPref("Theme3");

    // ==============================================================================================//

    /**
     * If true, that means the event handlers should return a Runner encapsulating
     * them, rather than perform the actual work.
     */
    private boolean                 wrap      = false;


    /**
     * Wraps the calling method into a Runnable whose run() will call the calling
     * method with (false) as the only argument.
     */
    private Runner wrapMe() {
        final String name;
        try {
            throw new Exception();
        } catch (Exception ex) {
            name = ex.getStackTrace()[1].getMethodName();
        }
        Method[] methods = getClass().getDeclaredMethods();
        Method m = null;
        for (int i = 0; i < methods.length; i++)
            if (methods[i].getName().equals(name)) {
                m = methods[i];
                break;
            }
        if (m == null) {
            throw new IllegalStateException("Missing method " + name);
        }

        final Method method = m;
        return new Runner() {

            private static final long serialVersionUID = 0;

            @Override
            public void run() {
                try {
                    method.setAccessible(true);
                    method.invoke(VizGUI.this, new Object[] {});
                } catch (Throwable ex) {
                    ex = new IllegalArgumentException("Failed call to " + name + "()", ex);
                    Thread.getDefaultUncaughtExceptionHandler().uncaughtException(Thread.currentThread(), ex);
                }
            }

            @Override
            public void run(Object arg) {
                run();
            }
        };
    }

    /**
     * Wraps the calling method into a Runnable whose run() will call the calling
     * method with (false,argument) as the two arguments.
     */
    private Runner wrapMe(final Object argument) {
        final String name;
        try {
            throw new Exception();
        } catch (Exception ex) {
            name = ex.getStackTrace()[1].getMethodName();
        }
        Method[] methods = getClass().getDeclaredMethods();
        Method m = null;
        for (int i = 0; i < methods.length; i++)
            if (methods[i].getName().equals(name)) {
                m = methods[i];
                break;
            }

        if (m == null) {
            throw new IllegalStateException("Missing method " + name);
        }

        final Method method = m;
        return new Runner() {

            private static final long serialVersionUID = 0;

            @Override
            public void run(Object arg) {
                try {
                    method.setAccessible(true);
                    method.invoke(VizGUI.this, new Object[] {
                                                             arg
                    });
                } catch (Throwable ex) {
                    ex = new IllegalArgumentException("Failed call to " + name + "(" + arg + ")", ex);
                    Thread.getDefaultUncaughtExceptionHandler().uncaughtException(Thread.currentThread(), ex);
                }
            }

            @Override
            public void run() {
                run(argument);
            }
        };
    }

    /**
     * Creates a new visualization GUI window; this method can only be called by the
     * AWT event thread.
     *
     * @param standalone - whether the JVM should shutdown after the last file is
     *            closed
     * @param xmlFileName - the filename of the incoming XML file; "" if there's no
     *            file to open
     * @param windowmenu - if standalone==false and windowmenu!=null, then this will
     *            be added as a menu on the menubar
     *            <p>
     *            Note: if standalone==false and xmlFileName.length()==0, then we
     *            will initially hide the window.
     */
    public VizGUI(boolean standalone, String xmlFileName, JMenu windowmenu) {
        this(standalone, xmlFileName, windowmenu, null, null, 1); // [HASLab]
    }

    /**
     * Creates a new visualization GUI window; this method can only be called by the
     * AWT event thread.
     *
     * @param standalone - whether the JVM should shutdown after the last file is
     *            closed
     * @param xmlFileName - the filename of the incoming XML file; "" if there's no
     *            file to open
     * @param windowmenu - if standalone==false and windowmenu!=null, then this will
     *            be added as a menu on the menubar
     * @param enumerator - if it's not null, it provides solution enumeration
     *            ability
     * @param evaluator - if it's not null, it provides solution evaluation ability
     * @param panes - the number of states that will be shown
     *            <p>
     *            Note: if standalone==false and xmlFileName.length()==0, then we
     *            will initially hide the window.
     */
    // [HASLab]
    public VizGUI(boolean standalone, String xmlFileName, JMenu windowmenu, Computer enumerator, Computer evaluator, int panes) {
        this(standalone, xmlFileName, windowmenu, enumerator, evaluator, true, panes); // [HASLab]
    }

    /**
     * Creates a new visualization GUI window; this method can only be called by the
     * AWT event thread.
     *
     * @param standalone - whether the JVM should shutdown after the last file is
     *            closed
     * @param xmlFileName - the filename of the incoming XML file; "" if there's no
     *            file to open
     * @param windowmenu - if standalone==false and windowmenu!=null, then this will
     *            be added as a menu on the menubar
     * @param enumerator - if it's not null, it provides solution enumeration
     *            ability
     * @param evaluator - if it's not null, it provides solution evaluation ability
     * @param makeWindow - if false, then we will only construct the JSplitPane,
     *            without making the window
     * @param panes - the number of states that will be shown
     *            <p>
     *            Note: if standalone==false and xmlFileName.length()==0 and
     *            makeWindow==true, then we will initially hide the window.
     */
    // [HASLab]
    public VizGUI(boolean standalone, String xmlFileName, JMenu windowmenu, Computer enumerator, Computer evaluator, boolean makeWindow, int panes) {
        this.statepanes = panes == 0 ? 1 : panes; // [HASLab]
        this.enumerator = enumerator;
        this.standalone = standalone;
        this.evaluator = evaluator;
        this.frame = makeWindow ? new JFrame("Electrum Visualizer") : null; // [HASLab]

        // Figure out the desired x, y, width, and height
        int screenWidth = OurUtil.getScreenWidth(), screenHeight = OurUtil.getScreenHeight();
        int width = VizWidth.get();
        if (width < 0)
            width = screenWidth - 150;
        else if (width < 100)
            width = 100;
        if (width > screenWidth)
            width = screenWidth;
        int height = VizHeight.get();
        if (height < 0)
            height = screenHeight - 150;
        else if (height < 100)
            height = 100;
        if (height > screenHeight)
            height = screenHeight;
        int x = VizX.get();
        if (x < 0 || x > screenWidth - 10)
            x = 0;
        int y = VizY.get();
        if (y < 0 || y > screenHeight - 10)
            y = 0;

        // Create the menubar
        JMenuBar mb = new JMenuBar();
        try {
            wrap = true;
            JMenu fileMenu = menu(mb, "&File", null);
            menuItem(fileMenu, "Open...", 'O', 'O', doLoad());
            JMenu exportMenu = menu(null, "&Export To", null);
            menuItem(exportMenu, "Dot...", 'D', 'D', doExportDot());
            menuItem(exportMenu, "XML...", 'X', 'X', doExportXml());
            menuItem(exportMenu, "LTL", 'T', 'T', doExportLTL());
            fileMenu.add(exportMenu);
            menuItem(fileMenu, "Close", 'W', 'W', doClose());
            if (standalone)
                menuItem(fileMenu, "Quit", 'Q', 'Q', doCloseAll());
            else
                menuItem(fileMenu, "Close All", 'A', doCloseAll());
            JMenu instanceMenu = menu(mb, "&Instance", null);
            enumerateMenu = menuItem(instanceMenu, "Show Next Solution", 'N', 'N', doNext());
            cnfgMenu = menuItem(instanceMenu, "Show Fresh Configuration", 'C', 'C', doConfig()); // [HASLab]
            pathMenu = menuItem(instanceMenu, "Show Fresh Path", 'P', 'P', doPath()); // [HASLab]
            initMenu = menuItem(instanceMenu, "Show Fresh Initial State", 'I', 'I', doInit()); // [HASLab]
            forkMenu = menuItem(instanceMenu, "Show Different Post-state", 'F', 'F', doFork()); // [HASLab]
            leftNavMenu = menuItem(instanceMenu, "Show Previous State", KeyEvent.VK_LEFT, KeyEvent.VK_LEFT, leftNavListener); // [HASLab]
            rightNavMenu = menuItem(instanceMenu, "Show Next State", KeyEvent.VK_LEFT, KeyEvent.VK_RIGHT, rightNavListener); // [HASLab]
            thememenu = menu(mb, "&Theme", doRefreshTheme());
            if (standalone || windowmenu == null)
                windowmenu = menu(mb, "&Window", doRefreshWindow());
            this.windowmenu = windowmenu;
        } finally {
            wrap = false;
        }
        mb.add(windowmenu);
        thememenu.setEnabled(false);
        windowmenu.setEnabled(false);
        if (frame != null)
            frame.setJMenuBar(mb);

        // Create the toolbar
        projectionPopup = new JPopupMenu();
        projectionButton = new JButton("Projection: none");
        projectionButton.addActionListener(new ActionListener() {

            @Override
            public void actionPerformed(ActionEvent e) {
                repopulateProjectionPopup();
                if (projectionPopup.getComponentCount() > 0)
                    projectionPopup.show(projectionButton, 10, 10);
            }
        });
        repopulateProjectionPopup();
        toolbar = new JToolBar();
        toolbar.setVisible(false);
        toolbar.setFloatable(false);
        toolbar.setBorder(null);
        if (!Util.onMac())
            toolbar.setBackground(background);
        try {
            wrap = true;
            vizButton = makeSolutionButton("Viz", "Show Visualization", "images/24_graph.gif", doShowViz());
            // dotButton=makeSolutionButton("Dot", "Show the Dot File for the
            // Graph", "images/24_plaintext.gif", doShowDot());
            // xmlButton=makeSolutionButton("XML", "Show XML",
            // "images/24_plaintext.gif", doShowXML());
            txtButton = makeSolutionButton("Txt", "Show the textual output for the Graph", "images/24_plaintext.gif", doShowTxt());
            tableButton = makeSolutionButton("Table", "Show the table output for the Graph", "images/24_plaintext.gif", doShowTable());
            treeButton = makeSolutionButton("Tree", "Show Tree", "images/24_texttree.gif", doShowTree());
            if (frame != null)
                addDivider();
            toolbar.add(closeSettingsButton = OurUtil.button("Close", "Close the theme customization panel", "images/24_settings_close2.gif", doCloseThemePanel()));
            toolbar.add(updateSettingsButton = OurUtil.button("Apply", "Apply the changes to the current theme", "images/24_settings_apply2.gif", doApply()));
            toolbar.add(openSettingsButton = OurUtil.button("Theme", "Open the theme customization panel", "images/24_settings.gif", doOpenThemePanel()));
            toolbar.add(magicLayout = OurUtil.button("Magic Layout", "Automatic theme customization (will reset current theme)", "images/24_settings_apply2.gif", doMagicLayout()));
            toolbar.add(openEvaluatorButton = OurUtil.button("Evaluator", "Open the evaluator", "images/24_settings.gif", doOpenEvalPanel()));
            toolbar.add(closeEvaluatorButton = OurUtil.button("Close Evaluator", "Close the evaluator", "images/24_settings_close2.gif", doCloseEvalPanel()));
            toolbar.add(enumerateButton = OurUtil.button("Next", "Show a fresh solution", "images/24_history.gif", doNext()));
            toolbar.add(cnfgButton = OurUtil.button("Fresh Config", "Show a fresh configuration", "images/24_history.gif", doConfig())); // [HASLab]
            toolbar.add(pathButton = OurUtil.button("Fresh Path", "Show a fresh path", "images/24_history.gif", doPath())); // [HASLab]
            toolbar.add(initButton = OurUtil.button("Fresh Init", "Show a fresh initial state", "images/24_history.gif", doInit())); // [HASLab]
            toolbar.add(forkButton = OurUtil.button("Fork", "Show a different post-state", "images/24_history.gif", doFork())); // [HASLab]
            toolbar.add(leftNavButton = OurUtil.button(new String(Character.toChars(0x2190)), "Show the previous state", "images/24_history.gif", leftNavListener));
            toolbar.add(rightNavButton = OurUtil.button(new String(Character.toChars(0x2192)), "Show the next state", "images/24_history.gif", rightNavListener));
            toolbar.add(projectionButton);
            toolbar.add(loadSettingsButton = OurUtil.button("Load", "Load the theme customization from a theme file", "images/24_open.gif", doLoadTheme()));
            toolbar.add(saveSettingsButton = OurUtil.button("Save", "Save the current theme customization", "images/24_save.gif", doSaveTheme()));
            toolbar.add(saveAsSettingsButton = OurUtil.button("Save As", "Save the current theme customization as a new theme file", "images/24_save.gif", doSaveThemeAs()));
            toolbar.add(resetSettingsButton = OurUtil.button("Reset", "Reset the theme customization", "images/24_settings_close2.gif", doResetTheme()));
        } finally {
            wrap = false;
        }
        settingsOpen = 0;

        // Create the horizontal split pane
        splitpane = new JSplitPane(JSplitPane.HORIZONTAL_SPLIT);
        splitpane.setOneTouchExpandable(false);
        splitpane.setResizeWeight(0.);
        splitpane.setContinuousLayout(true);
        splitpane.setBorder(null);
        ((BasicSplitPaneUI) (splitpane.getUI())).getDivider().setBorder(new OurBorder(false, true, false, false));

        // Display the window, then proceed to load the input file
        if (frame != null) {
            frame.pack();
            if (!Util.onMac() && !Util.onWindows()) {
                // many Window managers do not respect ICCCM2; this should help
                // avoid the Title Bar being shifted "off screen"
                if (x < 30) {
                    if (x < 0)
                        x = 0;
                    width = width - (30 - x);
                    x = 30;
                }
                if (y < 30) {
                    if (y < 0)
                        y = 0;
                    height = height - (30 - y);
                    y = 30;
                }
                if (width < 100)
                    width = 100;
                if (height < 100)
                    height = 100;
            }
            frame.setSize(width, height);
            frame.setLocation(x, y);
            frame.setDefaultCloseOperation(WindowConstants.DO_NOTHING_ON_CLOSE);
            try {
                wrap = true;
                frame.addWindowListener(doClose());
            } finally {
                wrap = false;
            }
            frame.addComponentListener(this);
        }
        if (xmlFileName.length() > 0)
            doLoadInstance(xmlFileName);
    }

    /** Invoked when the Visualizationwindow is resized. */
    @Override
    public void componentResized(ComponentEvent e) {
        componentMoved(e);
    }

    /** Invoked when the Visualizationwindow is moved. */
    @Override
    public void componentMoved(ComponentEvent e) {
        if (frame != null) {
            VizWidth.set(frame.getWidth());
            VizHeight.set(frame.getHeight());
            VizX.set(frame.getX());
            VizY.set(frame.getY());
        }
    }

    /** Invoked when the Visualizationwindow is shown. */
    @Override
    public void componentShown(ComponentEvent e) {}

    /** Invoked when the Visualizationwindow is hidden. */
    @Override
    public void componentHidden(ComponentEvent e) {}

    /**
     * Helper method that repopulates the Projection popup menu.
     */
    private void repopulateProjectionPopup() {
        int num = 0;
        String label = "Projection: none";
        if (myStates.isEmpty()) { // [HASLab]
            projectionButton.setEnabled(false);
            return;
        }
        projectionButton.setEnabled(true);
        projectionPopup.removeAll();
        VizState myState = myStates.get(statepanes - 1); // [HASLab]
        final Set<AlloyType> projected = myState.getProjectedTypes();
        for (final AlloyType t : myState.getOriginalModel().getTypes())
            if (myState.canProject(t)) {
                final boolean on = projected.contains(t);
                final JMenuItem m = new JMenuItem(t.getName(), on ? OurCheckbox.ON : OurCheckbox.OFF);
                m.addActionListener(new ActionListener() {

                    @Override
                    public void actionPerformed(ActionEvent e) {
                        for (VizState myState : myStates) // [HASLab]
                            if (on)
                                myState.deproject(t);
                            else
                                myState.project(t);
                        updateDisplay();
                    }
                });
                projectionPopup.add(m);
                if (on) {
                    num++;
                    if (num == 1)
                        label = "Projected over " + t.getName();
                }
            }
        projectionButton.setText(num > 1 ? ("Projected over " + num + " sigs") : label);
    }

    /**
     * Helper method that refreshes the right-side visualization panel with the
     * latest settings.
     */
    private void updateDisplay() {
        if (myStates.isEmpty()) // [HASLab]
            return;
        // First, update the toolbar
        currentMode.set();
        for (JButton button : solutionButtons)
            button.setEnabled(settingsOpen != 1);
        switch (currentMode) {
            case Tree :
                treeButton.setEnabled(false);
                break;
            case TEXT :
                txtButton.setEnabled(false);
                break;
            case TABLE :
                tableButton.setEnabled(false);
                break;
            // case XML: xmlButton.setEnabled(false); break;
            // case DOT: dotButton.setEnabled(false); break;
            default :
                vizButton.setEnabled(false);
        }
        final AlloyInstance oInst = myStates.get(statepanes - 1).getOriginalInstance();
        final boolean isMeta = oInst.isMetamodel; // [HASLab]
        final boolean isTrace = oInst.originalA4.getMaxTrace() >= 0; // [HASLab]
        final boolean hasConfigs = oInst.originalA4.hasConfigs(); // [HASLab]
        vizButton.setVisible(frame != null);
        treeButton.setVisible(frame != null);
        txtButton.setVisible(frame != null);
        // dotButton.setVisible(frame!=null);
        // xmlButton.setVisible(frame!=null);
        magicLayout.setVisible((settingsOpen == 0 || settingsOpen == 1) && currentMode == VisualizerMode.Viz);
        projectionButton.setVisible((settingsOpen == 0 || settingsOpen == 1) && currentMode == VisualizerMode.Viz);
        openSettingsButton.setVisible(settingsOpen == 0 && currentMode == VisualizerMode.Viz);
        loadSettingsButton.setVisible(frame == null && settingsOpen == 1 && currentMode == VisualizerMode.Viz);
        saveSettingsButton.setVisible(frame == null && settingsOpen == 1 && currentMode == VisualizerMode.Viz);
        saveAsSettingsButton.setVisible(frame == null && settingsOpen == 1 && currentMode == VisualizerMode.Viz);
        resetSettingsButton.setVisible(frame == null && settingsOpen == 1 && currentMode == VisualizerMode.Viz);
        closeSettingsButton.setVisible(settingsOpen == 1 && currentMode == VisualizerMode.Viz);
        updateSettingsButton.setVisible(settingsOpen == 1 && currentMode == VisualizerMode.Viz);
        openEvaluatorButton.setVisible(!isMeta && settingsOpen == 0 && evaluator != null);
        closeEvaluatorButton.setVisible(!isMeta && settingsOpen == 2 && evaluator != null);
        enumerateMenu.setEnabled(!isMeta && settingsOpen == 0 && enumerator != null);
        enumerateMenu.setVisible(!isTrace); // [HASLab]
        enumerateButton.setVisible(!isMeta && settingsOpen == 0 && enumerator != null && !isTrace); // [HASLab]
        initMenu.setEnabled(!isMeta && settingsOpen == 0 && enumerator != null); // [HASLab]
        initMenu.setVisible(isTrace); // [HASLab]
        initButton.setVisible(!isMeta && settingsOpen == 0 && enumerator != null && isTrace); // [HASLab]
        pathMenu.setEnabled(!isMeta && settingsOpen == 0 && enumerator != null && !seg_iteration); // [HASLab]
        pathMenu.setVisible(isTrace); // [HASLab]
        pathButton.setVisible(!isMeta && settingsOpen == 0 && enumerator != null && isTrace); // [HASLab]
        pathButton.setEnabled(!seg_iteration); // [HASLab]
        cnfgMenu.setEnabled(!isMeta && settingsOpen == 0 && enumerator != null && hasConfigs); // [HASLab]
        cnfgMenu.setVisible(isTrace); // [HASLab]
        cnfgButton.setVisible(!isMeta && settingsOpen == 0 && enumerator != null && isTrace); // [HASLab]
        cnfgButton.setEnabled(hasConfigs); // [HASLab]
        forkMenu.setEnabled(!isMeta && settingsOpen == 0 && enumerator != null); // [HASLab]
        forkMenu.setVisible(isTrace); // [HASLab]
        forkButton.setVisible(!isMeta && settingsOpen == 0 && enumerator != null && isTrace); // [HASLab]
        leftNavButton.setVisible(!isMeta && isTrace); // [HASLab]
        leftNavButton.setEnabled(current > 0); // [HASLab]
        leftNavMenu.setEnabled(!isMeta && current > 0); // [HASLab]
        rightNavButton.setVisible(!isMeta && isTrace); // [HASLab]
        rightNavMenu.setEnabled(!isMeta); // [HASLab]
        toolbar.setVisible(true);
        // Now, generate the graph or tree or textarea that we want to display
        // on the right
        if (frame != null)
            frame.setTitle(makeVizTitle());
        switch (currentMode) {
            case Tree : {
                final VizTree t = new VizTree(myStates.get(statepanes - 1).getOriginalInstance().originalA4, makeVizTitle(), fontSize); // [HASLab] only graph shows multiple
                final JScrollPane scroll = OurUtil.scrollpane(t, Color.BLACK, Color.WHITE, new OurBorder(true, false, true, false));
                scroll.addFocusListener(new FocusListener() {

                    @Override
                    public final void focusGained(FocusEvent e) {
                        t.requestFocusInWindow();
                    }

                    @Override
                    public final void focusLost(FocusEvent e) {}
                });
                content = scroll;
                break;
            }
            case TEXT : {
                String textualOutput = myStates.get(statepanes - 1).getOriginalInstance().originalA4.toString(); // [HASLab] only graph shows multiple
                content = getTextComponent(textualOutput);
                break;
            }
            case TABLE : {
                String textualOutput = myStates.get(statepanes - 1).getOriginalInstance().originalA4.format(); // [HASLab] only graph shows multiple
                content = getTextComponent(textualOutput);
                break;
            }
            // case XML: {
            // content=getTextComponent(xmlFileName);
            // break;
            // }
            default : {
                List<VizState> numPanes = isTrace && !isMeta ? myStates : myStates.subList(statepanes - 1, statepanes);
                if (myGraphPanel == null || numPanes.size() != myGraphPanel.numPanes()) { // [HASLab]
                    if (isTrace && !isMeta) { // [HASLab]
                        myGraphPanel = new VizGraphPanel(frame, myStates, false);
                        JPanel tmpNavScrollPanel = createTempNavPanel();
                        final Box instanceTopBox = Box.createVerticalBox();
                        instanceTopBox.add(tmpNavScrollPanel);
                        mySplitTemporal = new JPanel(new BorderLayout());
                        mySplitTemporal.add(instanceTopBox, BorderLayout.NORTH);
                        mySplitTemporal.add(myGraphPanel, BorderLayout.CENTER);
                        mySplitTemporal.setVisible(true);
                    } else {
                        mySplitTemporal = null;
                        myGraphPanel = new VizGraphPanel(frame, myStates.subList(statepanes - 1, statepanes), false); // [HASLab]
                    }
                } else {
                    if (isTrace && !isMeta) { // [HASLab]
                        updateTempPanel();
                        myGraphPanel.seeDot(frame, false);
                        myGraphPanel.remakeAll(frame);
                    } else {
                        mySplitTemporal = null;
                        myGraphPanel.seeDot(frame, false);
                        myGraphPanel.remakeAll(frame);
                    }
                }
            }
                if (isTrace && !isMeta) // [HASLab]
                    content = mySplitTemporal;
                else
                    content = myGraphPanel;
        }
        // Now that we've re-constructed "content", let's set its font size
        if (currentMode != VisualizerMode.Tree) {
            content.setFont(OurUtil.getVizFont().deriveFont((float) fontSize));
            content.invalidate();
            content.repaint();
            content.validate();
        }
        // Now, display them!
        final Box instanceTopBox = Box.createHorizontalBox();
        instanceTopBox.add(toolbar);
        final JPanel instanceArea = new JPanel(new BorderLayout());
        instanceArea.add(instanceTopBox, BorderLayout.NORTH);
        instanceArea.add(content, BorderLayout.CENTER);
        instanceArea.setVisible(true);
        if (!Util.onMac()) {
            instanceTopBox.setBackground(background);
            instanceArea.setBackground(background);
        }
        JComponent left = null;
        if (settingsOpen == 1) {
            if (myCustomPanel == null)
                myCustomPanel = new VizCustomizationPanel(splitpane, myStates.get(statepanes - 1)); // [HASLab]
            else
                myCustomPanel.remakeAll();
            left = myCustomPanel;
        } else if (settingsOpen > 1) {
            if (myEvaluatorPanel == null)
                myEvaluatorPanel = new OurConsole(evaluator, true, "The ", true, "Alloy Evaluator ", false, "allows you to type\nin Alloy expressions and see their values\nat the currently focused state (left-hand side).\nFor example, ", true, "univ", false, " shows the list of all\natoms on the left-hand state.\n(You can press UP and DOWN to recall old inputs).\n"); // [HASLab]
            try {
                evaluator.compute(new File(xmlFileName));
                myEvaluatorPanel.setCurrentState(current); // [HASLab] set evaluator state
            } catch (Exception ex) {} // exception should not happen
            left = myEvaluatorPanel;
            left.setBorder(new OurBorder(false, false, false, false));
        }
        if (frame != null && frame.getContentPane() == splitpane)
            lastDividerPosition = splitpane.getDividerLocation();
        splitpane.setRightComponent(instanceArea);
        splitpane.setLeftComponent(left);
        if (left != null) {
            Dimension dim = left.getPreferredSize();
            if (lastDividerPosition < 50 && frame != null)
                lastDividerPosition = frame.getWidth() / 2;
            if (lastDividerPosition < dim.width)
                lastDividerPosition = dim.width;
            if (settingsOpen == 2 && lastDividerPosition > 400)
                lastDividerPosition = 400;
            splitpane.setDividerLocation(lastDividerPosition);
        }
        if (frame != null)
            frame.setContentPane(splitpane);
        if (settingsOpen != 2)
            content.requestFocusInWindow();
        else
            myEvaluatorPanel.requestFocusInWindow();
        repopulateProjectionPopup();
        if (frame != null)
            frame.validate();
        else
            splitpane.validate();
    }

    /**
     * Helper method that creates a button and add it to both the "SolutionButtons"
     * list, as well as the toolbar.
     */
    private JButton makeSolutionButton(String label, String toolTip, String image, ActionListener mode) {
        JButton button = OurUtil.button(label, toolTip, image, mode);
        solutionButtons.add(button);
        toolbar.add(button);
        return button;
    }

    /**
     * Helper method that returns a concise description of the instance currently
     * being displayed.
     */
    private String makeVizTitle() {
        String filename = (!myStates.isEmpty() ? myStates.get(statepanes - 1).getOriginalInstance().filename : ""); // (HASLab]
        String commandname = (!myStates.isEmpty() ? myStates.get(statepanes - 1).getOriginalInstance().commandname : ""); // (HASLab]
        int i = filename.lastIndexOf('/');
        if (i >= 0)
            filename = filename.substring(i + 1);
        i = filename.lastIndexOf('\\');
        if (i >= 0)
            filename = filename.substring(i + 1);
        int n = filename.length();
        if (n > 4 && filename.substring(n - 4).equalsIgnoreCase(".als"))
            filename = filename.substring(0, n - 4);
        else if (n > 4 && filename.substring(n - 4).equalsIgnoreCase(".ele")) // [HASLab] .ele extension
            filename = filename.substring(0, n - 4);
        if (filename.length() > 0)
            return "(" + filename + ") " + commandname;
        else
            return commandname;
    }

    /**
     * Helper method that inserts "filename" into the "recently opened THEME file
     * list".
     */
    private void addThemeHistory(String filename) {
        String name0 = Theme0.get(), name1 = Theme1.get(), name2 = Theme2.get();
        if (name0.equals(filename))
            return;
        else {
            Theme0.set(filename);
            Theme1.set(name0);
        }
        if (name1.equals(filename))
            return;
        else
            Theme2.set(name1);
        if (name2.equals(filename))
            return;
        else
            Theme3.set(name2);
    }

    /**
     * Helper method returns a JTextArea containing the given text.
     */
    private JComponent getTextComponent(String text) {
        final JTextArea ta = OurUtil.textarea(text, 10, 10, false, true);
        final JScrollPane ans = new JScrollPane(ta, ScrollPaneConstants.VERTICAL_SCROLLBAR_AS_NEEDED, ScrollPaneConstants.HORIZONTAL_SCROLLBAR_AS_NEEDED) {

            private static final long serialVersionUID = 0;

            @Override
            public void setFont(Font font) {
                super.setFont(font);
            }
        };
        ans.setBorder(new OurBorder(true, false, true, false));
        String fontName = OurDialog.getProperFontName("Lucida Console", "Monospaced");
        Font font = new Font(fontName, Font.PLAIN, fontSize);
        ans.setFont(font);
        ta.setFont(font);
        return ans;
    }

    // /** Helper method that reads a file and then return a JTextArea
    // containing it. */
    // private JComponent getTextComponentFromFile(String filename) {
    // String text = "";
    // try { text="<!-- "+filename+" -->\n"+Util.readAll(filename); }
    // catch(IOException ex) { text="# Error reading from "+filename; }
    // return getTextComponent(text);
    // }

    /**
     * Returns the GraphViewer that contains the graph; can be null if the graph
     * hasn't been loaded yet.
     */
    public GraphViewer getViewer() {
        if (null == myGraphPanel)
            return null;
        return myGraphPanel.alloyGetViewer();
    }

    /** Load the XML instance. */
    public void loadXML(final String fileName, boolean forcefully) {
        loadXML(fileName, forcefully, current); // [HASLab] first state
    }

    /** Load the XML instance. */
    // [HASLab] considers particular state
    public void loadXML(final String fileName, boolean forcefully, int state) {
        current = state; // [HASLab]
        final String xmlFileName = Util.canon(fileName);
        File f = new File(xmlFileName);
        if (!forcefully)
            seg_iteration = false;
        if (forcefully || !xmlFileName.equals(this.xmlFileName)) {
            for (int i = 0; i < statepanes; i++) { // [HASLab]
                try {
                    if (!f.exists())
                        throw new IOException("File " + xmlFileName + " does not exist.");
                    if (i >= myStates.size()) { // [HASLab]
                        AlloyInstance myInstance = StaticInstanceReader.parseInstance(f, state + i); // [HASLab] state
                        myStates.add(new VizState(myInstance));
                    } else {
                        VizState vstate = myStates.get(i);
                        AlloyInstance myInstance = StaticInstanceReader.parseInstance(f, state + i); // [HASLab] state
                        if (vstate == null)
                            vstate = new VizState(myInstance);
                        else
                            vstate.loadInstance(myInstance);
                        myStates.set(i, vstate);
                    }
                } catch (Throwable e) {
                    xmlLoaded.remove(fileName);
                    xmlLoaded.remove(xmlFileName);
                    OurDialog.alert(frame, "Cannot read or parse Alloy instance: " + xmlFileName + "\n\nError: " + e.getMessage());
                    if (xmlLoaded.size() > 0) {
                        loadXML(xmlLoaded.get(xmlLoaded.size() - 1), false, state + i); // [HASLab] state
                        return;
                    }
                    doCloseAll();
                    return;
                }
            }
            repopulateProjectionPopup();
            xml2title.put(xmlFileName, makeVizTitle());
            this.xmlFileName = xmlFileName;
        }
        if (!xmlLoaded.contains(xmlFileName))
            xmlLoaded.add(xmlFileName);
        if (myGraphPanel != null)
            myGraphPanel.resetProjectionAtomCombos();
        toolbar.setEnabled(true);
        settingsOpen = 0;
        thememenu.setEnabled(true);
        windowmenu.setEnabled(true);
        if (frame != null) {
            frame.setVisible(true);
            frame.setTitle("Electrum Visualizer " + Version.version() + " loading... Please wait..."); // [HASLab]
            OurUtil.show(frame);
        }
        updateDisplay();
    }

    /** This method loads a specific theme file. */
    public boolean loadThemeFile(String filename) {
        if (myStates.isEmpty()) // [HASLab]
            return false; // Can only load if there is a VizState loaded
        filename = Util.canon(filename);
        try {
            for (VizState myState : myStates) // [HASLab]
                myState.loadPaletteXML(filename);
        } catch (IOException ex) {
            OurDialog.alert(frame, "Error: " + ex.getMessage());
            return false;
        }
        repopulateProjectionPopup();
        if (myCustomPanel != null)
            myCustomPanel.remakeAll();
        if (myGraphPanel != null)
            myGraphPanel.remakeAll(frame);
        addThemeHistory(filename);
        thmFileName = filename;
        updateDisplay();
        return true;
    }

    /**
     * This method saves a specific current theme (if filename==null, it asks the
     * user); returns true if it succeeded.
     */
    public boolean saveThemeFile(String filename) {
        if (myStates.isEmpty()) // [HASLab]
            return false; // Can only save if there is a VizState loaded
        if (filename == null) {
            File file = OurDialog.askFile(frame, false, null, ".thm", ".thm theme files");
            if (file == null)
                return false;
            if (file.exists())
                if (!OurDialog.askOverwrite(frame, Util.canon(file.getPath())))
                    return false;
            Util.setCurrentDirectory(file.getParentFile());
            filename = file.getPath();
        }
        filename = Util.canon(filename);
        try {
            myStates.get(statepanes - 1).savePaletteXML(filename); // [HASLab]
            filename = Util.canon(filename); // Since the canon name may have
                                            // changed
            addThemeHistory(filename);
        } catch (Throwable er) {
            OurDialog.alert(frame, "Error saving the theme.\n\nError: " + er.getMessage());
            return false;
        }
        thmFileName = filename;
        return true;
    }

    // ========================================= EVENTS
    // ============================================================================================

    /**
     * This method changes the font size for everything (except the graph)
     */
    public void doSetFontSize(int fontSize) {
        this.fontSize = fontSize;
        if (!(content instanceof VizGraphPanel))
            updateDisplay();
        else
            content.setFont(OurUtil.getVizFont().deriveFont((float) fontSize));
    }

    /**
     * This method asks the user for a new XML instance file to load.
     */
    private Runner doLoad() {
        if (wrap)
            return wrapMe();
        File file = OurDialog.askFile(frame, true, null, ".xml", ".xml instance files");
        if (file == null)
            return null;
        Util.setCurrentDirectory(file.getParentFile());
        loadXML(file.getPath(), true, 0); // [HASLab]
        return null;
    }

    /**
     * This method loads a new XML instance file if it's not the current file.
     */
    private Runner doLoadInstance(String fileName) {
        if (!wrap)
            loadXML(fileName, false);
        return wrapMe(fileName);
    }

    /**
     * This method closes the current instance; if there are previously loaded
     * files, we will load one of them; otherwise, this window will set itself as
     * invisible (if not in standalone mode), or it will terminate the entire
     * application (if in standalone mode).
     */
    private Runner doClose() {
        if (wrap)
            return wrapMe();
        xmlLoaded.remove(xmlFileName);
        if (xmlLoaded.size() > 0) {
            doLoadInstance(xmlLoaded.get(xmlLoaded.size() - 1));
            return null;
        }
        if (standalone)
            System.exit(0);
        else if (frame != null)
            frame.setVisible(false);
        return null;
    }

    /**
     * This method closes every XML file. If in standalone mode, the JVM will then
     * shutdown, otherwise it will just set the window invisible.
     */
    private Runner doCloseAll() {
        if (wrap)
            return wrapMe();
        xmlLoaded.clear();
        xmlFileName = "";
        if (standalone)
            System.exit(0);
        else if (frame != null)
            frame.setVisible(false);
        return null;
    }

    /** This method refreshes the "theme" menu. */
    private Runner doRefreshTheme() {
        if (wrap)
            return wrapMe();
        String defaultTheme = System.getProperty("alloy.theme0");
        thememenu.removeAll();
        try {
            wrap = true;
            menuItem(thememenu, "Load Theme...", 'L', doLoadTheme());
            if (defaultTheme != null && defaultTheme.length() > 0 && (new File(defaultTheme)).isDirectory())
                menuItem(thememenu, "Load Sample Theme...", 'B', doLoadSampleTheme());
            menuItem(thememenu, "Save Theme", 'S', doSaveTheme());
            menuItem(thememenu, "Save Theme As...", 'A', doSaveThemeAs());
            menuItem(thememenu, "Reset Theme", 'R', doResetTheme());
        } finally {
            wrap = false;
        }
        return null;
    }

    /**
     * This method asks the user for a new theme file to load.
     */
    private Runner doLoadTheme() {
        if (wrap)
            return wrapMe();
        String defaultTheme = System.getProperty("alloy.theme0");
        if (defaultTheme == null)
            defaultTheme = "";
        if (myStates.isEmpty()) // [HASLab]
            return null; // Can only load if there is a VizState loaded
        for (VizState myState : myStates) { // [HASLab]
            if (myState.changedSinceLastSave()) {
                char opt = OurDialog.askSaveDiscardCancel(frame, "The current theme");
                if (opt == 'c')
                    return null;
                if (opt == 's' && !saveThemeFile(thmFileName.length() == 0 ? null : thmFileName))
                    return null;
            }
        }

        File file = OurDialog.askFile(frame, true, null, ".thm", ".thm theme files");
        if (file != null) {
            Util.setCurrentDirectory(file.getParentFile());
            loadThemeFile(file.getPath());
        }
        return null;
    }

    /**
     * This method asks the user for a new theme file (from the default Alloy4
     * distribution) to load.
     */
    private Runner doLoadSampleTheme() {
        if (wrap)
            return wrapMe();
        String defaultTheme = System.getProperty("alloy.theme0");
        if (defaultTheme == null)
            defaultTheme = "";
        if (myStates.isEmpty()) // [HASLab]
            return null; // Can only load if there is a VizState loaded
        for (VizState myState : myStates) { // [HASLab]
            if (myState.changedSinceLastSave()) {
                char opt = OurDialog.askSaveDiscardCancel(frame, "The current theme");
                if (opt == 'c')
                    return null;
                if (opt == 's' && !saveThemeFile(thmFileName.length() == 0 ? null : thmFileName))
                    return null;
            }
        }
        File file = OurDialog.askFile(frame, true, defaultTheme, ".thm", ".thm theme files");
        if (file != null)
            loadThemeFile(file.getPath());
        return null;
    }

    /** This method saves the current theme. */
    private Runner doSaveTheme() {
        if (!wrap)
            saveThemeFile(thmFileName.length() == 0 ? null : thmFileName);
        return wrapMe();
    }

    /**
     * This method saves the current theme to a new ".thm" file.
     */
    private Runner doSaveThemeAs() {
        if (wrap)
            return wrapMe();
        File file = OurDialog.askFile(frame, false, null, ".thm", ".thm theme files");
        if (file == null)
            return null;
        if (file.exists())
            if (!OurDialog.askOverwrite(frame, Util.canon(file.getPath())))
                return null;
        Util.setCurrentDirectory(file.getParentFile());
        saveThemeFile(file.getPath());
        return null;
    }

    private Runner doExportDot() {
        if (wrap)
            return wrapMe();
        File file = OurDialog.askFile(frame, false, null, ".dot", ".dot graph files");
        if (file == null)
            return null;
        if (file.exists())
            if (!OurDialog.askOverwrite(frame, Util.canon(file.getPath())))
                return null;
        Util.setCurrentDirectory(file.getParentFile());
        String filename = Util.canon(file.getPath());
        try {
            Util.writeAll(filename, myGraphPanel.toDot(frame));
        } catch (Throwable er) {
            OurDialog.alert(frame, "Error saving the theme.\n\nError: " + er.getMessage());
        }
        return null;
    }

    private Runner doExportXml() {
        if (wrap)
            return wrapMe();
        File file = OurDialog.askFile(frame, false, null, ".xml", ".xml XML files");
        if (file == null)
            return null;
        if (file.exists())
            if (!OurDialog.askOverwrite(frame, Util.canon(file.getPath())))
                return null;
        Util.setCurrentDirectory(file.getParentFile());
        String filename = Util.canon(file.getPath());
        try {
            Util.writeAll(filename, Util.readAll(xmlFileName));
        } catch (Throwable er) {
            OurDialog.alert(frame, "Error saving XML instance.\n\nError: " + er.getMessage());
        }
        return null;
    }

    // [HASLab]
    // ad hoc implementation since alloy lacks a proper pretty printer
    // also, prints conjunctions as lists, which can't be parsed
    private Runner doExportLTL() {
        if (wrap)
            return wrapMe();
        if (myStates.isEmpty())
            return null;

        Map<String,ExprVar> reifs = new HashMap<String,ExprVar>();
        A4Solution inst = myStates.get(myStates.size() - 1).getOriginalInstance().originalA4;

        StringJoiner config = new StringJoiner(" and ");
        for (Sig s : inst.getAllReachableSigs()) {
            if (s.isPrivate != null || s.isVariable != null || s.equals(Sig.UNIV) || s.equals(Sig.NONE))
                continue;
            A4TupleSet ts = inst.eval(s);
            Expr tupleset = null;
            for (A4Tuple t : ts) {
                Expr tuple = null;
                for (int ai = 0; ai < t.arity(); ai++) {
                    Expr atom;
                    if (t.atom(ai).matches("-?\\d+")) {
                        atom = ExprConstant.makeNUMBER(Integer.valueOf(t.atom(ai)));
                    } else {
                        atom = reifs.computeIfAbsent("_" + t.atom(ai).replace("$", "").replace("/", "_"), k -> ExprVar.make(null, k));
                    }
                    tuple = tuple == null ? atom : tuple.product(tuple);
                }
                tupleset = tupleset == null ? tuple : tupleset.plus(tuple);
            }
            if (tupleset == null) {
                tupleset = ExprConstant.EMPTYNESS;
                for (int ai = 0; ai < ts.arity() - 1; ai++)
                    tupleset = tupleset.product(ExprConstant.EMPTYNESS);
            }
            config.add(s.equal(tupleset).toString());
        }

        List<String> states = new ArrayList<String>();
        for (int i = 0; i < inst.getTraceLength(); i++) {
            StringJoiner state = new StringJoiner(" and ");
            for (Sig s : inst.getAllReachableSigs()) {
                if (s.isPrivate != null || (s.isVariable == null && !s.equals(Sig.UNIV)))
                    continue;
                A4TupleSet ts = inst.eval(s, i);
                Expr tupleset = null;
                for (A4Tuple t : ts) {
                    Expr tuple = null;
                    for (int ai = 0; ai < t.arity(); ai++) {
                        Expr atom;
                        if (t.atom(ai).matches("-?\\d+")) {
                            atom = ExprConstant.makeNUMBER(Integer.valueOf(t.atom(ai)));
                        } else {
                            atom = reifs.computeIfAbsent("_" + t.atom(ai).replace("$", "").replace("/", "_"), k -> ExprVar.make(null, k));
                        }
                        tuple = tuple == null ? atom : tuple.product(tuple);
                    }
                    tupleset = tupleset == null ? tuple : tupleset.plus(tuple);
                }
                if (tupleset == null) {
                    tupleset = ExprConstant.EMPTYNESS;
                    for (int ai = 0; ai < ts.arity() - 1; ai++)
                        tupleset = tupleset.product(ExprConstant.EMPTYNESS);
                }
                state.add(s.equal(tupleset).toString());
            }
            states.add(state.toString());
        }
        StringBuilder sb = new StringBuilder();
        sb.append("some disj ");
        StringJoiner sj = new StringJoiner(",");
        for (ExprVar v : reifs.values())
            sj.add(v.toString());
        sb.append(sj.toString());
        sb.append(" : ");
        Expr unvs = Sig.UNIV;
        for (int i = 0; i < inst.getTraceLength() - 1; i++)
            unvs = Sig.UNIV.plus(unvs.prime());
        sb.append(unvs.toString());
        sb.append(" {\n  ");
        sb.append(config.toString());
        sb.append("\n\n  ");
        StringJoiner statesj = new StringJoiner(";\n  ");
        for (String s : states)
            statesj.add(s);
        sb.append(statesj.toString());
        sb.append("\n\n  ");
        for (int i = 0; i < inst.getLoopState(); i++)
            sb.append("after ");
        sb.append(" {\n");
        for (int i = inst.getLoopState(); i < inst.getTraceLength(); i++) {
            StringBuilder sa = new StringBuilder("");
            for (int j = inst.getLoopState(); j < inst.getTraceLength(); j++)
                sa.append("after ");
            sa.append("(");
            sa.append(states.get(i));
            sa.append(")");
            sb.append("    (" + states.get(i) + ") implies " + sa.toString() + "\n");
        }
        sb.append("  }\n}\n");
        OurDialog.showtext("Text Viewer", sb.toString());
        return null;
    }

    /** This method resets the current theme. */
    private Runner doResetTheme() {
        if (wrap)
            return wrapMe();
        if (myStates.isEmpty()) // [HASLab]
            return null;
        if (!OurDialog.yesno(frame, "Are you sure you wish to clear all your customizations?", "Yes, clear them", "No, keep them"))
            return null;
        for (VizState myState : myStates) // [HASLab]
            myState.resetTheme();
        repopulateProjectionPopup();
        if (myCustomPanel != null)
            myCustomPanel.remakeAll();
        if (myGraphPanel != null)
            myGraphPanel.remakeAll(frame);
        thmFileName = "";
        updateDisplay();
        return null;
    }

    /**
     * This method modifies the theme using a set of heuristics.
     */
    private Runner doMagicLayout() {
        if (wrap)
            return wrapMe();
        if (myStates.get(statepanes - 1) == null) // [HASLab]
            return null;
        if (!OurDialog.yesno(frame, "This will clear your original customizations. Are you sure?", "Yes, clear them", "No, keep them"))
            return null;
        for (VizState myState : myStates) { // [HASLab]
            myState.resetTheme();
            try {
                MagicLayout.magic(myState);
                MagicColor.magic(myState);
            } catch (Throwable ex) {}
        }
        repopulateProjectionPopup();
        if (myCustomPanel != null)
            myCustomPanel.remakeAll();
        if (myGraphPanel != null)
            myGraphPanel.remakeAll(frame);
        updateDisplay();
        return null;
    }

    /** This method refreshes the "window" menu. */
    private Runner doRefreshWindow() {
        if (wrap)
            return wrapMe();
        windowmenu.removeAll();
        try {
            wrap = true;
            for (final String f : getInstances()) {
                JMenuItem it = new JMenuItem("Instance: " + getInstanceTitle(f), null);
                it.setIcon(f.equals(getXMLfilename()) ? iconYes : iconNo);
                it.addActionListener(doLoadInstance(f));
                windowmenu.add(it);
            }
        } finally {
            wrap = false;
        }
        return null;
    }

    /**
     * This method inserts "Minimize" and "Maximize" entries into a JMenu.
     */
    public void addMinMaxActions(JMenu menu) {
        try {
            wrap = true;
            menuItem(menu, "Minimize", 'M', doMinimize(), iconNo);
            menuItem(menu, "Zoom", doZoom(), iconNo);
        } finally {
            wrap = false;
        }
    }

    /** This method minimizes the window. */
    private Runner doMinimize() {
        if (!wrap && frame != null)
            OurUtil.minimize(frame);
        return wrapMe();
    }

    /**
     * This method alternatingly maximizes or restores the window.
     */
    private Runner doZoom() {
        if (!wrap && frame != null)
            OurUtil.zoom(frame);
        return wrapMe();
    }

    /**
     * This method attempts to derive the next satisfying instance.
     */
    private Runner doNext() {
        if (wrap)
            return wrapMe();
        if (settingsOpen != 0)
            return null;
        if (xmlFileName.length() == 0) {
            OurDialog.alert(frame, "Cannot display the next solution since no instance is currently loaded.");
        } else if (enumerator == null) {
            OurDialog.alert(frame, "Cannot display the next solution since the analysis engine is not loaded with the visualizer.");
        } else {
            try {
                enumerator.compute(new String[] { // [HASLab]
                                                 xmlFileName, -3 + ""
                });
            } catch (Throwable ex) {
                OurDialog.alert(frame, ex.getMessage());
            }
        }
        return null;
    }

    /**
     * This method attempts to derive the next satisfying instance.
     */
    // [HASLab]
    private Runner doConfig() {
        if (wrap)
            return wrapMe();
        if (settingsOpen != 0)
            return null;
        if (xmlFileName.length() == 0) {
            OurDialog.alert(frame, "Cannot display the next solution since no instance is currently loaded.");
        } else if (enumerator == null) {
            OurDialog.alert(frame, "Cannot display the next solution since the analysis engine is not loaded with the visualizer.");
        } else {
            try {
                seg_iteration = false;
                enumerator.compute(new String[] {
                                                 xmlFileName, -1 + ""
                });
            } catch (Throwable ex) {
                OurDialog.alert(frame, ex.getMessage());
            }
        }
        return null;
    }

    /**
     * This method attempts to derive the next satisfying instance.
     */
    // [HASLab]
    private Runner doPath() {
        if (wrap)
            return wrapMe();
        if (settingsOpen != 0)
            return null;
        if (xmlFileName.length() == 0) {
            OurDialog.alert(frame, "Cannot display the next solution since no instance is currently loaded.");
        } else if (enumerator == null) {
            OurDialog.alert(frame, "Cannot display the next solution since the analysis engine is not loaded with the visualizer.");
        } else {
            try {
                seg_iteration = false;
                enumerator.compute(new String[] {
                                                 xmlFileName, -2 + ""
                });
            } catch (Throwable ex) {
                OurDialog.alert(frame, ex.getMessage());
            }
        }
        return null;
    }

    /** This method attempts to derive the next satisfying instance. */
    // [HASLab] simulator
    private Runner doFork() {
        if (wrap)
            return wrapMe();
        if (settingsOpen != 0)
            return null;
        if (xmlFileName.length() == 0) {
            OurDialog.alert(frame, "Cannot display the next solution since no instance is currently loaded.");
        } else if (enumerator == null) {
            OurDialog.alert(frame, "Cannot display the next solution since the analysis engine is not loaded with the visualizer.");
        } else {
            try {
                seg_iteration = true;
                enumerator.compute(new String[] {
                                                 xmlFileName, current + 1 + ""
                });
            } catch (Throwable ex) {
                OurDialog.alert(frame, ex.getMessage());
            }
        }
        return null;
    }

    /** This method attempts to derive the next satisfying instance. */
    // [HASLab] simulator
    private Runner doInit() {
        if (wrap)
            return wrapMe();
        if (settingsOpen != 0)
            return null;
        if (xmlFileName.length() == 0) {
            OurDialog.alert(frame, "Cannot display the next solution since no instance is currently loaded.");
        } else if (enumerator == null) {
            OurDialog.alert(frame, "Cannot display the next solution since the analysis engine is not loaded with the visualizer.");
        } else {
            try {
                seg_iteration = true;
                enumerator.compute(new String[] {
                                                 xmlFileName, 0 + ""
                });
            } catch (Throwable ex) {
                OurDialog.alert(frame, ex.getMessage());
            }
        }
        return null;
    }

    /**
     * This method updates the graph with the current theme customization.
     */
    private Runner doApply() {
        if (!myStates.isEmpty()) { // [HASLab]
            for (int i = 0; i < myStates.size() - 1; i++) {
                VizState ss = myStates.get(statepanes - 1);
                myStates.set(i, new VizState(ss));
                myStates.get(i).loadInstance(ss.getOriginalInstance());
            }
        }
        if (!wrap)
            updateDisplay();
        return wrapMe();
    }

    /**
     * This method opens the theme customization panel if closed.
     */
    private Runner doOpenThemePanel() {
        if (!wrap) {
            settingsOpen = 1;
            updateDisplay();
        }
        return wrapMe();
    }

    /**
     * This method closes the theme customization panel if open.
     */
    private Runner doCloseThemePanel() {
        if (!wrap) {
            settingsOpen = 0;
            updateDisplay();
        }
        return wrapMe();
    }

    /** This method opens the evaluator panel if closed. */
    private Runner doOpenEvalPanel() {
        if (!wrap) {
            settingsOpen = 2;
            updateDisplay();
        }
        return wrapMe();
    }

    /** This method closes the evaluator panel if open. */
    private Runner doCloseEvalPanel() {
        if (!wrap) {
            settingsOpen = 0;
            updateDisplay();
        }
        return wrapMe();
    }

    /**
     * This method changes the display mode to show the instance as a graph (the
     * return value is always null).
     */
    public Runner doShowViz() {
        if (!wrap) {
            currentMode = VisualizerMode.Viz;
            updateDisplay();
            return null;
        }
        return wrapMe();
    }

    /**
     * This method changes the display mode to show the instance as a tree (the
     * return value is always null).
     */
    public Runner doShowTree() {
        if (!wrap) {
            currentMode = VisualizerMode.Tree;
            updateDisplay();
            return null;
        }
        return wrapMe();
    }

    /**
     * This method changes the display mode to show the equivalent dot text (the
     * return value is always null).
     */
    public Runner doShowTxt() {
        if (!wrap) {
            currentMode = VisualizerMode.TEXT;
            updateDisplay();
            return null;
        }
        return wrapMe();
    }

    /**
     * This method changes the display mode to show the equivalent dot text (the
     * return value is always null).
     */
    public Runner doShowTable() {
        if (!wrap) {
            currentMode = VisualizerMode.TABLE;
            updateDisplay();
            return null;
        }
        return wrapMe();
    }

    // /** This method changes the display mode to show the equivalent dot text
    // (the return value is always null). */
    // public Runner doShowDot() {
    // if (!wrap) { currentMode=VisualizerMode.DOT; updateDisplay(); return
    // null; }
    // return wrapMe();
    // }
    //
    // /** This method changes the display mode to show the instance as XML (the
    // return value is always null). */
    // public Runner doShowXML() {
    // if (!wrap) { currentMode=VisualizerMode.XML; updateDisplay(); return
    // null; }
    // return wrapMe();
    // }

    // ========================================TRACES=====================================================//

    // [HASLab]
<<<<<<< HEAD
    private int    current = 0;

    // [HASLab]
    ActionListener leftNavListener=new ActionListener(){

    public final void actionPerformed(ActionEvent e){if(current>0){current--;updateDisplay();}}};

    // [HASLab]
    ActionListener rightNavListener=new ActionListener(){

    public final void actionPerformed(ActionEvent e){int lst=getVizState().get(statepanes-1).getOriginalInstance().originalA4.getTraceLength();int lop=getVizState().get(statepanes-1).getOriginalInstance().originalA4.getLoopState();int lmx=current+1+statepanes>lst?current+1+statepanes:lst;int lox=lmx-(lst-lop);current=normalize(current+1,lmx,lox);updateDisplay();}};
=======
    private int    current          = 0;

    // [HASLab]
    ActionListener leftNavListener  = new ActionListener() {

                                        public final void actionPerformed(ActionEvent e) {
                                            if (current > 0) {
                                                current--;
                                                updateDisplay();
                                            }
                                        }
                                    };

    // [HASLab]
    ActionListener rightNavListener = new ActionListener() {

                                        public final void actionPerformed(ActionEvent e) {
                                            int lst = getVizState().get(statepanes - 1).getOriginalInstance().originalA4.getTraceLength();
                                            int lop = getVizState().get(statepanes - 1).getOriginalInstance().originalA4.getLoopState();
                                            int lmx = current + 1 + statepanes > lst ? current + 1 + statepanes : lst;
                                            int lox = lmx - (lst - lop);
                                            current = normalize(current + 1, lmx, lox);
                                            updateDisplay();
                                        }
                                    };
>>>>>>> e3579b6c

    /**
     * Creates the panel for navigating the trace, in the lower side of the right
     * panel.
     *
     * @return
     */
    // [HASLab]
    private JPanel createTempNavPanel() {

        JPanel tmpNavPanel = new JPanel();
        tmpNavPanel.setLayout(new BoxLayout(tmpNavPanel, BoxLayout.PAGE_AXIS));
        tmpNavPanel.add(traceGraph());
        updateTempPanel();
        return tmpNavPanel;
    }

    // [HASLab]
    private JPanel traceGraph() {

        List<Ellipse2D> states = new ArrayList<Ellipse2D>();

        JPanel trace = new JPanel() {

            int heighti = 50;

            @Override
            public void paintComponent(Graphics g) {
                states.clear();

                Graphics2D g2 = (Graphics2D) g;
                g2.setRenderingHint(RenderingHints.KEY_ANTIALIASING, RenderingHints.VALUE_ANTIALIAS_ON);

                int radius = 12;
                int dist = 45;
                int offsety = 2 + heighti / 2;
                // center and apply offset according to current state
                int offsetx = this.getWidth() / 2 + ((dist - 2 * radius) / 2) - (dist * (current + 1));
                int lst = getVizState().get(statepanes - 1).getOriginalInstance().originalA4.getTraceLength();
                int lop = getVizState().get(statepanes - 1).getOriginalInstance().originalA4.getLoopState();
                int lmx = current + statepanes > lst ? current + statepanes : lst;
                int lox = lmx - (lst - lop);
                Ellipse2D loop = null, last = null;
                for (int i = 0; i < lmx; i++) {
                    g2.setStroke(new BasicStroke(2));
                    Ellipse2D circl = new Ellipse2D.Double(i * dist + offsetx, offsety - radius, 2.0 * radius, 2.0 * radius);
                    if (i == lmx - 1)
                        last = circl;
                    if (i == lox)
                        loop = circl;
                    Color tmp = g2.getColor();
                    int max = normalize(current + statepanes - 1, lmx, lox);
                    int min = normalize(current, lmx, lox);
                    if ((min <= max && i >= min && i <= max) || (min > max && (i >= min || (i <= max && i >= lox)))) {
                        g2.setColor(new Color(255, 255, 255));
                    } else {
                        g2.setColor(new Color(120, 120, 120));
                    }
                    g2.fill(circl);
                    g2.setColor(tmp);
                    g2.draw(circl);
                    FontMetrics mets = g2.getFontMetrics();
                    String lbl = normalize(i, lst, lop) + "";
                    g2.drawString(lbl, i * dist + radius + offsetx - (mets.stringWidth(lbl) / 2), offsety + (mets.getAscent() / 2));
                    states.add(circl);
                    g2.setStroke(new BasicStroke(1));
                    g2.setColor(new Color(0, 0, 0));
                }

                Polygon arrowHead = new Polygon();
                arrowHead.addPoint(0, 4);
                arrowHead.addPoint(-4, -4);
                arrowHead.addPoint(4, -4);

<<<<<<< HEAD
<<<<<<< HEAD
=======
>>>>>>> e3579b6c
                for (int i = 0; i < lmx - 1; i++) {
                    Path2D path = new Path2D.Double();
                    path.moveTo(states.get(i).getMaxX(), states.get(i).getCenterY());
                    path.lineTo(states.get(i + 1).getMinX(), states.get(i + 1).getCenterY());
                    g2.draw(path);
<<<<<<< HEAD
=======
                // set the base state for the evaluator
                if (myEvaluatorPanel != null)
                    myEvaluatorPanel.setCurrentState(comboTime.getSelectedIndex());
=======
                    AffineTransform tx = new AffineTransform();
                    tx.setToIdentity();
                    double angle = Math.atan2(0, 1);
                    tx.translate(states.get(i + 1).getMinX(), states.get(i + 1).getCenterY());
                    tx.rotate((angle - Math.PI / 2d));
                    g2.fill(tx.createTransformedShape(arrowHead));
                }

                Path2D path = new Path2D.Double();
                path.moveTo(states.get(states.size() - 1).getCenterX(), states.get(states.size() - 1).getMinY());
                path.curveTo(last.getCenterX() - 25, 0, loop.getCenterX() + 25, 0, loop.getCenterX(), loop.getMinY());
                g2.draw(path);

                AffineTransform tx = new AffineTransform();
                tx.setToIdentity();
                double angle = Math.atan2(loop.getMinY(), -dist / 2);
                tx.translate(loop.getCenterX(), loop.getMinY());
                tx.rotate(angle - Math.PI / 2d);
                g2.fill(tx.createTransformedShape(arrowHead));
>>>>>>> e3579b6c
            }
>>>>>>> core

<<<<<<< HEAD
                    AffineTransform tx = new AffineTransform();
                    tx.setToIdentity();
                    double angle = Math.atan2(0, 1);
                    tx.translate(states.get(i + 1).getMinX(), states.get(i + 1).getCenterY());
                    tx.rotate((angle - Math.PI / 2d));
                    g2.fill(tx.createTransformedShape(arrowHead));

                }

                Path2D path = new Path2D.Double();
                path.moveTo(states.get(states.size() - 1).getCenterX(), states.get(states.size() - 1).getMinY());
                path.curveTo(last.getCenterX() - 25, 0, loop.getCenterX() + 25, 0, loop.getCenterX(), loop.getMinY());
                g2.draw(path);

                AffineTransform tx = new AffineTransform();
                tx.setToIdentity();
                double angle = Math.atan2(loop.getMinY(), -dist / 2);
                tx.translate(loop.getCenterX(), loop.getMinY());
                tx.rotate(angle - Math.PI / 2d);
                g2.fill(tx.createTransformedShape(arrowHead));
            }

    @Override
            public Dimension getPreferredSize() {
                return new Dimension(Integer.MAX_VALUE, heighti);
            }

        };
        trace.addMouseListener(new MouseAdapter() {

            @Override
            public void mouseClicked(MouseEvent e) {
                for (int i = 0; i < states.size(); i++)
                    if (e.getButton() == 1 && states.get(i).contains(e.getX(), e.getY())) {
                        current = i;
                        updateDisplay();
                        break;
                    }
            }

        });
        return trace;
    }

    // [HASLab]
    private void updateTempPanel() {
        AlloyModel model = null;
        AlloyType event = null;
        leftNavButton.setText(new String(current > 0 ? Character.toChars(0x2190) : Character.toChars(0x21e4)));

        for (int i = 0; i < statepanes; i++) {
            AlloyInstance myInstance;
            File f = new File(getXMLfilename());
            try {
                if (!f.exists())
                    throw new IOException("File " + getXMLfilename() + " does not exist.");

                if (current + i < 0) {
                    getVizState().set(i, null);
                } else {
                    myInstance = StaticInstanceReader.parseInstance(f, current + i);
                    if (getVizState().get(i) != null)
                        getVizState().get(i).loadInstance(myInstance);
                    else {
                        getVizState().set(i, new VizState(getVizState().get(statepanes - 1))); // [HASLab] get the theme
                        getVizState().get(i).loadInstance(myInstance);
                    }
                }
            } catch (Throwable e) {
                OurDialog.alert(frame, "Cannot read or parse Alloy instance: " + xmlFileName + "\n\nError: " + e.getMessage());
                doCloseAll();
                return;
            }

=======
            @Override
            public Dimension getPreferredSize() {
                return new Dimension(Integer.MAX_VALUE, heighti);
            }

        };
        trace.addMouseListener(new MouseAdapter() {

            @Override
            public void mouseClicked(MouseEvent e) {
                for (int i = 0; i < states.size(); i++)
                    if (e.getButton() == 1 && states.get(i).contains(e.getX(), e.getY())) {
                        current = i;
                        updateDisplay();
                        break;
                    }
            }

        });
        return trace;
    }

    // [HASLab]
    private void updateTempPanel() {
        AlloyModel model = null;
        AlloyType event = null;
        leftNavButton.setText(new String(current > 0 ? Character.toChars(0x2190) : Character.toChars(0x21e4)));

        for (int i = 0; i < statepanes; i++) {
            AlloyInstance myInstance;
            File f = new File(getXMLfilename());
            try {
                if (!f.exists())
                    throw new IOException("File " + getXMLfilename() + " does not exist.");

                if (current + i < 0) {
                    getVizState().set(i, null);
                } else {
                    myInstance = StaticInstanceReader.parseInstance(f, current + i);
                    if (getVizState().get(i) != null)
                        getVizState().get(i).loadInstance(myInstance);
                    else {
                        getVizState().set(i, new VizState(getVizState().get(statepanes - 1))); // [HASLab] get the theme
                        getVizState().get(i).loadInstance(myInstance);
                    }
                }
            } catch (Throwable e) {
                OurDialog.alert(frame, "Cannot read or parse Alloy instance: " + xmlFileName + "\n\nError: " + e.getMessage());
                doCloseAll();
                return;
            }

>>>>>>> e3579b6c
        }

    }

    // [HASLab]
    private int normalize(int idx, int length, int loop) {
        int lln = length - loop;
        return idx > loop ? (((idx - loop) % lln) + loop) : idx;
    }

}<|MERGE_RESOLUTION|>--- conflicted
+++ resolved
@@ -1910,19 +1910,6 @@
     // ========================================TRACES=====================================================//
 
     // [HASLab]
-<<<<<<< HEAD
-    private int    current = 0;
-
-    // [HASLab]
-    ActionListener leftNavListener=new ActionListener(){
-
-    public final void actionPerformed(ActionEvent e){if(current>0){current--;updateDisplay();}}};
-
-    // [HASLab]
-    ActionListener rightNavListener=new ActionListener(){
-
-    public final void actionPerformed(ActionEvent e){int lst=getVizState().get(statepanes-1).getOriginalInstance().originalA4.getTraceLength();int lop=getVizState().get(statepanes-1).getOriginalInstance().originalA4.getLoopState();int lmx=current+1+statepanes>lst?current+1+statepanes:lst;int lox=lmx-(lst-lop);current=normalize(current+1,lmx,lox);updateDisplay();}};
-=======
     private int    current          = 0;
 
     // [HASLab]
@@ -1948,7 +1935,6 @@
                                             updateDisplay();
                                         }
                                     };
->>>>>>> e3579b6c
 
     /**
      * Creates the panel for navigating the trace, in the lower side of the right
@@ -2023,21 +2009,11 @@
                 arrowHead.addPoint(-4, -4);
                 arrowHead.addPoint(4, -4);
 
-<<<<<<< HEAD
-<<<<<<< HEAD
-=======
->>>>>>> e3579b6c
                 for (int i = 0; i < lmx - 1; i++) {
                     Path2D path = new Path2D.Double();
                     path.moveTo(states.get(i).getMaxX(), states.get(i).getCenterY());
                     path.lineTo(states.get(i + 1).getMinX(), states.get(i + 1).getCenterY());
                     g2.draw(path);
-<<<<<<< HEAD
-=======
-                // set the base state for the evaluator
-                if (myEvaluatorPanel != null)
-                    myEvaluatorPanel.setCurrentState(comboTime.getSelectedIndex());
-=======
                     AffineTransform tx = new AffineTransform();
                     tx.setToIdentity();
                     double angle = Math.atan2(0, 1);
@@ -2057,34 +2033,9 @@
                 tx.translate(loop.getCenterX(), loop.getMinY());
                 tx.rotate(angle - Math.PI / 2d);
                 g2.fill(tx.createTransformedShape(arrowHead));
->>>>>>> e3579b6c
-            }
->>>>>>> core
-
-<<<<<<< HEAD
-                    AffineTransform tx = new AffineTransform();
-                    tx.setToIdentity();
-                    double angle = Math.atan2(0, 1);
-                    tx.translate(states.get(i + 1).getMinX(), states.get(i + 1).getCenterY());
-                    tx.rotate((angle - Math.PI / 2d));
-                    g2.fill(tx.createTransformedShape(arrowHead));
-
-                }
-
-                Path2D path = new Path2D.Double();
-                path.moveTo(states.get(states.size() - 1).getCenterX(), states.get(states.size() - 1).getMinY());
-                path.curveTo(last.getCenterX() - 25, 0, loop.getCenterX() + 25, 0, loop.getCenterX(), loop.getMinY());
-                g2.draw(path);
-
-                AffineTransform tx = new AffineTransform();
-                tx.setToIdentity();
-                double angle = Math.atan2(loop.getMinY(), -dist / 2);
-                tx.translate(loop.getCenterX(), loop.getMinY());
-                tx.rotate(angle - Math.PI / 2d);
-                g2.fill(tx.createTransformedShape(arrowHead));
-            }
-
-    @Override
+            }
+
+            @Override
             public Dimension getPreferredSize() {
                 return new Dimension(Integer.MAX_VALUE, heighti);
             }
@@ -2136,60 +2087,6 @@
                 return;
             }
 
-=======
-            @Override
-            public Dimension getPreferredSize() {
-                return new Dimension(Integer.MAX_VALUE, heighti);
-            }
-
-        };
-        trace.addMouseListener(new MouseAdapter() {
-
-            @Override
-            public void mouseClicked(MouseEvent e) {
-                for (int i = 0; i < states.size(); i++)
-                    if (e.getButton() == 1 && states.get(i).contains(e.getX(), e.getY())) {
-                        current = i;
-                        updateDisplay();
-                        break;
-                    }
-            }
-
-        });
-        return trace;
-    }
-
-    // [HASLab]
-    private void updateTempPanel() {
-        AlloyModel model = null;
-        AlloyType event = null;
-        leftNavButton.setText(new String(current > 0 ? Character.toChars(0x2190) : Character.toChars(0x21e4)));
-
-        for (int i = 0; i < statepanes; i++) {
-            AlloyInstance myInstance;
-            File f = new File(getXMLfilename());
-            try {
-                if (!f.exists())
-                    throw new IOException("File " + getXMLfilename() + " does not exist.");
-
-                if (current + i < 0) {
-                    getVizState().set(i, null);
-                } else {
-                    myInstance = StaticInstanceReader.parseInstance(f, current + i);
-                    if (getVizState().get(i) != null)
-                        getVizState().get(i).loadInstance(myInstance);
-                    else {
-                        getVizState().set(i, new VizState(getVizState().get(statepanes - 1))); // [HASLab] get the theme
-                        getVizState().get(i).loadInstance(myInstance);
-                    }
-                }
-            } catch (Throwable e) {
-                OurDialog.alert(frame, "Cannot read or parse Alloy instance: " + xmlFileName + "\n\nError: " + e.getMessage());
-                doCloseAll();
-                return;
-            }
-
->>>>>>> e3579b6c
         }
 
     }
