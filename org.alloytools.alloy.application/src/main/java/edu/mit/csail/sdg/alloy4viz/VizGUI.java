/* Alloy Analyzer 4 -- Copyright (c) 2006-2009, Felix Chang
 * Electrum -- Copyright (c) 2015-present, Nuno Macedo
 *
 * Permission is hereby granted, free of charge, to any person obtaining a copy of this software and associated documentation files
 * (the "Software"), to deal in the Software without restriction, including without limitation the rights to use, copy, modify,
 * merge, publish, distribute, sublicense, and/or sell copies of the Software, and to permit persons to whom the Software is
 * furnished to do so, subject to the following conditions:
 *
 * The above copyright notice and this permission notice shall be included in all copies or substantial portions of the Software.
 *
 * THE SOFTWARE IS PROVIDED "AS IS", WITHOUT WARRANTY OF ANY KIND, EXPRESS OR IMPLIED, INCLUDING BUT NOT LIMITED TO THE WARRANTIES
 * OF MERCHANTABILITY, FITNESS FOR A PARTICULAR PURPOSE AND NONINFRINGEMENT. IN NO EVENT SHALL THE AUTHORS OR COPYRIGHT HOLDERS BE
 * LIABLE FOR ANY CLAIM, DAMAGES OR OTHER LIABILITY, WHETHER IN AN ACTION OF CONTRACT, TORT OR OTHERWISE, ARISING FROM, OUT OF
 * OR IN CONNECTION WITH THE SOFTWARE OR THE USE OR OTHER DEALINGS IN THE SOFTWARE.
 */

package edu.mit.csail.sdg.alloy4viz;

import static edu.mit.csail.sdg.alloy4.OurUtil.menu;
import static edu.mit.csail.sdg.alloy4.OurUtil.menuItem;

import java.awt.BasicStroke;
import java.awt.BorderLayout;
import java.awt.Color;
import java.awt.Dimension;
import java.awt.Font;
import java.awt.FontMetrics;
import java.awt.Graphics;
import java.awt.Graphics2D;
import java.awt.Polygon;
import java.awt.RenderingHints;
import java.awt.event.ActionEvent;
import java.awt.event.ActionListener;
import java.awt.event.ComponentEvent;
import java.awt.event.ComponentListener;
import java.awt.event.FocusEvent;
import java.awt.event.FocusListener;
import java.awt.event.KeyEvent;
import java.awt.event.MouseAdapter;
import java.awt.event.MouseEvent;
import java.awt.geom.AffineTransform;
import java.awt.geom.Ellipse2D;
import java.awt.geom.Path2D;
import java.io.File;
import java.io.IOException;
import java.lang.reflect.Method;
import java.util.ArrayList;
import java.util.HashMap;
import java.util.LinkedHashMap;
import java.util.List;
import java.util.Map;
import java.util.Set;
import java.util.StringJoiner;
import java.util.prefs.Preferences;

import javax.swing.Box;
import javax.swing.BoxLayout;
import javax.swing.Icon;
import javax.swing.JButton;
import javax.swing.JComponent;
import javax.swing.JFrame;
import javax.swing.JMenu;
import javax.swing.JMenuBar;
import javax.swing.JMenuItem;
import javax.swing.JPanel;
import javax.swing.JPopupMenu;
import javax.swing.JScrollPane;
import javax.swing.JSplitPane;
import javax.swing.JTextArea;
import javax.swing.JToolBar;
import javax.swing.ScrollPaneConstants;
import javax.swing.WindowConstants;
import javax.swing.plaf.basic.BasicSplitPaneUI;

import edu.mit.csail.sdg.alloy4.A4Preferences.IntPref;
import edu.mit.csail.sdg.alloy4.A4Preferences.StringPref;
import edu.mit.csail.sdg.alloy4.Computer;
import edu.mit.csail.sdg.alloy4.ConstList;
import edu.mit.csail.sdg.alloy4.OurBorder;
import edu.mit.csail.sdg.alloy4.OurCheckbox;
import edu.mit.csail.sdg.alloy4.OurConsole;
import edu.mit.csail.sdg.alloy4.OurDialog;
import edu.mit.csail.sdg.alloy4.OurUtil;
import edu.mit.csail.sdg.alloy4.Runner;
import edu.mit.csail.sdg.alloy4.Util;
import edu.mit.csail.sdg.alloy4.Version;
import edu.mit.csail.sdg.alloy4graph.GraphViewer;
import edu.mit.csail.sdg.ast.Expr;
import edu.mit.csail.sdg.ast.ExprConstant;
import edu.mit.csail.sdg.ast.ExprVar;
import edu.mit.csail.sdg.ast.Sig;
import edu.mit.csail.sdg.translator.A4Solution;
import edu.mit.csail.sdg.translator.A4Tuple;
import edu.mit.csail.sdg.translator.A4TupleSet;

/**
 * GUI main window for the visualizer.
 * <p>
 * <b>Thread Safety:</b> Can be called only by the AWT event thread.
 *
 * @modified Nuno Macedo, Eduardo Pessoa // [electrum-base] support for .ele
 *           file extension; register electrum version; [electrum-temporal]
 *           support for visualization of traces; single state focused at any
 *           time, navigation panel to change state; evaluator also acts on
 *           focused state; if the model is static, should revert to classic
 *           viz; [electrum-viz] enhanced visualization of traces; multiple
 *           states presented side-by-side (each with own viz state);
 *           (navigable) overview of the trace shape; all theme management
 *           applies to all graphs; support for exporting an instance as an
 *           Alloy formula; [electrum-simulator] added support for new
 *           operations over traces, next config, next path, next init, fork at
<<<<<<< HEAD
 *           given state (toolbar/menu buttons); communicates with the
 *           enumerator which is now expecting an additional parameter with
=======
 *           given state (toolbar/menu buttons); communication with the
 *           enumerator which now expects an additional parameter with the
>>>>>>> 967facea
 *           selected operation to be passed too the A4Solution
 */

public final class VizGUI implements ComponentListener {

    /** The background color for the toolbar. */
    private static final Color  background      = new Color(0.9f, 0.9f, 0.9f);

    /** The icon for a "checked" menu item. */
    private static final Icon   iconYes         = OurUtil.loadIcon("images/menu1.gif");

    /** The icon for an "unchecked" menu item. */
    private static final Icon   iconNo          = OurUtil.loadIcon("images/menu0.gif");

    /**
     * Whether the JVM should shutdown after the last file is closed.
     */
    private final boolean       standalone;

    /** The current display mode. */
    private VisualizerMode      currentMode     = VisualizerMode.get();

    /**
     * The JFrame for the main GUI window; or null if we intend to display the graph
     * inside a user-given JPanel instead.
     */
    private final JFrame        frame;

    /** The toolbar. */
    private final JToolBar      toolbar;

    /** The projection popup menu. */
    private final JPopupMenu    projectionPopup;

    /** The buttons on the toolbar. */
    private final JButton       projectionButton, openSettingsButton, closeSettingsButton, magicLayout,
                    loadSettingsButton, saveSettingsButton, saveAsSettingsButton, resetSettingsButton, updateSettingsButton,
                    openEvaluatorButton, closeEvaluatorButton, enumerateButton, vizButton, treeButton,
                    txtButton, tableButton, leftNavButton, rightNavButton, cnfgButton, forkButton, initButton, pathButton/*
                                                                                                                          * , dotButton,
                                                                                                                          * xmlButton
                                                                                                                          */;

    /**
     * This list must contain all the display mode buttons (that is, vizButton,
     * xmlButton...)
     */
    private final List<JButton> solutionButtons = new ArrayList<JButton>();

    /** The "theme" menu. */
    private final JMenu         thememenu;

    /** The "window" menu. */
    private final JMenu         windowmenu;

    /** The "show next" menu item. */
    private final JMenuItem     enumerateMenu;

    /** The "fresh config" menu item. */
    private final JMenuItem     cnfgMenu;

    /** The "fresh path" menu item. */
    private final JMenuItem     pathMenu;

    /** The "fork next" menu item. */
    private final JMenuItem     forkMenu;

    /** The "fork init" menu item. */
    private final JMenuItem     initMenu;

    /** The trace navigation menu items. */
    private final JMenuItem     rightNavMenu, leftNavMenu;

    /** Current font size. */
    private int                 fontSize        = 12;

    /**
     * 0: theme and evaluator are both invisible; 1: theme is visible; 2: evaluator
     * is visible.
     */
    private int                 settingsOpen    = 0;

    /**
     * Whether the previous iteration operation was a next init/fork (which disables
     * next path until a next config).
     */
    private boolean             seg_iteration   = false;

    /**
     * The current states and visualization settings; null if none is loaded.
     */
    private List<VizState>      myStates        = new ArrayList<VizState>();

    /**
     * Returns the current visualization settings (and you can call
     * getOriginalInstance() on it to get the current state of the instance). If you
     * make changes to the state, you should call doApply() on the VizGUI object to
     * refresh the screen.
     */
    public List<VizState> getVizState() {
        return myStates;
    }

    /**
     * The customization panel to the left; null if it is not yet loaded.
     */
    private VizCustomizationPanel myCustomPanel    = null;

    /**
     * The evaluator panel to the left; null if it is not yet loaded.
     */
    private OurConsole            myEvaluatorPanel = null;

    /**
     * The graphical panel at the lower-side of the the right panel; null if it is
     * not yet loaded.
     */
    private VizGraphPanel         myGraphPanel     = null;

    /**
     * The panel to the right, containing the graph and the temporal navigation
     * panel; null if it is not yet loaded.
     */
    private JPanel                mySplitTemporal  = null;

    /**
     * The splitpane between the customization panel and the graph panel.
     */
    private final JSplitPane      splitpane;

    /**
     * The tree or graph or text being displayed on the right hand side.
     */
    private JComponent            content          = null;

    /**
     * Returns the JSplitPane containing the customization/evaluator panel in the
     * left and the graph on the right.
     */
    public JSplitPane getPanel() {
        return splitpane;
    }

    /** Returns the main frame of the visualizer */
    public JFrame getFrame() {
        return frame;
    }

    /**
     * The last known divider position between the customization panel and the graph
     * panel.
     */
    private int            lastDividerPosition = 0;

    /**
     * If nonnull, you can pass in an expression to be evaluated. If it throws an
     * exception, that means an error has occurred.
     */
    private final Computer evaluator;

    /**
     * If nonnull, you can pass in an XML file to find the next solution.
     */
    private final Computer enumerator;

    /**
     * Number of trace states to depict in graph mode.
     */
    private final int      statepanes;

    // ==============================================================================================//

    /**
     * The current theme file; "" if there is no theme file loaded.
     */
    private String         thmFileName         = "";

    /**
     * Returns the current THM filename; "" if no theme file is currently loaded.
     */
    public String getThemeFilename() {
        return thmFileName;
    }

    // ==============================================================================================//

    /**
     * The current XML file; "" if there is no XML file loaded.
     */
    private String xmlFileName = "";

    /**
     * Returns the current XML filename; "" if no file is currently loaded.
     */
    public String getXMLfilename() {
        return xmlFileName;
    }

    // ==============================================================================================//

    /** The list of XML files loaded in this session so far. */
    private final List<String> xmlLoaded = new ArrayList<String>();

    /**
     * Return the list of XML files loaded in this session so far.
     */
    public ConstList<String> getInstances() {
        return ConstList.make(xmlLoaded);
    }

    // ==============================================================================================//

    /** This maps each XML filename to a descriptive title. */
    private Map<String,String> xml2title = new LinkedHashMap<String,String>();

    /**
     * Returns a short descriptive title associated with an XML file.
     */
    public String getInstanceTitle(String xmlFileName) {
        String answer = xml2title.get(Util.canon(xmlFileName));
        return (answer == null) ? "(unknown)" : answer;
    }

    // ==============================================================================================//

    /** Add a vertical divider to the toolbar. */
    private void addDivider() {
        JPanel divider = OurUtil.makeH(new Dimension(1, 40), Color.LIGHT_GRAY);
        divider.setAlignmentY(0.5f);
        if (!Util.onMac())
            toolbar.add(OurUtil.makeH(5, background));
        else
            toolbar.add(OurUtil.makeH(5));
        toolbar.add(divider);
        if (!Util.onMac())
            toolbar.add(OurUtil.makeH(5, background));
        else
            toolbar.add(OurUtil.makeH(5));
    }

    // ======== The Preferences
    // ======================================================================================//
    // ======== Note: you must make sure each preference has a unique key
    // ============================================//

    /**
     * This enum defines the set of possible visualizer modes.
     */
    private enum VisualizerMode {

                                 /** Visualize using graphviz's dot. */
                                 Viz("graphviz"),
                                 // /** See the DOT content. */ DOT("dot"),
                                 // /** See the XML content. */ XML("xml"),
                                 /** See the instance as text. */
                                 TEXT("txt"),
                                 TABLE("table"),
                                 /** See the instance as a tree. */
                                 Tree("tree");

        /**
         * This is a unique String for this value; it should be kept consistent in
         * future versions.
         */
        private final String id;

        /**
         * Constructs a new VisualizerMode value with the given id.
         */
        private VisualizerMode(String id) {
            this.id = id;
        }

        /**
         * Given an id, return the enum value corresponding to it (if there's no match,
         * then return Viz).
         */
        private static VisualizerMode parse(String id) {
            for (VisualizerMode vm : values())
                if (vm.id.equals(id))
                    return vm;
            return Viz;
        }

        /** Saves this value into the Java preference object. */
        public void set() {
            Preferences.userNodeForPackage(Util.class).put("VisualizerMode", id);
        }

        /**
         * Reads the current value of the Java preference object (if it's not set, then
         * return Viz).
         */
        public static VisualizerMode get() {
            return parse(Preferences.userNodeForPackage(Util.class).get("VisualizerMode", ""));
        }
    }

    /**
     * The latest X corrdinate of the Alloy Visualizer window.
     */
    private static final IntPref    VizX      = new IntPref("VizX", 0, -1, 65535);

    /**
     * The latest Y corrdinate of the Alloy Visualizer window.
     */
    private static final IntPref    VizY      = new IntPref("VizY", 0, -1, 65535);

    /** The latest width of the Alloy Visualizer window. */
    private static final IntPref    VizWidth  = new IntPref("VizWidth", 0, -1, 65535);

    /** The latest height of the Alloy Visualizer window. */
    private static final IntPref    VizHeight = new IntPref("VizHeight", 0, -1, 65535);

    /**
     * The first file in Alloy Visualizer's "open recent theme" list.
     */
    private static final StringPref Theme0    = new StringPref("Theme0");

    /**
     * The second file in Alloy Visualizer's "open recent theme" list.
     */
    private static final StringPref Theme1    = new StringPref("Theme1");

    /**
     * The third file in Alloy Visualizer's "open recent theme" list.
     */
    private static final StringPref Theme2    = new StringPref("Theme2");

    /**
     * The fourth file in Alloy Visualizer's "open recent theme" list.
     */
    private static final StringPref Theme3    = new StringPref("Theme3");

    // ==============================================================================================//

    /**
     * If true, that means the event handlers should return a Runner encapsulating
     * them, rather than perform the actual work.
     */
    private boolean                 wrap      = false;


    /**
     * Wraps the calling method into a Runnable whose run() will call the calling
     * method with (false) as the only argument.
     */
    private Runner wrapMe() {
        final String name;
        try {
            throw new Exception();
        } catch (Exception ex) {
            name = ex.getStackTrace()[1].getMethodName();
        }
        Method[] methods = getClass().getDeclaredMethods();
        Method m = null;
        for (int i = 0; i < methods.length; i++)
            if (methods[i].getName().equals(name)) {
                m = methods[i];
                break;
            }
        if (m == null) {
            throw new IllegalStateException("Missing method " + name);
        }

        final Method method = m;
        return new Runner() {

            private static final long serialVersionUID = 0;

            @Override
            public void run() {
                try {
                    method.setAccessible(true);
                    method.invoke(VizGUI.this, new Object[] {});
                } catch (Throwable ex) {
                    ex = new IllegalArgumentException("Failed call to " + name + "()", ex);
                    Thread.getDefaultUncaughtExceptionHandler().uncaughtException(Thread.currentThread(), ex);
                }
            }

            @Override
            public void run(Object arg) {
                run();
            }
        };
    }

    /**
     * Wraps the calling method into a Runnable whose run() will call the calling
     * method with (false,argument) as the two arguments.
     */
    private Runner wrapMe(final Object argument) {
        final String name;
        try {
            throw new Exception();
        } catch (Exception ex) {
            name = ex.getStackTrace()[1].getMethodName();
        }
        Method[] methods = getClass().getDeclaredMethods();
        Method m = null;
        for (int i = 0; i < methods.length; i++)
            if (methods[i].getName().equals(name)) {
                m = methods[i];
                break;
            }

        if (m == null) {
            throw new IllegalStateException("Missing method " + name);
        }

        final Method method = m;
        return new Runner() {

            private static final long serialVersionUID = 0;

            @Override
            public void run(Object arg) {
                try {
                    method.setAccessible(true);
                    method.invoke(VizGUI.this, new Object[] {
                                                             arg
                    });
                } catch (Throwable ex) {
                    ex = new IllegalArgumentException("Failed call to " + name + "(" + arg + ")", ex);
                    Thread.getDefaultUncaughtExceptionHandler().uncaughtException(Thread.currentThread(), ex);
                }
            }

            @Override
            public void run() {
                run(argument);
            }
        };
    }

    /**
     * Creates a new visualization GUI window; this method can only be called by the
     * AWT event thread.
     *
     * @param standalone - whether the JVM should shutdown after the last file is
     *            closed
     * @param xmlFileName - the filename of the incoming XML file; "" if there's no
     *            file to open
     * @param windowmenu - if standalone==false and windowmenu!=null, then this will
     *            be added as a menu on the menubar
     *            <p>
     *            Note: if standalone==false and xmlFileName.length()==0, then we
     *            will initially hide the window.
     */
    public VizGUI(boolean standalone, String xmlFileName, JMenu windowmenu) {
        this(standalone, xmlFileName, windowmenu, null, null, 1);
    }

    /**
     * Creates a new visualization GUI window; this method can only be called by the
     * AWT event thread.
     *
     * @param standalone - whether the JVM should shutdown after the last file is
     *            closed
     * @param xmlFileName - the filename of the incoming XML file; "" if there's no
     *            file to open
     * @param windowmenu - if standalone==false and windowmenu!=null, then this will
     *            be added as a menu on the menubar
     * @param enumerator - if it's not null, it provides solution enumeration
     *            ability
     * @param evaluator - if it's not null, it provides solution evaluation ability
     * @param panes - the number of states that will be shown
     *            <p>
     *            Note: if standalone==false and xmlFileName.length()==0, then we
     *            will initially hide the window.
     */
    public VizGUI(boolean standalone, String xmlFileName, JMenu windowmenu, Computer enumerator, Computer evaluator, int panes) {
        this(standalone, xmlFileName, windowmenu, enumerator, evaluator, true, panes);
    }

    /**
     * Creates a new visualization GUI window; this method can only be called by the
     * AWT event thread.
     *
     * @param standalone - whether the JVM should shutdown after the last file is
     *            closed
     * @param xmlFileName - the filename of the incoming XML file; "" if there's no
     *            file to open
     * @param windowmenu - if standalone==false and windowmenu!=null, then this will
     *            be added as a menu on the menubar
     * @param enumerator - if it's not null, it provides solution enumeration
     *            ability
     * @param evaluator - if it's not null, it provides solution evaluation ability
     * @param makeWindow - if false, then we will only construct the JSplitPane,
     *            without making the window
     * @param panes - the number of states that will be shown side-by-side
     *            <p>
     *            Note: if standalone==false and xmlFileName.length()==0 and
     *            makeWindow==true, then we will initially hide the window.
     */
    public VizGUI(boolean standalone, String xmlFileName, JMenu windowmenu, Computer enumerator, Computer evaluator, boolean makeWindow, int panes) {
        this.statepanes = panes == 0 ? 1 : panes;
        this.enumerator = enumerator;
        this.standalone = standalone;
        this.evaluator = evaluator;
        this.frame = makeWindow ? new JFrame("Electrum Visualizer") : null;

        // Figure out the desired x, y, width, and height
        int screenWidth = OurUtil.getScreenWidth(), screenHeight = OurUtil.getScreenHeight();
        int width = VizWidth.get();
        if (width < 0)
            width = screenWidth - 150;
        else if (width < 100)
            width = 100;
        if (width > screenWidth)
            width = screenWidth;
        int height = VizHeight.get();
        if (height < 0)
            height = screenHeight - 150;
        else if (height < 100)
            height = 100;
        if (height > screenHeight)
            height = screenHeight;
        int x = VizX.get();
        if (x < 0 || x > screenWidth - 10)
            x = 0;
        int y = VizY.get();
        if (y < 0 || y > screenHeight - 10)
            y = 0;

        // Create the menubar
        JMenuBar mb = new JMenuBar();
        try {
            wrap = true;
            JMenu fileMenu = menu(mb, "&File", null);
            menuItem(fileMenu, "Open...", 'O', 'O', doLoad());
            JMenu exportMenu = menu(null, "&Export To", null);
            menuItem(exportMenu, "Dot...", 'D', 'D', doExportDot());
            menuItem(exportMenu, "XML...", 'X', 'X', doExportXml());
            menuItem(exportMenu, "Predicate...", 'P', 'P', doExportPred());
            fileMenu.add(exportMenu);
            menuItem(fileMenu, "Close", 'W', 'W', doClose());
            if (standalone)
                menuItem(fileMenu, "Quit", 'Q', 'Q', doCloseAll());
            else
                menuItem(fileMenu, "Close All", 'A', doCloseAll());
            JMenu instanceMenu = menu(mb, "&Instance", null);
            enumerateMenu = menuItem(instanceMenu, "Show New Solution", 'N', 'N', doNext());
            // [electrum] new iteration operation buttons
            cnfgMenu = menuItem(instanceMenu, "Show New Configuration", 'C', 'C', doConfig());
            pathMenu = menuItem(instanceMenu, "Show New Path", 'P', 'P', doPath());
            initMenu = menuItem(instanceMenu, "Show New Initial State", 'I', 'I', doInit());
            forkMenu = menuItem(instanceMenu, "Show New Fork", 'F', 'F', doFork());
            // [electrum] trace navigation buttons
            leftNavMenu = menuItem(instanceMenu, "Show Previous State", KeyEvent.VK_LEFT, KeyEvent.VK_LEFT, doNavLeft());
            rightNavMenu = menuItem(instanceMenu, "Show Next State", KeyEvent.VK_LEFT, KeyEvent.VK_RIGHT, doNavRight());
            thememenu = menu(mb, "&Theme", doRefreshTheme());
            if (standalone || windowmenu == null)
                windowmenu = menu(mb, "&Window", doRefreshWindow());
            this.windowmenu = windowmenu;
        } finally {
            wrap = false;
        }
        mb.add(windowmenu);
        thememenu.setEnabled(false);
        windowmenu.setEnabled(false);
        if (frame != null)
            frame.setJMenuBar(mb);

        // Create the toolbar
        projectionPopup = new JPopupMenu();
        projectionButton = new JButton("Projection: none");
        projectionButton.addActionListener(new ActionListener() {

            @Override
            public void actionPerformed(ActionEvent e) {
                repopulateProjectionPopup();
                if (projectionPopup.getComponentCount() > 0)
                    projectionPopup.show(projectionButton, 10, 10);
            }
        });
        repopulateProjectionPopup();
        toolbar = new JToolBar();
        toolbar.setVisible(false);
        toolbar.setFloatable(false);
        toolbar.setBorder(null);
        if (!Util.onMac())
            toolbar.setBackground(background);
        try {
            wrap = true;
            vizButton = makeSolutionButton("Viz", "Show Visualization", "images/24_graph.gif", doShowViz());
            // dotButton=makeSolutionButton("Dot", "Show the Dot File for the
            // Graph", "images/24_plaintext.gif", doShowDot());
            // xmlButton=makeSolutionButton("XML", "Show XML",
            // "images/24_plaintext.gif", doShowXML());
            txtButton = makeSolutionButton("Txt", "Show the textual output for the Graph", "images/24_plaintext.gif", doShowTxt());
            tableButton = makeSolutionButton("Table", "Show the table output for the Graph", "images/24_plaintext.gif", doShowTable());
            treeButton = makeSolutionButton("Tree", "Show Tree", "images/24_texttree.gif", doShowTree());
            if (frame != null)
                addDivider();
            toolbar.add(closeSettingsButton = OurUtil.button("Close", "Close the theme customization panel", "images/24_settings_close2.gif", doCloseThemePanel()));
            toolbar.add(updateSettingsButton = OurUtil.button("Apply", "Apply the changes to the current theme", "images/24_settings_apply2.gif", doApply()));
            toolbar.add(openSettingsButton = OurUtil.button("Theme", "Open the theme customization panel", "images/24_settings.gif", doOpenThemePanel()));
            toolbar.add(magicLayout = OurUtil.button("Magic Layout", "Automatic theme customization (will reset current theme)", "images/24_settings_apply2.gif", doMagicLayout()));
            toolbar.add(openEvaluatorButton = OurUtil.button("Evaluator", "Open the evaluator", "images/24_settings.gif", doOpenEvalPanel()));
            toolbar.add(closeEvaluatorButton = OurUtil.button("Close Evaluator", "Close the evaluator", "images/24_settings_close2.gif", doCloseEvalPanel()));
            toolbar.add(enumerateButton = OurUtil.button("New", "Show a new solution", "images/24_history.gif", doNext()));
            // [electrum] new iteration operation buttons
            toolbar.add(cnfgButton = OurUtil.button("New Config", "Show a new configuration", "images/24_history.gif", doConfig()));
            toolbar.add(pathButton = OurUtil.button("New Path", "Show a new path", "images/24_history.gif", doPath()));
            toolbar.add(initButton = OurUtil.button("New Init", "Show a new initial state", "images/24_history.gif", doInit()));
            toolbar.add(forkButton = OurUtil.button("New Fork", "Show a new fork", "images/24_history.gif", doFork()));
            // [electrum] trace navigation buttons
            toolbar.add(leftNavButton = OurUtil.button(new String(Character.toChars(0x2190)), "Show the previous state", "images/24_history.gif", doNavLeft()));
            toolbar.add(rightNavButton = OurUtil.button(new String(Character.toChars(0x2192)), "Show the next state", "images/24_history.gif", doNavRight()));
            toolbar.add(projectionButton);
            toolbar.add(loadSettingsButton = OurUtil.button("Load", "Load the theme customization from a theme file", "images/24_open.gif", doLoadTheme()));
            toolbar.add(saveSettingsButton = OurUtil.button("Save", "Save the current theme customization", "images/24_save.gif", doSaveTheme()));
            toolbar.add(saveAsSettingsButton = OurUtil.button("Save As", "Save the current theme customization as a new theme file", "images/24_save.gif", doSaveThemeAs()));
            toolbar.add(resetSettingsButton = OurUtil.button("Reset", "Reset the theme customization", "images/24_settings_close2.gif", doResetTheme()));
        } finally {
            wrap = false;
        }
        settingsOpen = 0;

        // Create the horizontal split pane
        splitpane = new JSplitPane(JSplitPane.HORIZONTAL_SPLIT);
        splitpane.setOneTouchExpandable(false);
        splitpane.setResizeWeight(0.);
        splitpane.setContinuousLayout(true);
        splitpane.setBorder(null);
        ((BasicSplitPaneUI) (splitpane.getUI())).getDivider().setBorder(new OurBorder(false, true, false, false));

        // Display the window, then proceed to load the input file
        if (frame != null) {
            frame.pack();
            if (!Util.onMac() && !Util.onWindows()) {
                // many Window managers do not respect ICCCM2; this should help
                // avoid the Title Bar being shifted "off screen"
                if (x < 30) {
                    if (x < 0)
                        x = 0;
                    width = width - (30 - x);
                    x = 30;
                }
                if (y < 30) {
                    if (y < 0)
                        y = 0;
                    height = height - (30 - y);
                    y = 30;
                }
                if (width < 100)
                    width = 100;
                if (height < 100)
                    height = 100;
            }
            frame.setSize(width, height);
            frame.setLocation(x, y);
            frame.setDefaultCloseOperation(WindowConstants.DO_NOTHING_ON_CLOSE);
            try {
                wrap = true;
                frame.addWindowListener(doClose());
            } finally {
                wrap = false;
            }
            frame.addComponentListener(this);
        }
        if (xmlFileName.length() > 0)
            doLoadInstance(xmlFileName);
    }

    /** Invoked when the Visualizationwindow is resized. */
    @Override
    public void componentResized(ComponentEvent e) {
        componentMoved(e);
    }

    /** Invoked when the Visualizationwindow is moved. */
    @Override
    public void componentMoved(ComponentEvent e) {
        if (frame != null) {
            VizWidth.set(frame.getWidth());
            VizHeight.set(frame.getHeight());
            VizX.set(frame.getX());
            VizY.set(frame.getY());
        }
    }

    /** Invoked when the Visualizationwindow is shown. */
    @Override
    public void componentShown(ComponentEvent e) {
    }

    /** Invoked when the Visualizationwindow is hidden. */
    @Override
    public void componentHidden(ComponentEvent e) {
    }

    /**
     * Helper method that repopulates the Projection popup menu.
     */
    private void repopulateProjectionPopup() {
        int num = 0;
        String label = "Projection: none";
        if (myStates.isEmpty()) {
            projectionButton.setEnabled(false);
            return;
        }
        projectionButton.setEnabled(true);
        projectionPopup.removeAll();
        VizState myState = myStates.get(statepanes - 1);
        final Set<AlloyType> projected = myState.getProjectedTypes();
        for (final AlloyType t : myState.getOriginalModel().getTypes())
            if (myState.canProject(t)) {
                final boolean on = projected.contains(t);
                final JMenuItem m = new JMenuItem(t.getName(), on ? OurCheckbox.ON : OurCheckbox.OFF);
                m.addActionListener(new ActionListener() {

                    @Override
                    public void actionPerformed(ActionEvent e) {
                        // [electrum] apply projection to all states
                        for (VizState myState : myStates)
                            if (on)
                                myState.deproject(t);
                            else
                                myState.project(t);
                        updateDisplay();
                    }
                });
                projectionPopup.add(m);
                if (on) {
                    num++;
                    if (num == 1)
                        label = "Projected over " + t.getName();
                }
            }
        projectionButton.setText(num > 1 ? ("Projected over " + num + " sigs") : label);
    }

    /**
     * Helper method that refreshes the right-side visualization panel with the
     * latest settings.
     */
    private void updateDisplay() {
        if (myStates.isEmpty())
            return;
        // First, update the toolbar
        currentMode.set();
        for (JButton button : solutionButtons)
            button.setEnabled(settingsOpen != 1);
        switch (currentMode) {
            case Tree :
                treeButton.setEnabled(false);
                break;
            case TEXT :
                txtButton.setEnabled(false);
                break;
            case TABLE :
                tableButton.setEnabled(false);
                break;
            // case XML: xmlButton.setEnabled(false); break;
            // case DOT: dotButton.setEnabled(false); break;
            default :
                vizButton.setEnabled(false);
        }
        // [electrum] this info is the same in all states
        final AlloyInstance oInst = myStates.get(statepanes - 1).getOriginalInstance();
        final boolean isMeta = oInst.isMetamodel;
        final boolean isTrace = oInst.originalA4.getMaxTrace() >= 0;
        final boolean hasConfigs = oInst.originalA4.hasConfigs();
        vizButton.setVisible(frame != null);
        treeButton.setVisible(frame != null);
        txtButton.setVisible(frame != null);
        // dotButton.setVisible(frame!=null);
        // xmlButton.setVisible(frame!=null);
        magicLayout.setVisible((settingsOpen == 0 || settingsOpen == 1) && currentMode == VisualizerMode.Viz);
        projectionButton.setVisible((settingsOpen == 0 || settingsOpen == 1) && currentMode == VisualizerMode.Viz);
        openSettingsButton.setVisible(settingsOpen == 0 && currentMode == VisualizerMode.Viz);
        loadSettingsButton.setVisible(frame == null && settingsOpen == 1 && currentMode == VisualizerMode.Viz);
        saveSettingsButton.setVisible(frame == null && settingsOpen == 1 && currentMode == VisualizerMode.Viz);
        saveAsSettingsButton.setVisible(frame == null && settingsOpen == 1 && currentMode == VisualizerMode.Viz);
        resetSettingsButton.setVisible(frame == null && settingsOpen == 1 && currentMode == VisualizerMode.Viz);
        closeSettingsButton.setVisible(settingsOpen == 1 && currentMode == VisualizerMode.Viz);
        updateSettingsButton.setVisible(settingsOpen == 1 && currentMode == VisualizerMode.Viz);
        openEvaluatorButton.setVisible(!isMeta && settingsOpen == 0 && evaluator != null);
        closeEvaluatorButton.setVisible(!isMeta && settingsOpen == 2 && evaluator != null);
        enumerateMenu.setEnabled(!isMeta && settingsOpen == 0 && enumerator != null);
        // [electrum] hide buttons if static; disable previous at first state
        enumerateMenu.setVisible(!isTrace);
        enumerateButton.setVisible(!isMeta && settingsOpen == 0 && enumerator != null && !isTrace);
        initMenu.setEnabled(!isMeta && settingsOpen == 0 && enumerator != null);
        initMenu.setVisible(isTrace);
        initButton.setVisible(!isMeta && settingsOpen == 0 && enumerator != null && isTrace);
        // [electrum] after fork cannot iterate path (would not guarantee non-isomorphic solutions)
        pathMenu.setEnabled(!isMeta && settingsOpen == 0 && enumerator != null && !seg_iteration);
        pathMenu.setVisible(isTrace);
        pathButton.setVisible(!isMeta && settingsOpen == 0 && enumerator != null && isTrace);
        pathButton.setEnabled(!seg_iteration);
        // [electrum] if no static relations, do not allow next config (would always return the same solution)
        cnfgMenu.setEnabled(!isMeta && settingsOpen == 0 && enumerator != null && hasConfigs);
        cnfgMenu.setVisible(isTrace);
        cnfgButton.setVisible(!isMeta && settingsOpen == 0 && enumerator != null && isTrace);
        cnfgButton.setEnabled(hasConfigs);
        forkMenu.setEnabled(!isMeta && settingsOpen == 0 && enumerator != null);
        forkMenu.setVisible(isTrace);
        forkButton.setVisible(!isMeta && settingsOpen == 0 && enumerator != null && isTrace);
        leftNavButton.setVisible(!isMeta && isTrace);
        leftNavButton.setEnabled(current > 0);
        leftNavMenu.setEnabled(!isMeta && current > 0);
        leftNavButton.setText(new String(current > 0 ? Character.toChars(0x2190) : Character.toChars(0x21e4)));
        rightNavButton.setVisible(!isMeta && isTrace);
        rightNavMenu.setEnabled(!isMeta);
        toolbar.setVisible(true);
        // Now, generate the graph or tree or textarea that we want to display
        // on the right
        if (frame != null)
            frame.setTitle(makeVizTitle());
        // [electrum] all visualizations focus on current state
        switch (currentMode) {
            case Tree : {
                final VizTree t = new VizTree(myStates.get(statepanes - 1).getOriginalInstance().originalA4, makeVizTitle(), fontSize, current);
                final JScrollPane scroll = OurUtil.scrollpane(t, Color.BLACK, Color.WHITE, new OurBorder(true, false, true, false));
                scroll.addFocusListener(new FocusListener() {

                    @Override
                    public final void focusGained(FocusEvent e) {
                        t.requestFocusInWindow();
                    }

                    @Override
                    public final void focusLost(FocusEvent e) {
                    }
                });
                content = scroll;
                break;
            }
            case TEXT : {
                String textualOutput = myStates.get(statepanes - 1).getOriginalInstance().originalA4.toString(current);
                content = getTextComponent(textualOutput);
                break;
            }
            case TABLE : {
                String textualOutput = myStates.get(statepanes - 1).getOriginalInstance().originalA4.format(current);
                content = getTextComponent(textualOutput);
                break;
            }
            // case XML: {
            // content=getTextComponent(xmlFileName);
            // break;
            // }
            default : {
                List<VizState> numPanes = isTrace && !isMeta ? myStates : myStates.subList(statepanes - 1, statepanes);
                if (myGraphPanel == null || numPanes.size() != myGraphPanel.numPanels()) {
                    if (isTrace && !isMeta) // [electrum] test whether trace
                        myGraphPanel = new VizGraphPanel(frame, myStates, false);
                    else
                        myGraphPanel = new VizGraphPanel(frame, myStates.subList(statepanes - 1, statepanes), false);
                } else {
                    if (isTrace && !isMeta) {
                        for (int i = 0; i < statepanes; i++) {
                            File f = new File(getXMLfilename());
                            try {
                                if (!f.exists())
                                    throw new IOException("File " + getXMLfilename() + " does not exist.");

                                if (current + i < 0) {
                                    getVizState().set(i, null);
                                } else {
                                    AlloyInstance myInstance = StaticInstanceReader.parseInstance(f, current + i);
                                    if (getVizState().get(i) != null)
                                        getVizState().get(i).loadInstance(myInstance);
                                    else {
                                        getVizState().set(i, new VizState(getVizState().get(statepanes - 1))); // [electrum] get the previous state (including theme)
                                        getVizState().get(i).loadInstance(myInstance);
                                    }
                                }
                            } catch (Throwable e) {
                                OurDialog.alert(frame, "Cannot read or parse Alloy instance: " + xmlFileName + "\n\nError: " + e.getMessage());
                                doCloseAll();
                                return;
                            }
                        }
                    }
                    myGraphPanel.seeDot(frame, false);
                    myGraphPanel.remakeAll(frame);
                }
                content = myGraphPanel;
            }
        }

        // [electrum] update the trace overview
        if (isTrace && !isMeta) {
            JComponent aux = content;

            JPanel tmpNavScrollPanel = new JPanel();
            tmpNavScrollPanel.setLayout(new BoxLayout(tmpNavScrollPanel, BoxLayout.PAGE_AXIS));
            tmpNavScrollPanel.add(traceGraph());
            final Box instanceTopBox = Box.createVerticalBox();
            instanceTopBox.add(tmpNavScrollPanel);
            content = new JPanel(new BorderLayout());
            content.add(instanceTopBox, BorderLayout.NORTH);
            content.add(aux, BorderLayout.CENTER);
            content.setVisible(true);
        }

        // Now that we've re-constructed "content", let's set its font size
        if (currentMode != VisualizerMode.Tree) {
            content.setFont(OurUtil.getVizFont().deriveFont((float) fontSize));
            content.invalidate();
            content.repaint();
            content.validate();
        }
        // Now, display them!
        final Box instanceTopBox = Box.createHorizontalBox();
        instanceTopBox.add(toolbar);
        final JPanel instanceArea = new JPanel(new BorderLayout());
        instanceArea.add(instanceTopBox, BorderLayout.NORTH);
        instanceArea.add(content, BorderLayout.CENTER);
        instanceArea.setVisible(true);
        if (!Util.onMac()) {
            instanceTopBox.setBackground(background);
            instanceArea.setBackground(background);
        }
        JComponent left = null;
        if (settingsOpen == 1) {
            if (myCustomPanel == null)
                myCustomPanel = new VizCustomizationPanel(splitpane, myStates.get(statepanes - 1));
            else
                myCustomPanel.remakeAll();
            left = myCustomPanel;
        } else if (settingsOpen > 1) {
            if (myEvaluatorPanel == null)
                myEvaluatorPanel = new OurConsole(evaluator, true, "The ", true, "Alloy Evaluator ", false, "allows you to type\nin Alloy expressions and see their values\nat the currently focused state (left-hand side).\nFor example, ", true, "univ", false, " shows the list of all\natoms on the left-hand state.\n(You can press UP and DOWN to recall old inputs).\n");
            try {
                evaluator.compute(new File(xmlFileName));
                // [electrum] evaluator acts on current state
                myEvaluatorPanel.setCurrentState(current);
            } catch (Exception ex) {
            } // exception should not happen
            left = myEvaluatorPanel;
            left.setBorder(new OurBorder(false, false, false, false));
        }
        if (frame != null && frame.getContentPane() == splitpane)
            lastDividerPosition = splitpane.getDividerLocation();
        splitpane.setRightComponent(instanceArea);
        splitpane.setLeftComponent(left);
        if (left != null) {
            Dimension dim = left.getPreferredSize();
            if (lastDividerPosition < 50 && frame != null)
                lastDividerPosition = frame.getWidth() / 2;
            if (lastDividerPosition < dim.width)
                lastDividerPosition = dim.width;
            if (settingsOpen == 2 && lastDividerPosition > 400)
                lastDividerPosition = 400;
            splitpane.setDividerLocation(lastDividerPosition);
        }
        if (frame != null)
            frame.setContentPane(splitpane);
        if (settingsOpen != 2)
            content.requestFocusInWindow();
        else
            myEvaluatorPanel.requestFocusInWindow();
        repopulateProjectionPopup();
        if (frame != null)
            frame.validate();
        else
            splitpane.validate();
    }

    /**
     * Helper method that creates a button and add it to both the "SolutionButtons"
     * list, as well as the toolbar.
     */
    private JButton makeSolutionButton(String label, String toolTip, String image, ActionListener mode) {
        JButton button = OurUtil.button(label, toolTip, image, mode);
        solutionButtons.add(button);
        toolbar.add(button);
        return button;
    }

    /**
     * Helper method that returns a concise description of the instance currently
     * being displayed.
     */
    private String makeVizTitle() {
        // [electrum] this info is the same in all states
        String filename = (!myStates.isEmpty() ? myStates.get(statepanes - 1).getOriginalInstance().filename : "");
        String commandname = (!myStates.isEmpty() ? myStates.get(statepanes - 1).getOriginalInstance().commandname : "");
        int i = filename.lastIndexOf('/');
        if (i >= 0)
            filename = filename.substring(i + 1);
        i = filename.lastIndexOf('\\');
        if (i >= 0)
            filename = filename.substring(i + 1);
        int n = filename.length();
        if (n > 4 && filename.substring(n - 4).equalsIgnoreCase(".als"))
            filename = filename.substring(0, n - 4);
        else if (n > 4 && filename.substring(n - 4).equalsIgnoreCase(".ele"))
            filename = filename.substring(0, n - 4);
        if (filename.length() > 0)
            return "(" + filename + ") " + commandname;
        else
            return commandname;
    }

    /**
     * Helper method that inserts "filename" into the "recently opened THEME file
     * list".
     */
    private void addThemeHistory(String filename) {
        String name0 = Theme0.get(), name1 = Theme1.get(), name2 = Theme2.get();
        if (name0.equals(filename))
            return;
        else {
            Theme0.set(filename);
            Theme1.set(name0);
        }
        if (name1.equals(filename))
            return;
        else
            Theme2.set(name1);
        if (name2.equals(filename))
            return;
        else
            Theme3.set(name2);
    }

    /**
     * Helper method returns a JTextArea containing the given text.
     */
    private JComponent getTextComponent(String text) {
        final JTextArea ta = OurUtil.textarea(text, 10, 10, false, true);
        final JScrollPane ans = new JScrollPane(ta, ScrollPaneConstants.VERTICAL_SCROLLBAR_AS_NEEDED, ScrollPaneConstants.HORIZONTAL_SCROLLBAR_AS_NEEDED) {

            private static final long serialVersionUID = 0;

            @Override
            public void setFont(Font font) {
                super.setFont(font);
            }
        };
        ans.setBorder(new OurBorder(true, false, true, false));
        String fontName = OurDialog.getProperFontName("Lucida Console", "Monospaced");
        Font font = new Font(fontName, Font.PLAIN, fontSize);
        ans.setFont(font);
        ta.setFont(font);
        return ans;
    }

    // /** Helper method that reads a file and then return a JTextArea
    // containing it. */
    // private JComponent getTextComponentFromFile(String filename) {
    // String text = "";
    // try { text="<!-- "+filename+" -->\n"+Util.readAll(filename); }
    // catch(IOException ex) { text="# Error reading from "+filename; }
    // return getTextComponent(text);
    // }

    /**
     * Returns the GraphViewer that contains the graph; can be null if the graph
     * hasn't been loaded yet.
     */
    public GraphViewer getViewer() {
        if (null == myGraphPanel)
            return null;
        return myGraphPanel.alloyGetViewer();
    }

    /** Load the XML instance. */
    public void loadXML(final String fileName, boolean forcefully) {
        loadXML(fileName, forcefully, current);
    }

    /** Load the XML instance. */
    public void loadXML(final String fileName, boolean forcefully, int state) {
        current = state;
        final String xmlFileName = Util.canon(fileName);
        File f = new File(xmlFileName);
        if (!forcefully)
            seg_iteration = false;
        if (forcefully || !xmlFileName.equals(this.xmlFileName)) {
            // [electrum] update all viz states
            for (int i = 0; i < statepanes; i++) {
                try {
                    if (!f.exists())
                        throw new IOException("File " + xmlFileName + " does not exist.");
                    if (i >= myStates.size()) {
                        AlloyInstance myInstance = StaticInstanceReader.parseInstance(f, state + i);
                        myStates.add(new VizState(myInstance));
                    } else {
                        VizState vstate = myStates.get(i);
                        AlloyInstance myInstance = StaticInstanceReader.parseInstance(f, state + i);
                        if (vstate == null)
                            vstate = new VizState(myInstance);
                        else
                            vstate.loadInstance(myInstance);
                        myStates.set(i, vstate);
                    }
                } catch (Throwable e) {
                    xmlLoaded.remove(fileName);
                    xmlLoaded.remove(xmlFileName);
                    OurDialog.alert(frame, "Cannot read or parse Alloy instance: " + xmlFileName + "\n\nError: " + e.getMessage());
                    if (xmlLoaded.size() > 0) {
                        loadXML(xmlLoaded.get(xmlLoaded.size() - 1), false, state + i);
                        return;
                    }
                    doCloseAll();
                    return;
                }
            }
            repopulateProjectionPopup();
            xml2title.put(xmlFileName, makeVizTitle());
            this.xmlFileName = xmlFileName;
        }
        if (!xmlLoaded.contains(xmlFileName))
            xmlLoaded.add(xmlFileName);
        if (myGraphPanel != null)
            myGraphPanel.resetProjectionAtomCombos();
        toolbar.setEnabled(true);
        settingsOpen = 0;
        thememenu.setEnabled(true);
        windowmenu.setEnabled(true);
        if (frame != null) {
            frame.setVisible(true);
            frame.setTitle("Electrum Visualizer " + Version.version() + " loading... Please wait...");
            OurUtil.show(frame);
        }
        updateDisplay();
    }

    /** This method loads a specific theme file. */
    public boolean loadThemeFile(String filename) {
        if (myStates.isEmpty())
            return false; // Can only load if there is a VizState loaded
        filename = Util.canon(filename);
        try {
            for (VizState myState : myStates) // [electrum] applly theme to all states
                myState.loadPaletteXML(filename);
        } catch (IOException ex) {
            OurDialog.alert(frame, "Error: " + ex.getMessage());
            return false;
        }
        repopulateProjectionPopup();
        if (myCustomPanel != null)
            myCustomPanel.remakeAll();
        if (myGraphPanel != null)
            myGraphPanel.remakeAll(frame);
        addThemeHistory(filename);
        thmFileName = filename;
        updateDisplay();
        return true;
    }

    /**
     * This method saves a specific current theme (if filename==null, it asks the
     * user); returns true if it succeeded.
     */
    public boolean saveThemeFile(String filename) {
        if (myStates.isEmpty())
            return false; // Can only save if there is a VizState loaded
        if (filename == null) {
            File file = OurDialog.askFile(frame, false, null, ".thm", ".thm theme files");
            if (file == null)
                return false;
            if (file.exists())
                if (!OurDialog.askOverwrite(frame, Util.canon(file.getPath())))
                    return false;
            Util.setCurrentDirectory(file.getParentFile());
            filename = file.getPath();
        }
        filename = Util.canon(filename);
        try {
            myStates.get(statepanes - 1).savePaletteXML(filename); // [electrum] same theme in all states
            filename = Util.canon(filename); // Since the canon name may have
                                            // changed
            addThemeHistory(filename);
        } catch (Throwable er) {
            OurDialog.alert(frame, "Error saving the theme.\n\nError: " + er.getMessage());
            return false;
        }
        thmFileName = filename;
        return true;
    }

    // ========================================= EVENTS
    // ============================================================================================

    /**
     * This method changes the font size for everything (except the graph)
     */
    public void doSetFontSize(int fontSize) {
        this.fontSize = fontSize;
        if (!(content instanceof VizGraphPanel))
            updateDisplay();
        else
            content.setFont(OurUtil.getVizFont().deriveFont((float) fontSize));
    }

    /**
     * This method asks the user for a new XML instance file to load.
     */
    private Runner doLoad() {
        if (wrap)
            return wrapMe();
        File file = OurDialog.askFile(frame, true, null, ".xml", ".xml instance files");
        if (file == null)
            return null;
        Util.setCurrentDirectory(file.getParentFile());
        loadXML(file.getPath(), true, 0);
        return null;
    }

    /**
     * This method loads a new XML instance file if it's not the current file.
     */
    private Runner doLoadInstance(String fileName) {
        if (!wrap)
            loadXML(fileName, false);
        return wrapMe(fileName);
    }

    /**
     * This method closes the current instance; if there are previously loaded
     * files, we will load one of them; otherwise, this window will set itself as
     * invisible (if not in standalone mode), or it will terminate the entire
     * application (if in standalone mode).
     */
    private Runner doClose() {
        if (wrap)
            return wrapMe();
        xmlLoaded.remove(xmlFileName);
        if (xmlLoaded.size() > 0) {
            doLoadInstance(xmlLoaded.get(xmlLoaded.size() - 1));
            return null;
        }
        if (standalone)
            System.exit(0);
        else if (frame != null)
            frame.setVisible(false);
        return null;
    }

    /**
     * This method closes every XML file. If in standalone mode, the JVM will then
     * shutdown, otherwise it will just set the window invisible.
     */
    private Runner doCloseAll() {
        if (wrap)
            return wrapMe();
        xmlLoaded.clear();
        xmlFileName = "";
        if (standalone)
            System.exit(0);
        else if (frame != null)
            frame.setVisible(false);
        return null;
    }

    /** This method refreshes the "theme" menu. */
    private Runner doRefreshTheme() {
        if (wrap)
            return wrapMe();
        String defaultTheme = System.getProperty("alloy.theme0");
        thememenu.removeAll();
        try {
            wrap = true;
            menuItem(thememenu, "Load Theme...", 'L', doLoadTheme());
            if (defaultTheme != null && defaultTheme.length() > 0 && (new File(defaultTheme)).isDirectory())
                menuItem(thememenu, "Load Sample Theme...", 'B', doLoadSampleTheme());
            menuItem(thememenu, "Save Theme", 'S', doSaveTheme());
            menuItem(thememenu, "Save Theme As...", 'A', doSaveThemeAs());
            menuItem(thememenu, "Reset Theme", 'R', doResetTheme());
        } finally {
            wrap = false;
        }
        return null;
    }

    /**
     * This method asks the user for a new theme file to load.
     */
    private Runner doLoadTheme() {
        if (wrap)
            return wrapMe();
        String defaultTheme = System.getProperty("alloy.theme0");
        if (defaultTheme == null)
            defaultTheme = "";
        if (myStates.isEmpty())
            return null; // Can only load if there is a VizState loaded
        // [electrum] apply theme to all states
        for (VizState myState : myStates) {
            if (myState.changedSinceLastSave()) {
                char opt = OurDialog.askSaveDiscardCancel(frame, "The current theme");
                if (opt == 'c')
                    return null;
                if (opt == 's' && !saveThemeFile(thmFileName.length() == 0 ? null : thmFileName))
                    return null;
            }
        }
        File file = OurDialog.askFile(frame, true, null, ".thm", ".thm theme files");
        if (file != null) {
            Util.setCurrentDirectory(file.getParentFile());
            loadThemeFile(file.getPath());
        }
        return null;
    }

    /**
     * This method asks the user for a new theme file (from the default Alloy4
     * distribution) to load.
     */
    private Runner doLoadSampleTheme() {
        if (wrap)
            return wrapMe();
        String defaultTheme = System.getProperty("alloy.theme0");
        if (defaultTheme == null)
            defaultTheme = "";
        if (myStates.isEmpty())
            return null; // Can only load if there is a VizState loaded
        // [electrum] apply theme to all states
        for (VizState myState : myStates) {
            if (myState.changedSinceLastSave()) {
                char opt = OurDialog.askSaveDiscardCancel(frame, "The current theme");
                if (opt == 'c')
                    return null;
                if (opt == 's' && !saveThemeFile(thmFileName.length() == 0 ? null : thmFileName))
                    return null;
            }
        }
        File file = OurDialog.askFile(frame, true, defaultTheme, ".thm", ".thm theme files");
        if (file != null)
            loadThemeFile(file.getPath());
        return null;
    }

    /** This method saves the current theme. */
    private Runner doSaveTheme() {
        if (!wrap)
            saveThemeFile(thmFileName.length() == 0 ? null : thmFileName);
        return wrapMe();
    }

    /**
     * This method saves the current theme to a new ".thm" file.
     */
    private Runner doSaveThemeAs() {
        if (wrap)
            return wrapMe();
        File file = OurDialog.askFile(frame, false, null, ".thm", ".thm theme files");
        if (file == null)
            return null;
        if (file.exists())
            if (!OurDialog.askOverwrite(frame, Util.canon(file.getPath())))
                return null;
        Util.setCurrentDirectory(file.getParentFile());
        saveThemeFile(file.getPath());
        return null;
    }

    private Runner doExportDot() {
        if (wrap)
            return wrapMe();
        File file = OurDialog.askFile(frame, false, null, ".dot", ".dot graph files");
        if (file == null)
            return null;
        if (file.exists())
            if (!OurDialog.askOverwrite(frame, Util.canon(file.getPath())))
                return null;
        Util.setCurrentDirectory(file.getParentFile());
        String filename = Util.canon(file.getPath());
        try {
            Util.writeAll(filename, myGraphPanel.toDot(frame));
        } catch (Throwable er) {
            OurDialog.alert(frame, "Error saving the theme.\n\nError: " + er.getMessage());
        }
        return null;
    }

    private Runner doExportXml() {
        if (wrap)
            return wrapMe();
        File file = OurDialog.askFile(frame, false, null, ".xml", ".xml XML files");
        if (file == null)
            return null;
        if (file.exists())
            if (!OurDialog.askOverwrite(frame, Util.canon(file.getPath())))
                return null;
        Util.setCurrentDirectory(file.getParentFile());
        String filename = Util.canon(file.getPath());
        try {
            Util.writeAll(filename, Util.readAll(xmlFileName));
        } catch (Throwable er) {
            OurDialog.alert(frame, "Error saving XML instance.\n\nError: " + er.getMessage());
        }
        return null;
    }

    /**
     * Export the current instance as an Alloy formula that exactly represents it.
     */
    // [electrum] ad hoc implementation since Alloy lacks a proper pretty printer
    // also, conjunctions would be printed as lists, which can't be parsed back
    private Runner doExportPred() {
        if (wrap)
            return wrapMe();
        if (myStates.isEmpty())
            return null;

        Map<String,ExprVar> reifs = new HashMap<String,ExprVar>();
        A4Solution inst = myStates.get(myStates.size() - 1).getOriginalInstance().originalA4;

        // calculate the values of the static relations
        StringJoiner config = new StringJoiner(" and ");
        for (Sig s : inst.getAllReachableSigs()) {
            if (s.isPrivate != null || s.isVariable != null || s.equals(Sig.UNIV) || s.equals(Sig.NONE))
                continue;
            A4TupleSet ts = inst.eval(s);
            Expr tupleset = null;
            for (A4Tuple t : ts) {
                Expr tuple = null;
                for (int ai = 0; ai < t.arity(); ai++) {
                    Expr atom;
                    if (t.atom(ai).matches("-?\\d+")) {
                        atom = ExprConstant.makeNUMBER(Integer.valueOf(t.atom(ai)));
                    } else {
                        atom = reifs.computeIfAbsent("_" + t.atom(ai).replace("$", "").replace("/", "_"), k -> ExprVar.make(null, k));
                    }
                    tuple = tuple == null ? atom : tuple.product(tuple);
                }
                tupleset = tupleset == null ? tuple : tupleset.plus(tuple);
            }
            if (tupleset == null) {
                tupleset = ExprConstant.EMPTYNESS;
                for (int ai = 0; ai < ts.arity() - 1; ai++)
                    tupleset = tupleset.product(ExprConstant.EMPTYNESS);
            }
            config.add(s.equal(tupleset).toString());
        }

        // calculate the values of the variable relations
        List<String> states = new ArrayList<String>();
        for (int i = 0; i < inst.getTraceLength(); i++) {
            StringJoiner state = new StringJoiner(" and ");
            for (Sig s : inst.getAllReachableSigs()) {
                if (s.isPrivate != null || (s.isVariable == null && !s.equals(Sig.UNIV)))
                    continue;
                A4TupleSet ts = inst.eval(s, i);
                Expr tupleset = null;
                for (A4Tuple t : ts) {
                    Expr tuple = null;
                    for (int ai = 0; ai < t.arity(); ai++) {
                        Expr atom;
                        if (t.atom(ai).matches("-?\\d+")) {
                            atom = ExprConstant.makeNUMBER(Integer.valueOf(t.atom(ai)));
                        } else {
                            atom = reifs.computeIfAbsent("_" + t.atom(ai).replace("$", "").replace("/", "_"), k -> ExprVar.make(null, k));
                        }
                        tuple = tuple == null ? atom : tuple.product(tuple);
                    }
                    tupleset = tupleset == null ? tuple : tupleset.plus(tuple);
                }
                if (tupleset == null) {
                    tupleset = ExprConstant.EMPTYNESS;
                    for (int ai = 0; ai < ts.arity() - 1; ai++)
                        tupleset = tupleset.product(ExprConstant.EMPTYNESS);
                }
                state.add(s.equal(tupleset).toString());
            }
            states.add(state.toString());
        }
        StringBuilder sb = new StringBuilder();
        if (!reifs.isEmpty()) {
            // quantify over all atoms of all univs (univ changes over time)
            sb.append("some disj ");
            StringJoiner sj = new StringJoiner(",");
            for (ExprVar v : reifs.values())
                sj.add(v.toString());
            sb.append(sj.toString());
            sb.append(" : ");
            Expr unvs = Sig.UNIV;
            for (int i = 0; i < inst.getTraceLength() - 1; i++)
                unvs = Sig.UNIV.plus(unvs.prime());
            sb.append(unvs.toString());
        }
        sb.append(" {\n  ");
        // print config
        sb.append(config.toString());
        sb.append("\n\n  ");
        // print prefix
        StringJoiner statesj = new StringJoiner(";\n  ");
        for (String s : states)
            statesj.add(s);
        sb.append(statesj.toString());
        sb.append("\n\n  ");
        // print looping suffix
        if (inst.getMaxTrace() >= 0) {
            for (int i = 0; i < inst.getLoopState(); i++)
                sb.append("after ");
            sb.append(" {\n");
            for (int i = inst.getLoopState(); i < inst.getTraceLength(); i++) {
                StringBuilder sa = new StringBuilder("");
                for (int j = inst.getLoopState(); j < inst.getTraceLength(); j++)
                    sa.append("after ");
                sa.append("(");
                sa.append(states.get(i));
                sa.append(")");
                sb.append("    (" + states.get(i) + ") implies " + sa.toString() + "\n");
            }
            sb.append("  }\n");
        }
        sb.append("}\n");

        OurDialog.showtext("Text Viewer", sb.toString());
        return null;
    }

    /** This method resets the current theme. */
    private Runner doResetTheme() {
        if (wrap)
            return wrapMe();
        if (myStates.isEmpty())
            return null;
        if (!OurDialog.yesno(frame, "Are you sure you wish to clear all your customizations?", "Yes, clear them", "No, keep them"))
            return null;
        for (VizState myState : myStates)
            myState.resetTheme();
        repopulateProjectionPopup();
        if (myCustomPanel != null)
            myCustomPanel.remakeAll();
        if (myGraphPanel != null)
            myGraphPanel.remakeAll(frame);
        thmFileName = "";
        updateDisplay();
        return null;
    }

    /**
     * This method modifies the theme using a set of heuristics.
     */
    private Runner doMagicLayout() {
        if (wrap)
            return wrapMe();
        if (myStates.isEmpty())
            return null;
        if (!OurDialog.yesno(frame, "This will clear your original customizations. Are you sure?", "Yes, clear them", "No, keep them"))
            return null;
        for (VizState myState : myStates) {
            myState.resetTheme();
            try {
                MagicLayout.magic(myState);
                MagicColor.magic(myState);
            } catch (Throwable ex) {
            }
        }
        repopulateProjectionPopup();
        if (myCustomPanel != null)
            myCustomPanel.remakeAll();
        if (myGraphPanel != null)
            myGraphPanel.remakeAll(frame);
        updateDisplay();
        return null;
    }

    /** This method refreshes the "window" menu. */
    private Runner doRefreshWindow() {
        if (wrap)
            return wrapMe();
        windowmenu.removeAll();
        try {
            wrap = true;
            for (final String f : getInstances()) {
                JMenuItem it = new JMenuItem("Instance: " + getInstanceTitle(f), null);
                it.setIcon(f.equals(getXMLfilename()) ? iconYes : iconNo);
                it.addActionListener(doLoadInstance(f));
                windowmenu.add(it);
            }
        } finally {
            wrap = false;
        }
        return null;
    }

    /**
     * This method inserts "Minimize" and "Maximize" entries into a JMenu.
     */
    public void addMinMaxActions(JMenu menu) {
        try {
            wrap = true;
            menuItem(menu, "Minimize", 'M', doMinimize(), iconNo);
            menuItem(menu, "Zoom", doZoom(), iconNo);
        } finally {
            wrap = false;
        }
    }

    /** This method minimizes the window. */
    private Runner doMinimize() {
        if (!wrap && frame != null)
            OurUtil.minimize(frame);
        return wrapMe();
    }

    /**
     * This method alternatingly maximizes or restores the window.
     */
    private Runner doZoom() {
        if (!wrap && frame != null)
            OurUtil.zoom(frame);
        return wrapMe();
    }

    /**
     * Navigates the trace being visualized to the left, unless already in the first
     * state.
     */
    private Runner doNavLeft() {
        if (wrap)
            return wrapMe();
        if (current > 0) {
            current--;
            updateDisplay();
        }
        return null;
    }

    /**
     * Navigates the trace being visualized to the right, unrolling the loop if
     * needed.
     */
    private Runner doNavRight() {
        if (wrap)
            return wrapMe();
        int lst = getVizState().get(statepanes - 1).getOriginalInstance().originalA4.getTraceLength();
        int lop = getVizState().get(statepanes - 1).getOriginalInstance().originalA4.getLoopState();
        int lmx = current + 1 + statepanes > lst ? current + 1 + statepanes : lst;
        int lox = lmx - (lst - lop);
        current = normalize(current + 1, lmx, lox);
        updateDisplay();
        return null;
    }

    /**
     * This method attempts to derive the next satisfying instance.
     */
    private Runner doNext() {
        if (wrap)
            return wrapMe();
        if (settingsOpen != 0)
            return null;
        if (xmlFileName.length() == 0) {
            OurDialog.alert(frame, "Cannot display the next solution since no instance is currently loaded.");
        } else if (enumerator == null) {
            OurDialog.alert(frame, "Cannot display the next solution since the analysis engine is not loaded with the visualizer.");
        } else {
            try {
                enumerator.compute(new String[] {
                                                 xmlFileName, -3 + ""
                });
            } catch (Throwable ex) {
                OurDialog.alert(frame, ex.getMessage());
            }
        }
        return null;
    }

    /**
     * This method attempts to derive the next satisfying instance with a distinct
     * configuration.
     */
    private Runner doConfig() {
        if (wrap)
            return wrapMe();
        if (settingsOpen != 0)
            return null;
        if (xmlFileName.length() == 0) {
            OurDialog.alert(frame, "Cannot display the next solution since no instance is currently loaded.");
        } else if (enumerator == null) {
            OurDialog.alert(frame, "Cannot display the next solution since the analysis engine is not loaded with the visualizer.");
        } else {
            try {
                seg_iteration = false;
                enumerator.compute(new String[] {
                                                 xmlFileName, -1 + ""
                });
            } catch (Throwable ex) {
                OurDialog.alert(frame, ex.getMessage());
            }
        }
        return null;
    }

    /**
     * This method attempts to derive the next satisfying instance with a distinct
     * path (but same configuration).
     */
    private Runner doPath() {
        if (wrap)
            return wrapMe();
        if (settingsOpen != 0)
            return null;
        if (xmlFileName.length() == 0) {
            OurDialog.alert(frame, "Cannot display the next solution since no instance is currently loaded.");
        } else if (enumerator == null) {
            OurDialog.alert(frame, "Cannot display the next solution since the analysis engine is not loaded with the visualizer.");
        } else {
            try {
                seg_iteration = false;
                enumerator.compute(new String[] {
                                                 xmlFileName, -2 + ""
                });
            } catch (Throwable ex) {
                OurDialog.alert(frame, ex.getMessage());
            }
        }
        return null;
    }

    /**
     * This method attempts to derive the next satisfying instance with a distinct
     * focused state (but same configuration and prefix).
     */
    private Runner doFork() {
        if (wrap)
            return wrapMe();
        if (settingsOpen != 0)
            return null;
        if (xmlFileName.length() == 0) {
            OurDialog.alert(frame, "Cannot display the next solution since no instance is currently loaded.");
        } else if (enumerator == null) {
            OurDialog.alert(frame, "Cannot display the next solution since the analysis engine is not loaded with the visualizer.");
        } else {
            try {
                seg_iteration = true;
                enumerator.compute(new String[] {
                                                 xmlFileName, current + 1 + ""
                });
            } catch (Throwable ex) {
                OurDialog.alert(frame, ex.getMessage());
            }
        }
        return null;
    }

    /**
     * This method attempts to derive the next satisfying instance with a distinct
     * initial state (but same configuration).
     */
    private Runner doInit() {
        if (wrap)
            return wrapMe();
        if (settingsOpen != 0)
            return null;
        if (xmlFileName.length() == 0) {
            OurDialog.alert(frame, "Cannot display the next solution since no instance is currently loaded.");
        } else if (enumerator == null) {
            OurDialog.alert(frame, "Cannot display the next solution since the analysis engine is not loaded with the visualizer.");
        } else {
            try {
                seg_iteration = true;
                enumerator.compute(new String[] {
                                                 xmlFileName, 0 + ""
                });
            } catch (Throwable ex) {
                OurDialog.alert(frame, ex.getMessage());
            }
        }
        return null;
    }

    /**
     * This method updates the graph with the current theme customization.
     */
    private Runner doApply() {
        if (!myStates.isEmpty()) {
            // [electrum] apply theme to all states
            for (int i = 0; i < myStates.size() - 1; i++) {
                VizState ss = myStates.get(statepanes - 1);
                myStates.set(i, new VizState(ss));
                myStates.get(i).loadInstance(ss.getOriginalInstance());
            }
        }
        if (!wrap)
            updateDisplay();
        return wrapMe();
    }

    /**
     * This method opens the theme customization panel if closed.
     */
    private Runner doOpenThemePanel() {
        if (!wrap) {
            settingsOpen = 1;
            updateDisplay();
        }
        return wrapMe();
    }

    /**
     * This method closes the theme customization panel if open.
     */
    private Runner doCloseThemePanel() {
        if (!wrap) {
            settingsOpen = 0;
            updateDisplay();
        }
        return wrapMe();
    }

    /** This method opens the evaluator panel if closed. */
    private Runner doOpenEvalPanel() {
        if (!wrap) {
            settingsOpen = 2;
            updateDisplay();
        }
        return wrapMe();
    }

    /** This method closes the evaluator panel if open. */
    private Runner doCloseEvalPanel() {
        if (!wrap) {
            settingsOpen = 0;
            updateDisplay();
        }
        return wrapMe();
    }

    /**
     * This method changes the display mode to show the instance as a graph (the
     * return value is always null).
     */
    public Runner doShowViz() {
        if (!wrap) {
            currentMode = VisualizerMode.Viz;
            updateDisplay();
            return null;
        }
        return wrapMe();
    }

    /**
     * This method changes the display mode to show the instance as a tree (the
     * return value is always null).
     */
    public Runner doShowTree() {
        if (!wrap) {
            currentMode = VisualizerMode.Tree;
            updateDisplay();
            return null;
        }
        return wrapMe();
    }

    /**
     * This method changes the display mode to show the equivalent dot text (the
     * return value is always null).
     */
    public Runner doShowTxt() {
        if (!wrap) {
            currentMode = VisualizerMode.TEXT;
            updateDisplay();
            return null;
        }
        return wrapMe();
    }

    /**
     * This method changes the display mode to show the equivalent dot text (the
     * return value is always null).
     */
    public Runner doShowTable() {
        if (!wrap) {
            currentMode = VisualizerMode.TABLE;
            updateDisplay();
            return null;
        }
        return wrapMe();
    }

    // /** This method changes the display mode to show the equivalent dot text
    // (the return value is always null). */
    // public Runner doShowDot() {
    // if (!wrap) { currentMode=VisualizerMode.DOT; updateDisplay(); return
    // null; }
    // return wrapMe();
    // }
    //
    // /** This method changes the display mode to show the instance as XML (the
    // return value is always null). */
    // public Runner doShowXML() {
    // if (!wrap) { currentMode=VisualizerMode.XML; updateDisplay(); return
    // null; }
    // return wrapMe();
    // }

    /**
     * The currently focused state (the one printed in the left-most graph panel).
     */
    private int    current          = 0;

    /*
     * Draws a graph depicting the shape of the trace being visualized. States are
     * clickable for navigation.
     */
    private JPanel traceGraph() {

        List<Ellipse2D> states = new ArrayList<Ellipse2D>();

        JPanel trace = new JPanel() {

            int heighti = 50;

            @Override
            public void paintComponent(Graphics g) {
                states.clear();

                Graphics2D g2 = (Graphics2D) g;
                g2.setRenderingHint(RenderingHints.KEY_ANTIALIASING, RenderingHints.VALUE_ANTIALIAS_ON);

                int radius = 12;
                int dist = 45;
                int offsety = 2 + heighti / 2;
                // center and apply offset according to current state
                int offsetx = this.getWidth() / 2 + ((dist - 2 * radius) / 2) - (dist * (current + 1));
                int lst = getVizState().get(statepanes - 1).getOriginalInstance().originalA4.getTraceLength();
                int lop = getVizState().get(statepanes - 1).getOriginalInstance().originalA4.getLoopState();
                int lmx = current + statepanes > lst ? current + statepanes : lst;
                int lox = lmx - (lst - lop);
                Ellipse2D loop = null, last = null;
                for (int i = 0; i < lmx; i++) {
                    g2.setStroke(new BasicStroke(2));
                    Ellipse2D circl = new Ellipse2D.Double(i * dist + offsetx, offsety - radius, 2.0 * radius, 2.0 * radius);
                    if (i == lmx - 1)
                        last = circl;
                    if (i == lox)
                        loop = circl;
                    Color tmp = g2.getColor();
                    int max = normalize(current + statepanes - 1, lmx, lox);
                    int min = normalize(current, lmx, lox);
                    if ((min <= max && i >= min && i <= max) || (min > max && (i >= min || (i <= max && i >= lox)))) {
                        g2.setColor(new Color(255, 255, 255));
                    } else {
                        g2.setColor(new Color(120, 120, 120));
                    }
                    g2.fill(circl);
                    g2.setColor(tmp);
                    g2.draw(circl);
                    FontMetrics mets = g2.getFontMetrics();
                    String lbl = normalize(i, lst, lop) + "";
                    g2.drawString(lbl, i * dist + radius + offsetx - (mets.stringWidth(lbl) / 2), offsety + (mets.getAscent() / 2));
                    states.add(circl);
                    g2.setStroke(new BasicStroke(1));
                    g2.setColor(new Color(0, 0, 0));
                }

                Polygon arrowHead = new Polygon();
                arrowHead.addPoint(0, 4);
                arrowHead.addPoint(-4, -4);
                arrowHead.addPoint(4, -4);

                for (int i = 0; i < lmx - 1; i++) {
                    Path2D path = new Path2D.Double();
                    path.moveTo(states.get(i).getMaxX(), states.get(i).getCenterY());
                    path.lineTo(states.get(i + 1).getMinX(), states.get(i + 1).getCenterY());
                    g2.draw(path);
                    AffineTransform tx = new AffineTransform();
                    tx.setToIdentity();
                    double angle = Math.atan2(0, 1);
                    tx.translate(states.get(i + 1).getMinX(), states.get(i + 1).getCenterY());
                    tx.rotate((angle - Math.PI / 2d));
                    g2.fill(tx.createTransformedShape(arrowHead));
                }

                Path2D path = new Path2D.Double();
                path.moveTo(states.get(states.size() - 1).getCenterX(), states.get(states.size() - 1).getMinY());
                path.curveTo(last.getCenterX() - 25, 0, loop.getCenterX() + 25, 0, loop.getCenterX(), loop.getMinY());
                g2.draw(path);

                AffineTransform tx = new AffineTransform();
                tx.setToIdentity();
                double angle = Math.atan2(loop.getMinY(), -dist / 2);
                tx.translate(loop.getCenterX(), loop.getMinY());
                tx.rotate(angle - Math.PI / 2d);
                g2.fill(tx.createTransformedShape(arrowHead));
            }

            @Override
            public Dimension getPreferredSize() {
                return new Dimension(Integer.MAX_VALUE, heighti);
            }

        };
        trace.addMouseListener(new MouseAdapter() {

            @Override
            public void mouseClicked(MouseEvent e) {
                for (int i = 0; i < states.size(); i++)
                    if (e.getButton() == 1 && states.get(i).contains(e.getX(), e.getY())) {
                        current = i;
                        updateDisplay();
                        break;
                    }
            }

        });
        return trace;
    }

    /**
     * Given an arbitrary positive index, calculates the corresponding state the in
     * trace prefix after loop unrollings.
     *
     * @param idx current index
     * @param length trace prefix length
     * @param loop backloop state
     * @return the corresponding state in the prefix
     */
    private int normalize(int idx, int length, int loop) {
        int lln = length - loop;
        return idx > loop ? (((idx - loop) % lln) + loop) : idx;
    }

}<|MERGE_RESOLUTION|>--- conflicted
+++ resolved
@@ -109,13 +109,8 @@
  *           applies to all graphs; support for exporting an instance as an
  *           Alloy formula; [electrum-simulator] added support for new
  *           operations over traces, next config, next path, next init, fork at
-<<<<<<< HEAD
- *           given state (toolbar/menu buttons); communicates with the
- *           enumerator which is now expecting an additional parameter with
-=======
  *           given state (toolbar/menu buttons); communication with the
  *           enumerator which now expects an additional parameter with the
->>>>>>> 967facea
  *           selected operation to be passed too the A4Solution
  */
 
