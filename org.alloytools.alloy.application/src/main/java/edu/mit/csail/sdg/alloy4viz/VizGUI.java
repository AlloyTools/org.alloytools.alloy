/* Alloy Analyzer 4 -- Copyright (c) 2006-2009, Felix Chang
 * Electrum -- Copyright (c) 2015-present, Nuno Macedo
 *
 * Permission is hereby granted, free of charge, to any person obtaining a copy of this software and associated documentation files
 * (the "Software"), to deal in the Software without restriction, including without limitation the rights to use, copy, modify,
 * merge, publish, distribute, sublicense, and/or sell copies of the Software, and to permit persons to whom the Software is
 * furnished to do so, subject to the following conditions:
 *
 * The above copyright notice and this permission notice shall be included in all copies or substantial portions of the Software.
 *
 * THE SOFTWARE IS PROVIDED "AS IS", WITHOUT WARRANTY OF ANY KIND, EXPRESS OR IMPLIED, INCLUDING BUT NOT LIMITED TO THE WARRANTIES
 * OF MERCHANTABILITY, FITNESS FOR A PARTICULAR PURPOSE AND NONINFRINGEMENT. IN NO EVENT SHALL THE AUTHORS OR COPYRIGHT HOLDERS BE
 * LIABLE FOR ANY CLAIM, DAMAGES OR OTHER LIABILITY, WHETHER IN AN ACTION OF CONTRACT, TORT OR OTHERWISE, ARISING FROM, OUT OF
 * OR IN CONNECTION WITH THE SOFTWARE OR THE USE OR OTHER DEALINGS IN THE SOFTWARE.
 */

package edu.mit.csail.sdg.alloy4viz;

import static edu.mit.csail.sdg.alloy4.OurUtil.menu;
import static edu.mit.csail.sdg.alloy4.OurUtil.menuItem;

import java.awt.BasicStroke;
import java.awt.BorderLayout;
import java.awt.Color;
import java.awt.Dimension;
import java.awt.Font;
import java.awt.FontMetrics;
import java.awt.Graphics;
import java.awt.Graphics2D;
import java.awt.Polygon;
import java.awt.RenderingHints;
import java.awt.event.ActionEvent;
import java.awt.event.ActionListener;
import java.awt.event.ComponentEvent;
import java.awt.event.ComponentListener;
import java.awt.event.FocusEvent;
import java.awt.event.FocusListener;
import java.awt.event.KeyEvent;
import java.awt.event.MouseAdapter;
import java.awt.event.MouseEvent;
import java.awt.geom.AffineTransform;
import java.awt.geom.Ellipse2D;
import java.awt.geom.Path2D;
import java.io.File;
import java.io.IOException;
import java.lang.reflect.Method;
import java.util.ArrayList;
import java.util.HashMap;
import java.util.LinkedHashMap;
import java.util.List;
import java.util.Map;
import java.util.Set;
import java.util.StringJoiner;
import java.util.prefs.Preferences;

import javax.swing.Box;
import javax.swing.BoxLayout;
import javax.swing.Icon;
import javax.swing.JButton;
import javax.swing.JComponent;
import javax.swing.JFrame;
import javax.swing.JMenu;
import javax.swing.JMenuBar;
import javax.swing.JMenuItem;
import javax.swing.JPanel;
import javax.swing.JPopupMenu;
import javax.swing.JScrollPane;
import javax.swing.JSplitPane;
import javax.swing.JTextArea;
import javax.swing.JToolBar;
import javax.swing.ScrollPaneConstants;
import javax.swing.WindowConstants;
import javax.swing.plaf.basic.BasicSplitPaneUI;

import edu.mit.csail.sdg.alloy4.A4Preferences.IntPref;
import edu.mit.csail.sdg.alloy4.A4Preferences.StringPref;
import edu.mit.csail.sdg.alloy4.Computer;
import edu.mit.csail.sdg.alloy4.ConstList;
import edu.mit.csail.sdg.alloy4.OurBorder;
import edu.mit.csail.sdg.alloy4.OurCheckbox;
import edu.mit.csail.sdg.alloy4.OurConsole;
import edu.mit.csail.sdg.alloy4.OurDialog;
import edu.mit.csail.sdg.alloy4.OurUtil;
import edu.mit.csail.sdg.alloy4.Runner;
import edu.mit.csail.sdg.alloy4.Util;
import edu.mit.csail.sdg.alloy4.Version;
import edu.mit.csail.sdg.alloy4graph.GraphViewer;
import edu.mit.csail.sdg.ast.Expr;
import edu.mit.csail.sdg.ast.ExprConstant;
import edu.mit.csail.sdg.ast.ExprVar;
import edu.mit.csail.sdg.ast.Sig;
import edu.mit.csail.sdg.translator.A4Solution;
import edu.mit.csail.sdg.translator.A4Tuple;
import edu.mit.csail.sdg.translator.A4TupleSet;

/**
 * GUI main window for the visualizer.
 * <p>
 * <b>Thread Safety:</b> Can be called only by the AWT event thread.
 *
 * @modified: Nuno Macedo, Eduardo Pessoa // [HASLab] electrum-temporal,
 *            electrum-base, electrum-simulator
 */

public final class VizGUI implements ComponentListener {

    /** The background color for the toolbar. */
    private static final Color  background      = new Color(0.9f, 0.9f, 0.9f);

    /** The icon for a "checked" menu item. */
    private static final Icon   iconYes         = OurUtil.loadIcon("images/menu1.gif");

    /** The icon for an "unchecked" menu item. */
    private static final Icon   iconNo          = OurUtil.loadIcon("images/menu0.gif");

    /**
     * Whether the JVM should shutdown after the last file is closed.
     */
    private final boolean       standalone;

    /** The current display mode. */
    private VisualizerMode      currentMode     = VisualizerMode.get();

    /**
     * The JFrame for the main GUI window; or null if we intend to display the graph
     * inside a user-given JPanel instead.
     */
    private final JFrame        frame;

    /** The toolbar. */
    private final JToolBar      toolbar;

    /** The projection popup menu. */
    private final JPopupMenu    projectionPopup;

    /** The buttons on the toolbar. */
    private final JButton       projectionButton, openSettingsButton, closeSettingsButton, magicLayout,
                    loadSettingsButton, saveSettingsButton, saveAsSettingsButton, resetSettingsButton, updateSettingsButton,
                    openEvaluatorButton, closeEvaluatorButton, enumerateButton, vizButton, treeButton,
<<<<<<< HEAD
                    txtButton, tableButton, leftNavButton, rightNavButton, cnfgButton, forkButton, initButton, pathButton/*
                                                                                                                          * , dotButton,
                                                                                                                          * xmlButton
                                                                                                                          */; // [HASLab]
=======
                    txtButton, tableButton, leftNavButton, rightNavButton/* , dotButton, xmlButton */; // [HASLab]
>>>>>>> b8633f3f

    /**
     * This list must contain all the display mode buttons (that is, vizButton,
     * xmlButton...)
     */
    private final List<JButton> solutionButtons = new ArrayList<JButton>();

    /** The "theme" menu. */
    private final JMenu         thememenu;

    /** The "window" menu. */
    private final JMenu         windowmenu;

    /** The "show next" menu item. */
    private final JMenuItem     enumerateMenu;

<<<<<<< HEAD
    /** The "fresh config" menu item. */
    // [HASLab]
    private final JMenuItem     cnfgMenu;

    /** The "fresh path" menu item. */
    // [HASLab]
    private final JMenuItem     pathMenu;

    /** The "fork next" menu item. */
    // [HASLab]
    private final JMenuItem     forkMenu;

    /** The "fork init" menu item. */
    // [HASLab]
    private final JMenuItem     initMenu;

=======
>>>>>>> b8633f3f
    /** The trace navigation menu items. */
    // [HASLab]
    private final JMenuItem     rightNavMenu, leftNavMenu;

    /** Current font size. */
    private int                 fontSize        = 12;

    /**
     * 0: theme and evaluator are both invisible; 1: theme is visible; 2: evaluator
     * is visible.
     */
    private int                 settingsOpen    = 0;

    // [HASLab]
    private boolean             seg_iteration   = false;

    /**
     * The current states and visualization settings; null if none is loaded.
     */
    // [HASLab]
    private List<VizState>      myStates        = new ArrayList<VizState>();

    /**
     * Returns the current visualization settings (and you can call
     * getOriginalInstance() on it to get the current state of the instance). If you
     * make changes to the state, you should call doApply() on the VizGUI object to
     * refresh the screen.
     */
    // [HASLab]
    public List<VizState> getVizState() {
        return myStates;
    }

    /**
     * The customization panel to the left; null if it is not yet loaded.
     */
    private VizCustomizationPanel myCustomPanel    = null;

    /**
     * The evaluator panel to the left; null if it is not yet loaded.
     */
    private OurConsole            myEvaluatorPanel = null;

    /**
     * The graphical panel at the upper-side of the the right panel; null if it is
     * not yet loaded.
     */
    private VizGraphPanel         myGraphPanel     = null;

    /**
     * The panel to the right, containing the graph and the temporal navigation
     * panels; null if it is not yet loaded.
     */
    // [HASLab]
    private JPanel                mySplitTemporal  = null;

    /**
     * The splitpane between the customization panel and the graph panel.
     */
    private final JSplitPane      splitpane;

    /**
     * The tree or graph or text being displayed on the right hand side.
     */
    private JComponent            content          = null;

    /**
     * Returns the JSplitPane containing the customization/evaluator panel in the
     * left and the graph on the right.
     */
    public JSplitPane getPanel() {
        return splitpane;
    }

    /** Returns the main frame of the visualizer */
    public JFrame getFrame() {
        return frame;
    }

    /**
     * The last known divider position between the customization panel and the graph
     * panel.
     */
    private int            lastDividerPosition = 0;

    /**
     * If nonnull, you can pass in an expression to be evaluated. If it throws an
     * exception, that means an error has occurred.
     */
    private final Computer evaluator;

    /**
     * If nonnull, you can pass in an XML file to find the next solution.
     */
    private final Computer enumerator;

    /**
     * Number of trace states to depict.
     */
    // [HASLab]
    private final int      statepanes;

    // ==============================================================================================//

    /**
     * The current theme file; "" if there is no theme file loaded.
     */
    private String         thmFileName         = "";

    /**
     * Returns the current THM filename; "" if no theme file is currently loaded.
     */
    public String getThemeFilename() {
        return thmFileName;
    }

    // ==============================================================================================//

    /**
     * The current XML file; "" if there is no XML file loaded.
     */
    private String xmlFileName = "";

    /**
     * Returns the current XML filename; "" if no file is currently loaded.
     */
    public String getXMLfilename() {
        return xmlFileName;
    }

    // ==============================================================================================//

    /** The list of XML files loaded in this session so far. */
    private final List<String> xmlLoaded = new ArrayList<String>();

    /**
     * Return the list of XML files loaded in this session so far.
     */
    public ConstList<String> getInstances() {
        return ConstList.make(xmlLoaded);
    }

    // ==============================================================================================//

    /** This maps each XML filename to a descriptive title. */
    private Map<String,String> xml2title = new LinkedHashMap<String,String>();

    /**
     * Returns a short descriptive title associated with an XML file.
     */
    public String getInstanceTitle(String xmlFileName) {
        String answer = xml2title.get(Util.canon(xmlFileName));
        return (answer == null) ? "(unknown)" : answer;
    }

    // ==============================================================================================//

    /** Add a vertical divider to the toolbar. */
    private void addDivider() {
        JPanel divider = OurUtil.makeH(new Dimension(1, 40), Color.LIGHT_GRAY);
        divider.setAlignmentY(0.5f);
        if (!Util.onMac())
            toolbar.add(OurUtil.makeH(5, background));
        else
            toolbar.add(OurUtil.makeH(5));
        toolbar.add(divider);
        if (!Util.onMac())
            toolbar.add(OurUtil.makeH(5, background));
        else
            toolbar.add(OurUtil.makeH(5));
    }

    // ======== The Preferences
    // ======================================================================================//
    // ======== Note: you must make sure each preference has a unique key
    // ============================================//

    /**
     * This enum defines the set of possible visualizer modes.
     */
    private enum VisualizerMode {
                                 /** Visualize using graphviz's dot. */
                                 Viz("graphviz"),
                                 // /** See the DOT content. */ DOT("dot"),
                                 // /** See the XML content. */ XML("xml"),
                                 /** See the instance as text. */
                                 TEXT("txt"),
                                 TABLE("table"),
                                 /** See the instance as a tree. */
                                 Tree("tree");

        /**
         * This is a unique String for this value; it should be kept consistent in
         * future versions.
         */
        private final String id;

        /**
         * Constructs a new VisualizerMode value with the given id.
         */
        private VisualizerMode(String id) {
            this.id = id;
        }

        /**
         * Given an id, return the enum value corresponding to it (if there's no match,
         * then return Viz).
         */
        private static VisualizerMode parse(String id) {
            for (VisualizerMode vm : values())
                if (vm.id.equals(id))
                    return vm;
            return Viz;
        }

        /** Saves this value into the Java preference object. */
        public void set() {
            Preferences.userNodeForPackage(Util.class).put("VisualizerMode", id);
        }

        /**
         * Reads the current value of the Java preference object (if it's not set, then
         * return Viz).
         */
        public static VisualizerMode get() {
            return parse(Preferences.userNodeForPackage(Util.class).get("VisualizerMode", ""));
        }
    };

    /**
     * The latest X corrdinate of the Alloy Visualizer window.
     */
    private static final IntPref    VizX      = new IntPref("VizX", 0, -1, 65535);

    /**
     * The latest Y corrdinate of the Alloy Visualizer window.
     */
    private static final IntPref    VizY      = new IntPref("VizY", 0, -1, 65535);

    /** The latest width of the Alloy Visualizer window. */
    private static final IntPref    VizWidth  = new IntPref("VizWidth", 0, -1, 65535);

    /** The latest height of the Alloy Visualizer window. */
    private static final IntPref    VizHeight = new IntPref("VizHeight", 0, -1, 65535);

    /**
     * The first file in Alloy Visualizer's "open recent theme" list.
     */
    private static final StringPref Theme0    = new StringPref("Theme0");

    /**
     * The second file in Alloy Visualizer's "open recent theme" list.
     */
    private static final StringPref Theme1    = new StringPref("Theme1");

    /**
     * The third file in Alloy Visualizer's "open recent theme" list.
     */
    private static final StringPref Theme2    = new StringPref("Theme2");

    /**
     * The fourth file in Alloy Visualizer's "open recent theme" list.
     */
    private static final StringPref Theme3    = new StringPref("Theme3");

    // ==============================================================================================//

    /**
     * If true, that means the event handlers should return a Runner encapsulating
     * them, rather than perform the actual work.
     */
    private boolean                 wrap      = false;


    /**
     * Wraps the calling method into a Runnable whose run() will call the calling
     * method with (false) as the only argument.
     */
    private Runner wrapMe() {
        final String name;
        try {
            throw new Exception();
        } catch (Exception ex) {
            name = ex.getStackTrace()[1].getMethodName();
        }
        Method[] methods = getClass().getDeclaredMethods();
        Method m = null;
        for (int i = 0; i < methods.length; i++)
            if (methods[i].getName().equals(name)) {
                m = methods[i];
                break;
            }
        if (m == null) {
            throw new IllegalStateException("Missing method " + name);
        }

        final Method method = m;
        return new Runner() {

            private static final long serialVersionUID = 0;

            @Override
            public void run() {
                try {
                    method.setAccessible(true);
                    method.invoke(VizGUI.this, new Object[] {});
                } catch (Throwable ex) {
                    ex = new IllegalArgumentException("Failed call to " + name + "()", ex);
                    Thread.getDefaultUncaughtExceptionHandler().uncaughtException(Thread.currentThread(), ex);
                }
            }

            @Override
            public void run(Object arg) {
                run();
            }
        };
    }

    /**
     * Wraps the calling method into a Runnable whose run() will call the calling
     * method with (false,argument) as the two arguments.
     */
    private Runner wrapMe(final Object argument) {
        final String name;
        try {
            throw new Exception();
        } catch (Exception ex) {
            name = ex.getStackTrace()[1].getMethodName();
        }
        Method[] methods = getClass().getDeclaredMethods();
        Method m = null;
        for (int i = 0; i < methods.length; i++)
            if (methods[i].getName().equals(name)) {
                m = methods[i];
                break;
            }

        if (m == null) {
            throw new IllegalStateException("Missing method " + name);
        }

        final Method method = m;
        return new Runner() {

            private static final long serialVersionUID = 0;

            @Override
            public void run(Object arg) {
                try {
                    method.setAccessible(true);
                    method.invoke(VizGUI.this, new Object[] {
                                                             arg
                    });
                } catch (Throwable ex) {
                    ex = new IllegalArgumentException("Failed call to " + name + "(" + arg + ")", ex);
                    Thread.getDefaultUncaughtExceptionHandler().uncaughtException(Thread.currentThread(), ex);
                }
            }

            @Override
            public void run() {
                run(argument);
            }
        };
    }

    /**
     * Creates a new visualization GUI window; this method can only be called by the
     * AWT event thread.
     *
     * @param standalone - whether the JVM should shutdown after the last file is
     *            closed
     * @param xmlFileName - the filename of the incoming XML file; "" if there's no
     *            file to open
     * @param windowmenu - if standalone==false and windowmenu!=null, then this will
     *            be added as a menu on the menubar
     *            <p>
     *            Note: if standalone==false and xmlFileName.length()==0, then we
     *            will initially hide the window.
     */
    public VizGUI(boolean standalone, String xmlFileName, JMenu windowmenu) {
        this(standalone, xmlFileName, windowmenu, null, null, 1); // [HASLab]
    }

    /**
     * Creates a new visualization GUI window; this method can only be called by the
     * AWT event thread.
     *
     * @param standalone - whether the JVM should shutdown after the last file is
     *            closed
     * @param xmlFileName - the filename of the incoming XML file; "" if there's no
     *            file to open
     * @param windowmenu - if standalone==false and windowmenu!=null, then this will
     *            be added as a menu on the menubar
     * @param enumerator - if it's not null, it provides solution enumeration
     *            ability
     * @param evaluator - if it's not null, it provides solution evaluation ability
     * @param panes - the number of states that will be shown
     *            <p>
     *            Note: if standalone==false and xmlFileName.length()==0, then we
     *            will initially hide the window.
     */
    // [HASLab]
    public VizGUI(boolean standalone, String xmlFileName, JMenu windowmenu, Computer enumerator, Computer evaluator, int panes) {
        this(standalone, xmlFileName, windowmenu, enumerator, evaluator, true, panes); // [HASLab]
    }

    /**
     * Creates a new visualization GUI window; this method can only be called by the
     * AWT event thread.
     *
     * @param standalone - whether the JVM should shutdown after the last file is
     *            closed
     * @param xmlFileName - the filename of the incoming XML file; "" if there's no
     *            file to open
     * @param windowmenu - if standalone==false and windowmenu!=null, then this will
     *            be added as a menu on the menubar
     * @param enumerator - if it's not null, it provides solution enumeration
     *            ability
     * @param evaluator - if it's not null, it provides solution evaluation ability
     * @param makeWindow - if false, then we will only construct the JSplitPane,
     *            without making the window
     * @param panes - the number of states that will be shown
     *            <p>
     *            Note: if standalone==false and xmlFileName.length()==0 and
     *            makeWindow==true, then we will initially hide the window.
     */
    // [HASLab]
    public VizGUI(boolean standalone, String xmlFileName, JMenu windowmenu, Computer enumerator, Computer evaluator, boolean makeWindow, int panes) {
        this.statepanes = panes == 0 ? 1 : panes; // [HASLab]
        this.enumerator = enumerator;
        this.standalone = standalone;
        this.evaluator = evaluator;
        this.frame = makeWindow ? new JFrame("Electrum Visualizer") : null; // [HASLab]

        // Figure out the desired x, y, width, and height
        int screenWidth = OurUtil.getScreenWidth(), screenHeight = OurUtil.getScreenHeight();
        int width = VizWidth.get();
        if (width < 0)
            width = screenWidth - 150;
        else if (width < 100)
            width = 100;
        if (width > screenWidth)
            width = screenWidth;
        int height = VizHeight.get();
        if (height < 0)
            height = screenHeight - 150;
        else if (height < 100)
            height = 100;
        if (height > screenHeight)
            height = screenHeight;
        int x = VizX.get();
        if (x < 0 || x > screenWidth - 10)
            x = 0;
        int y = VizY.get();
        if (y < 0 || y > screenHeight - 10)
            y = 0;

        // Create the menubar
        JMenuBar mb = new JMenuBar();
        try {
            wrap = true;
            JMenu fileMenu = menu(mb, "&File", null);
            menuItem(fileMenu, "Open...", 'O', 'O', doLoad());
            JMenu exportMenu = menu(null, "&Export To", null);
            menuItem(exportMenu, "Dot...", 'D', 'D', doExportDot());
            menuItem(exportMenu, "XML...", 'X', 'X', doExportXml());
            menuItem(exportMenu, "LTL", 'T', 'T', doExportLTL());
            fileMenu.add(exportMenu);
            menuItem(fileMenu, "Close", 'W', 'W', doClose());
            if (standalone)
                menuItem(fileMenu, "Quit", 'Q', 'Q', doCloseAll());
            else
                menuItem(fileMenu, "Close All", 'A', doCloseAll());
            JMenu instanceMenu = menu(mb, "&Instance", null);
            enumerateMenu = menuItem(instanceMenu, "Show Next Solution", 'N', 'N', doNext());
<<<<<<< HEAD
            cnfgMenu = menuItem(instanceMenu, "Show Fresh Configuration", 'C', 'C', doConfig()); // [HASLab]
            pathMenu = menuItem(instanceMenu, "Show Fresh Path", 'P', 'P', doPath()); // [HASLab]
            initMenu = menuItem(instanceMenu, "Show Fresh Initial State", 'I', 'I', doInit()); // [HASLab]
            forkMenu = menuItem(instanceMenu, "Show Different Post-state", 'F', 'F', doFork()); // [HASLab]
=======
>>>>>>> b8633f3f
            leftNavMenu = menuItem(instanceMenu, "Show Previous State", KeyEvent.VK_LEFT, KeyEvent.VK_LEFT, leftNavListener); // [HASLab]
            rightNavMenu = menuItem(instanceMenu, "Show Next State", KeyEvent.VK_LEFT, KeyEvent.VK_RIGHT, rightNavListener); // [HASLab]
            thememenu = menu(mb, "&Theme", doRefreshTheme());
            if (standalone || windowmenu == null)
                windowmenu = menu(mb, "&Window", doRefreshWindow());
            this.windowmenu = windowmenu;
        } finally {
            wrap = false;
        }
        mb.add(windowmenu);
        thememenu.setEnabled(false);
        windowmenu.setEnabled(false);
        if (frame != null)
            frame.setJMenuBar(mb);

        // Create the toolbar
        projectionPopup = new JPopupMenu();
        projectionButton = new JButton("Projection: none");
        projectionButton.addActionListener(new ActionListener() {

            @Override
            public void actionPerformed(ActionEvent e) {
                repopulateProjectionPopup();
                if (projectionPopup.getComponentCount() > 0)
                    projectionPopup.show(projectionButton, 10, 10);
            }
        });
        repopulateProjectionPopup();
        toolbar = new JToolBar();
        toolbar.setVisible(false);
        toolbar.setFloatable(false);
        toolbar.setBorder(null);
        if (!Util.onMac())
            toolbar.setBackground(background);
        try {
            wrap = true;
            vizButton = makeSolutionButton("Viz", "Show Visualization", "images/24_graph.gif", doShowViz());
            // dotButton=makeSolutionButton("Dot", "Show the Dot File for the
            // Graph", "images/24_plaintext.gif", doShowDot());
            // xmlButton=makeSolutionButton("XML", "Show XML",
            // "images/24_plaintext.gif", doShowXML());
            txtButton = makeSolutionButton("Txt", "Show the textual output for the Graph", "images/24_plaintext.gif", doShowTxt());
            tableButton = makeSolutionButton("Table", "Show the table output for the Graph", "images/24_plaintext.gif", doShowTable());
            treeButton = makeSolutionButton("Tree", "Show Tree", "images/24_texttree.gif", doShowTree());
            if (frame != null)
                addDivider();
            toolbar.add(closeSettingsButton = OurUtil.button("Close", "Close the theme customization panel", "images/24_settings_close2.gif", doCloseThemePanel()));
            toolbar.add(updateSettingsButton = OurUtil.button("Apply", "Apply the changes to the current theme", "images/24_settings_apply2.gif", doApply()));
            toolbar.add(openSettingsButton = OurUtil.button("Theme", "Open the theme customization panel", "images/24_settings.gif", doOpenThemePanel()));
            toolbar.add(magicLayout = OurUtil.button("Magic Layout", "Automatic theme customization (will reset current theme)", "images/24_settings_apply2.gif", doMagicLayout()));
            toolbar.add(openEvaluatorButton = OurUtil.button("Evaluator", "Open the evaluator", "images/24_settings.gif", doOpenEvalPanel()));
            toolbar.add(closeEvaluatorButton = OurUtil.button("Close Evaluator", "Close the evaluator", "images/24_settings_close2.gif", doCloseEvalPanel()));
<<<<<<< HEAD
            toolbar.add(enumerateButton = OurUtil.button("Next", "Show a fresh solution", "images/24_history.gif", doNext()));
            toolbar.add(cnfgButton = OurUtil.button("Fresh Config", "Show a fresh configuration", "images/24_history.gif", doConfig())); // [HASLab]
            toolbar.add(pathButton = OurUtil.button("Fresh Path", "Show a fresh path", "images/24_history.gif", doPath())); // [HASLab]
            toolbar.add(initButton = OurUtil.button("Fresh Init", "Show a fresh initial state", "images/24_history.gif", doInit())); // [HASLab]
            toolbar.add(forkButton = OurUtil.button("Fork", "Show a different post-state", "images/24_history.gif", doFork())); // [HASLab]
=======
            toolbar.add(enumerateButton = OurUtil.button("Next", "Show the next solution", "images/24_history.gif", doNext()));
>>>>>>> b8633f3f
            toolbar.add(leftNavButton = OurUtil.button(new String(Character.toChars(0x2190)), "Show the previous state", "images/24_history.gif", leftNavListener));
            toolbar.add(rightNavButton = OurUtil.button(new String(Character.toChars(0x2192)), "Show the next state", "images/24_history.gif", rightNavListener));
            toolbar.add(projectionButton);
            toolbar.add(loadSettingsButton = OurUtil.button("Load", "Load the theme customization from a theme file", "images/24_open.gif", doLoadTheme()));
            toolbar.add(saveSettingsButton = OurUtil.button("Save", "Save the current theme customization", "images/24_save.gif", doSaveTheme()));
            toolbar.add(saveAsSettingsButton = OurUtil.button("Save As", "Save the current theme customization as a new theme file", "images/24_save.gif", doSaveThemeAs()));
            toolbar.add(resetSettingsButton = OurUtil.button("Reset", "Reset the theme customization", "images/24_settings_close2.gif", doResetTheme()));
        } finally {
            wrap = false;
        }
        settingsOpen = 0;

        // Create the horizontal split pane
        splitpane = new JSplitPane(JSplitPane.HORIZONTAL_SPLIT);
        splitpane.setOneTouchExpandable(false);
        splitpane.setResizeWeight(0.);
        splitpane.setContinuousLayout(true);
        splitpane.setBorder(null);
        ((BasicSplitPaneUI) (splitpane.getUI())).getDivider().setBorder(new OurBorder(false, true, false, false));

        // Display the window, then proceed to load the input file
        if (frame != null) {
            frame.pack();
            if (!Util.onMac() && !Util.onWindows()) {
                // many Window managers do not respect ICCCM2; this should help
                // avoid the Title Bar being shifted "off screen"
                if (x < 30) {
                    if (x < 0)
                        x = 0;
                    width = width - (30 - x);
                    x = 30;
                }
                if (y < 30) {
                    if (y < 0)
                        y = 0;
                    height = height - (30 - y);
                    y = 30;
                }
                if (width < 100)
                    width = 100;
                if (height < 100)
                    height = 100;
            }
            frame.setSize(width, height);
            frame.setLocation(x, y);
            frame.setDefaultCloseOperation(WindowConstants.DO_NOTHING_ON_CLOSE);
            try {
                wrap = true;
                frame.addWindowListener(doClose());
            } finally {
                wrap = false;
            }
            frame.addComponentListener(this);
        }
        if (xmlFileName.length() > 0)
            doLoadInstance(xmlFileName);
    }

    /** Invoked when the Visualizationwindow is resized. */
    @Override
    public void componentResized(ComponentEvent e) {
        componentMoved(e);
    }

    /** Invoked when the Visualizationwindow is moved. */
    @Override
    public void componentMoved(ComponentEvent e) {
        if (frame != null) {
            VizWidth.set(frame.getWidth());
            VizHeight.set(frame.getHeight());
            VizX.set(frame.getX());
            VizY.set(frame.getY());
        }
    }

    /** Invoked when the Visualizationwindow is shown. */
    @Override
    public void componentShown(ComponentEvent e) {}

    /** Invoked when the Visualizationwindow is hidden. */
    @Override
    public void componentHidden(ComponentEvent e) {}

    /**
     * Helper method that repopulates the Projection popup menu.
     */
    private void repopulateProjectionPopup() {
        int num = 0;
        String label = "Projection: none";
        if (myStates.isEmpty()) { // [HASLab]
            projectionButton.setEnabled(false);
            return;
        }
        projectionButton.setEnabled(true);
        projectionPopup.removeAll();
        VizState myState = myStates.get(statepanes - 1); // [HASLab]
        final Set<AlloyType> projected = myState.getProjectedTypes();
        for (final AlloyType t : myState.getOriginalModel().getTypes())
            if (myState.canProject(t)) {
                final boolean on = projected.contains(t);
                final JMenuItem m = new JMenuItem(t.getName(), on ? OurCheckbox.ON : OurCheckbox.OFF);
                m.addActionListener(new ActionListener() {

                    @Override
                    public void actionPerformed(ActionEvent e) {
                        for (VizState myState : myStates) // [HASLab]
                            if (on)
                                myState.deproject(t);
                            else
                                myState.project(t);
                        updateDisplay();
                    }
                });
                projectionPopup.add(m);
                if (on) {
                    num++;
                    if (num == 1)
                        label = "Projected over " + t.getName();
                }
            }
        projectionButton.setText(num > 1 ? ("Projected over " + num + " sigs") : label);
    }

    /**
     * Helper method that refreshes the right-side visualization panel with the
     * latest settings.
     */
    private void updateDisplay() {
        if (myStates.isEmpty()) // [HASLab]
            return;
        // First, update the toolbar
        currentMode.set();
        for (JButton button : solutionButtons)
            button.setEnabled(settingsOpen != 1);
        switch (currentMode) {
            case Tree :
                treeButton.setEnabled(false);
                break;
            case TEXT :
                txtButton.setEnabled(false);
                break;
            case TABLE :
                tableButton.setEnabled(false);
                break;
            // case XML: xmlButton.setEnabled(false); break;
            // case DOT: dotButton.setEnabled(false); break;
            default :
                vizButton.setEnabled(false);
        }
<<<<<<< HEAD
        final boolean isMeta = myStates.get(statepanes - 1).getOriginalInstance().isMetamodel; // [HASLab]
        final boolean isTrace = myStates.get(statepanes - 1).getOriginalInstance().originalA4.getMaxTrace() >= 0; // [HASLab]
=======
        final boolean isMeta = myStates.get(statepanes - 1).getOriginalInstance().isMetamodel; // [HASLab]
        final boolean isTrace = myStates.get(statepanes - 1).getOriginalInstance().originalA4.getMaxTrace() >= 0; // [HASLab]
>>>>>>> b8633f3f
        vizButton.setVisible(frame != null);
        treeButton.setVisible(frame != null);
        txtButton.setVisible(frame != null);
        // dotButton.setVisible(frame!=null);
        // xmlButton.setVisible(frame!=null);
        magicLayout.setVisible((settingsOpen == 0 || settingsOpen == 1) && currentMode == VisualizerMode.Viz);
        projectionButton.setVisible((settingsOpen == 0 || settingsOpen == 1) && currentMode == VisualizerMode.Viz);
        openSettingsButton.setVisible(settingsOpen == 0 && currentMode == VisualizerMode.Viz);
        loadSettingsButton.setVisible(frame == null && settingsOpen == 1 && currentMode == VisualizerMode.Viz);
        saveSettingsButton.setVisible(frame == null && settingsOpen == 1 && currentMode == VisualizerMode.Viz);
        saveAsSettingsButton.setVisible(frame == null && settingsOpen == 1 && currentMode == VisualizerMode.Viz);
        resetSettingsButton.setVisible(frame == null && settingsOpen == 1 && currentMode == VisualizerMode.Viz);
        closeSettingsButton.setVisible(settingsOpen == 1 && currentMode == VisualizerMode.Viz);
        updateSettingsButton.setVisible(settingsOpen == 1 && currentMode == VisualizerMode.Viz);
        openEvaluatorButton.setVisible(!isMeta && settingsOpen == 0 && evaluator != null);
        closeEvaluatorButton.setVisible(!isMeta && settingsOpen == 2 && evaluator != null);
        enumerateMenu.setEnabled(!isMeta && settingsOpen == 0 && enumerator != null);
<<<<<<< HEAD
        enumerateMenu.setVisible(!isTrace); // [HASLab]
        enumerateButton.setVisible(!isMeta && settingsOpen == 0 && enumerator != null && !isTrace); // [HASLab]
        initMenu.setEnabled(!isMeta && settingsOpen == 0 && enumerator != null); // [HASLab]
        initMenu.setVisible(isTrace); // [HASLab]
        initButton.setVisible(!isMeta && settingsOpen == 0 && enumerator != null && isTrace); // [HASLab]
        pathMenu.setEnabled(!isMeta && settingsOpen == 0 && enumerator != null && !seg_iteration); // [HASLab]
        pathMenu.setVisible(isTrace); // [HASLab]
        pathButton.setVisible(!isMeta && settingsOpen == 0 && enumerator != null && isTrace); // [HASLab]
        pathButton.setEnabled(!seg_iteration); // [HASLab]
        cnfgMenu.setEnabled(!isMeta && settingsOpen == 0 && enumerator != null); // [HASLab]
        cnfgMenu.setVisible(isTrace); // [HASLab]
        cnfgButton.setVisible(!isMeta && settingsOpen == 0 && enumerator != null && isTrace); // [HASLab]
        forkMenu.setEnabled(!isMeta && settingsOpen == 0 && enumerator != null); // [HASLab]
        forkMenu.setVisible(isTrace); // [HASLab]
        forkButton.setVisible(!isMeta && settingsOpen == 0 && enumerator != null && isTrace); // [HASLab]
=======
        enumerateButton.setVisible(!isMeta && settingsOpen == 0 && enumerator != null);
>>>>>>> b8633f3f
        leftNavButton.setVisible(!isMeta && isTrace); // [HASLab]
        leftNavButton.setEnabled(current > 0); // [HASLab]
        leftNavMenu.setEnabled(!isMeta && current > 0); // [HASLab]
        rightNavButton.setVisible(!isMeta && isTrace); // [HASLab]
        rightNavMenu.setEnabled(!isMeta); // [HASLab]
        toolbar.setVisible(true);
        // Now, generate the graph or tree or textarea that we want to display
        // on the right
        if (frame != null)
            frame.setTitle(makeVizTitle());
        switch (currentMode) {
            case Tree : {
                final VizTree t = new VizTree(myStates.get(statepanes - 1).getOriginalInstance().originalA4, makeVizTitle(), fontSize); // [HASLab] only graph shows multiple
                final JScrollPane scroll = OurUtil.scrollpane(t, Color.BLACK, Color.WHITE, new OurBorder(true, false, true, false));
                scroll.addFocusListener(new FocusListener() {

                    @Override
                    public final void focusGained(FocusEvent e) {
                        t.requestFocusInWindow();
                    }

                    @Override
                    public final void focusLost(FocusEvent e) {}
                });
                content = scroll;
                break;
            }
            case TEXT : {
                String textualOutput = myStates.get(statepanes - 1).getOriginalInstance().originalA4.toString(); // [HASLab] only graph shows multiple
                content = getTextComponent(textualOutput);
                break;
            }
            case TABLE : {
                String textualOutput = myStates.get(statepanes - 1).getOriginalInstance().originalA4.format(); // [HASLab] only graph shows multiple
                content = getTextComponent(textualOutput);
                break;
            }
            // case XML: {
            // content=getTextComponent(xmlFileName);
            // break;
            // }
            default : {
                List<VizState> numPanes = isTrace && !isMeta ? myStates : myStates.subList(statepanes - 1, statepanes);
                if (myGraphPanel == null || numPanes.size() != myGraphPanel.numPanes()) { // [HASLab]
                    if (isTrace && !isMeta) { // [HASLab]
                        myGraphPanel = new VizGraphPanel(myStates, false);
                        JPanel tmpNavScrollPanel = createTempNavPanel();
                        final Box instanceTopBox = Box.createVerticalBox();
                        instanceTopBox.add(tmpNavScrollPanel);
                        mySplitTemporal = new JPanel(new BorderLayout());
                        mySplitTemporal.add(instanceTopBox, BorderLayout.NORTH);
                        mySplitTemporal.add(myGraphPanel, BorderLayout.CENTER);
                        mySplitTemporal.setVisible(true);
                    } else {
                        mySplitTemporal = null;
                        myGraphPanel = new VizGraphPanel(myStates.subList(statepanes - 1, statepanes), false); // [HASLab]                        
                    }
                } else {
                    if (isTrace && !isMeta) { // [HASLab]
                        updateTempPanel();
                        myGraphPanel.seeDot(false);
                        myGraphPanel.remakeAll();
                    } else {
                        mySplitTemporal = null;
                        myGraphPanel.seeDot(false);
                        myGraphPanel.remakeAll();
                    }
                }
            }
                if (isTrace && !isMeta) // [HASLab]
                    content = mySplitTemporal;
                else
                    content = myGraphPanel;
        }
        // Now that we've re-constructed "content", let's set its font size
        if (currentMode != VisualizerMode.Tree) {
            content.setFont(OurUtil.getVizFont().deriveFont((float) fontSize));
            content.invalidate();
            content.repaint();
            content.validate();
        }
        // Now, display them!
        final Box instanceTopBox = Box.createHorizontalBox();
        instanceTopBox.add(toolbar);
        final JPanel instanceArea = new JPanel(new BorderLayout());
        instanceArea.add(instanceTopBox, BorderLayout.NORTH);
        instanceArea.add(content, BorderLayout.CENTER);
        instanceArea.setVisible(true);
        if (!Util.onMac()) {
            instanceTopBox.setBackground(background);
            instanceArea.setBackground(background);
        }
        JComponent left = null;
        if (settingsOpen == 1) {
            if (myCustomPanel == null)
                myCustomPanel = new VizCustomizationPanel(splitpane, myStates.get(statepanes - 1)); // [HASLab]
            else
                myCustomPanel.remakeAll();
            left = myCustomPanel;
        } else if (settingsOpen > 1) {
            if (myEvaluatorPanel == null)
                myEvaluatorPanel = new OurConsole(evaluator, true, "The ", true, "Alloy Evaluator ", false, "allows you to type\nin Alloy expressions and see their values\nat the currently focused state (left-hand side).\nFor example, ", true, "univ", false, " shows the list of all\natoms on the left-hand state.\n(You can press UP and DOWN to recall old inputs).\n"); // [HASLab] 
            try {
                evaluator.compute(new File(xmlFileName));
                myEvaluatorPanel.setCurrent(current); // [HASLab] set evaluator state
            } catch (Exception ex) {} // exception should not happen
            left = myEvaluatorPanel;
            left.setBorder(new OurBorder(false, false, false, false));
        }
        if (frame != null && frame.getContentPane() == splitpane)
            lastDividerPosition = splitpane.getDividerLocation();
        splitpane.setRightComponent(instanceArea);
        splitpane.setLeftComponent(left);
        if (left != null) {
            Dimension dim = left.getPreferredSize();
            if (lastDividerPosition < 50 && frame != null)
                lastDividerPosition = frame.getWidth() / 2;
            if (lastDividerPosition < dim.width)
                lastDividerPosition = dim.width;
            if (settingsOpen == 2 && lastDividerPosition > 400)
                lastDividerPosition = 400;
            splitpane.setDividerLocation(lastDividerPosition);
        }
        if (frame != null)
            frame.setContentPane(splitpane);
        if (settingsOpen != 2)
            content.requestFocusInWindow();
        else
            myEvaluatorPanel.requestFocusInWindow();
        repopulateProjectionPopup();
        if (frame != null)
            frame.validate();
        else
            splitpane.validate();
    }

    /**
     * Helper method that creates a button and add it to both the "SolutionButtons"
     * list, as well as the toolbar.
     */
    private JButton makeSolutionButton(String label, String toolTip, String image, ActionListener mode) {
        JButton button = OurUtil.button(label, toolTip, image, mode);
        solutionButtons.add(button);
        toolbar.add(button);
        return button;
    }

    /**
     * Helper method that returns a concise description of the instance currently
     * being displayed.
     */
    private String makeVizTitle() {
        String filename = (!myStates.isEmpty() ? myStates.get(statepanes - 1).getOriginalInstance().filename : ""); // (HASLab]
        String commandname = (!myStates.isEmpty() ? myStates.get(statepanes - 1).getOriginalInstance().commandname : ""); // (HASLab]
        int i = filename.lastIndexOf('/');
        if (i >= 0)
            filename = filename.substring(i + 1);
        i = filename.lastIndexOf('\\');
        if (i >= 0)
            filename = filename.substring(i + 1);
        int n = filename.length();
        if (n > 4 && filename.substring(n - 4).equalsIgnoreCase(".als"))
            filename = filename.substring(0, n - 4);
        else if (n > 4 && filename.substring(n - 4).equalsIgnoreCase(".ele")) // [HASLab] .ele extension
            filename = filename.substring(0, n - 4);
        if (filename.length() > 0)
            return "(" + filename + ") " + commandname;
        else
            return commandname;
    }

    /**
     * Helper method that inserts "filename" into the "recently opened THEME file
     * list".
     */
    private void addThemeHistory(String filename) {
        String name0 = Theme0.get(), name1 = Theme1.get(), name2 = Theme2.get();
        if (name0.equals(filename))
            return;
        else {
            Theme0.set(filename);
            Theme1.set(name0);
        }
        if (name1.equals(filename))
            return;
        else
            Theme2.set(name1);
        if (name2.equals(filename))
            return;
        else
            Theme3.set(name2);
    }

    /**
     * Helper method returns a JTextArea containing the given text.
     */
    private JComponent getTextComponent(String text) {
        final JTextArea ta = OurUtil.textarea(text, 10, 10, false, true);
        final JScrollPane ans = new JScrollPane(ta, ScrollPaneConstants.VERTICAL_SCROLLBAR_AS_NEEDED, ScrollPaneConstants.HORIZONTAL_SCROLLBAR_AS_NEEDED) {

            private static final long serialVersionUID = 0;

            @Override
            public void setFont(Font font) {
                super.setFont(font);
            }
        };
        ans.setBorder(new OurBorder(true, false, true, false));
        String fontName = OurDialog.getProperFontName("Lucida Console", "Monospaced");
        Font font = new Font(fontName, Font.PLAIN, fontSize);
        ans.setFont(font);
        ta.setFont(font);
        return ans;
    }

    // /** Helper method that reads a file and then return a JTextArea
    // containing it. */
    // private JComponent getTextComponentFromFile(String filename) {
    // String text = "";
    // try { text="<!-- "+filename+" -->\n"+Util.readAll(filename); }
    // catch(IOException ex) { text="# Error reading from "+filename; }
    // return getTextComponent(text);
    // }

    /**
     * Returns the GraphViewer that contains the graph; can be null if the graph
     * hasn't been loaded yet.
     */
    public GraphViewer getViewer() {
        if (null == myGraphPanel)
            return null;
        return myGraphPanel.alloyGetViewer();
    }

    /** Load the XML instance. */
    public void loadXML(final String fileName, boolean forcefully) {
<<<<<<< HEAD
        loadXML(fileName, forcefully, current); // [HASLab] first state
=======
        loadXML(fileName, forcefully, 0); // [HASLab] first state
>>>>>>> b8633f3f
    }

    /** Load the XML instance. */
    // [HASLab] considers particular state
    public void loadXML(final String fileName, boolean forcefully, int state) {
        current = state; // [HASLab]
        final String xmlFileName = Util.canon(fileName);
        File f = new File(xmlFileName);
        if (!forcefully)
            seg_iteration = false;
        if (forcefully || !xmlFileName.equals(this.xmlFileName)) {
            for (int i = 0; i < statepanes; i++) { // [HASLab]
                try {
                    if (!f.exists())
                        throw new IOException("File " + xmlFileName + " does not exist.");
                    if (i >= myStates.size()) { // [HASLab]
                        AlloyInstance myInstance = StaticInstanceReader.parseInstance(f, state + i); // [HASLab] state
                        myStates.add(new VizState(myInstance));
                    } else {
                        VizState vstate = myStates.get(i);
                        AlloyInstance myInstance = StaticInstanceReader.parseInstance(f, state + i); // [HASLab] state
                        if (vstate == null)
                            vstate = new VizState(myInstance);
                        else
                            vstate.loadInstance(myInstance);
                        myStates.set(i, vstate);
                    }
                } catch (Throwable e) {
                    xmlLoaded.remove(fileName);
                    xmlLoaded.remove(xmlFileName);
                    OurDialog.alert("Cannot read or parse Alloy instance: " + xmlFileName + "\n\nError: " + e.getMessage());
                    if (xmlLoaded.size() > 0) {
                        loadXML(xmlLoaded.get(xmlLoaded.size() - 1), false, state + i); // [HASLab] state
                        return;
                    }
                    doCloseAll();
                    return;
                }
            }
            repopulateProjectionPopup();
            xml2title.put(xmlFileName, makeVizTitle());
            this.xmlFileName = xmlFileName;
        }
        if (!xmlLoaded.contains(xmlFileName))
            xmlLoaded.add(xmlFileName);
        if (myGraphPanel != null)
            myGraphPanel.resetProjectionAtomCombos();
        toolbar.setEnabled(true);
        settingsOpen = 0;
        thememenu.setEnabled(true);
        windowmenu.setEnabled(true);
        if (frame != null) {
            frame.setVisible(true);
            frame.setTitle("Electrum Visualizer " + Version.version() + " loading... Please wait..."); // [HASLab]
            OurUtil.show(frame);
        }
        updateDisplay();
    }

    /** This method loads a specific theme file. */
    public boolean loadThemeFile(String filename) {
        if (myStates.isEmpty()) // [HASLab]
            return false; // Can only load if there is a VizState loaded
        filename = Util.canon(filename);
        try {
            for (VizState myState : myStates) // [HASLab]
                myState.loadPaletteXML(filename);
        } catch (IOException ex) {
            OurDialog.alert("Error: " + ex.getMessage());
            return false;
        }
        repopulateProjectionPopup();
        if (myCustomPanel != null)
            myCustomPanel.remakeAll();
        if (myGraphPanel != null)
            myGraphPanel.remakeAll();
        addThemeHistory(filename);
        thmFileName = filename;
        updateDisplay();
        return true;
    }

    /**
     * This method saves a specific current theme (if filename==null, it asks the
     * user); returns true if it succeeded.
     */
    public boolean saveThemeFile(String filename) {
        if (myStates.isEmpty()) // [HASLab]
            return false; // Can only save if there is a VizState loaded
        if (filename == null) {
            File file = OurDialog.askFile(false, null, ".thm", ".thm theme files");
            if (file == null)
                return false;
            if (file.exists())
                if (!OurDialog.askOverwrite(Util.canon(file.getPath())))
                    return false;
            Util.setCurrentDirectory(file.getParentFile());
            filename = file.getPath();
        }
        filename = Util.canon(filename);
        try {
            myStates.get(statepanes - 1).savePaletteXML(filename); // [HASLab]
            filename = Util.canon(filename); // Since the canon name may have
                                            // changed
            addThemeHistory(filename);
        } catch (Throwable er) {
            OurDialog.alert("Error saving the theme.\n\nError: " + er.getMessage());
            return false;
        }
        thmFileName = filename;
        return true;
    }

    // ========================================= EVENTS
    // ============================================================================================

    /**
     * This method changes the font size for everything (except the graph)
     */
    public void doSetFontSize(int fontSize) {
        this.fontSize = fontSize;
        if (!(content instanceof VizGraphPanel))
            updateDisplay();
        else
            content.setFont(OurUtil.getVizFont().deriveFont((float) fontSize));
    }

    /**
     * This method asks the user for a new XML instance file to load.
     */
    private Runner doLoad() {
        if (wrap)
            return wrapMe();
        File file = OurDialog.askFile(true, null, ".xml", ".xml instance files");
        if (file == null)
            return null;
        Util.setCurrentDirectory(file.getParentFile());
        loadXML(file.getPath(), true, 0); // [HASLab]
        return null;
    }

    /**
     * This method loads a new XML instance file if it's not the current file.
     */
    private Runner doLoadInstance(String fileName) {
        if (!wrap)
            loadXML(fileName, false);
        return wrapMe(fileName);
    }

    /**
     * This method closes the current instance; if there are previously loaded
     * files, we will load one of them; otherwise, this window will set itself as
     * invisible (if not in standalone mode), or it will terminate the entire
     * application (if in standalone mode).
     */
    private Runner doClose() {
        if (wrap)
            return wrapMe();
        xmlLoaded.remove(xmlFileName);
        if (xmlLoaded.size() > 0) {
            doLoadInstance(xmlLoaded.get(xmlLoaded.size() - 1));
            return null;
        }
        if (standalone)
            System.exit(0);
        else if (frame != null)
            frame.setVisible(false);
        return null;
    }

    /**
     * This method closes every XML file. If in standalone mode, the JVM will then
     * shutdown, otherwise it will just set the window invisible.
     */
    private Runner doCloseAll() {
        if (wrap)
            return wrapMe();
        xmlLoaded.clear();
        xmlFileName = "";
        if (standalone)
            System.exit(0);
        else if (frame != null)
            frame.setVisible(false);
        return null;
    }

    /** This method refreshes the "theme" menu. */
    private Runner doRefreshTheme() {
        if (wrap)
            return wrapMe();
        String defaultTheme = System.getProperty("alloy.theme0");
        thememenu.removeAll();
        try {
            wrap = true;
            menuItem(thememenu, "Load Theme...", 'L', doLoadTheme());
            if (defaultTheme != null && defaultTheme.length() > 0 && (new File(defaultTheme)).isDirectory())
                menuItem(thememenu, "Load Sample Theme...", 'B', doLoadSampleTheme());
            menuItem(thememenu, "Save Theme", 'S', doSaveTheme());
            menuItem(thememenu, "Save Theme As...", 'A', doSaveThemeAs());
            menuItem(thememenu, "Reset Theme", 'R', doResetTheme());
        } finally {
            wrap = false;
        }
        return null;
    }

    /**
     * This method asks the user for a new theme file to load.
     */
    private Runner doLoadTheme() {
        if (wrap)
            return wrapMe();
        String defaultTheme = System.getProperty("alloy.theme0");
        if (defaultTheme == null)
            defaultTheme = "";
        if (myStates.isEmpty()) // [HASLab]
            return null; // Can only load if there is a VizState loaded
        for (VizState myState : myStates) { // [HASLab]
            if (myState.changedSinceLastSave()) {
                char opt = OurDialog.askSaveDiscardCancel("The current theme");
                if (opt == 'c')
                    return null;
                if (opt == 's' && !saveThemeFile(thmFileName.length() == 0 ? null : thmFileName))
                    return null;
            }
        }

        File file = OurDialog.askFile(true, null, ".thm", ".thm theme files");
        if (file != null) {
            Util.setCurrentDirectory(file.getParentFile());
            loadThemeFile(file.getPath());
        }
        return null;
    }

    /**
     * This method asks the user for a new theme file (from the default Alloy4
     * distribution) to load.
     */
    private Runner doLoadSampleTheme() {
        if (wrap)
            return wrapMe();
        String defaultTheme = System.getProperty("alloy.theme0");
        if (defaultTheme == null)
            defaultTheme = "";
        if (myStates.isEmpty()) // [HASLab]
            return null; // Can only load if there is a VizState loaded
        for (VizState myState : myStates) { // [HASLab]
            if (myState.changedSinceLastSave()) {
                char opt = OurDialog.askSaveDiscardCancel("The current theme");
                if (opt == 'c')
                    return null;
                if (opt == 's' && !saveThemeFile(thmFileName.length() == 0 ? null : thmFileName))
                    return null;
            }
        }
        File file = OurDialog.askFile(true, defaultTheme, ".thm", ".thm theme files");
        if (file != null)
            loadThemeFile(file.getPath());
        return null;
    }

    /** This method saves the current theme. */
    private Runner doSaveTheme() {
        if (!wrap)
            saveThemeFile(thmFileName.length() == 0 ? null : thmFileName);
        return wrapMe();
    }

    /**
     * This method saves the current theme to a new ".thm" file.
     */
    private Runner doSaveThemeAs() {
        if (wrap)
            return wrapMe();
        File file = OurDialog.askFile(false, null, ".thm", ".thm theme files");
        if (file == null)
            return null;
        if (file.exists())
            if (!OurDialog.askOverwrite(Util.canon(file.getPath())))
                return null;
        Util.setCurrentDirectory(file.getParentFile());
        saveThemeFile(file.getPath());
        return null;
    }

    private Runner doExportDot() {
        if (wrap)
            return wrapMe();
        File file = OurDialog.askFile(false, null, ".dot", ".dot graph files");
        if (file == null)
            return null;
        if (file.exists())
            if (!OurDialog.askOverwrite(Util.canon(file.getPath())))
                return null;
        Util.setCurrentDirectory(file.getParentFile());
        String filename = Util.canon(file.getPath());
        try {
            Util.writeAll(filename, myGraphPanel.toDot());
        } catch (Throwable er) {
            OurDialog.alert("Error saving the theme.\n\nError: " + er.getMessage());
        }
        return null;
    }

    private Runner doExportXml() {
        if (wrap)
            return wrapMe();
        File file = OurDialog.askFile(false, null, ".xml", ".xml XML files");
        if (file == null)
            return null;
        if (file.exists())
            if (!OurDialog.askOverwrite(Util.canon(file.getPath())))
                return null;
        Util.setCurrentDirectory(file.getParentFile());
        String filename = Util.canon(file.getPath());
        try {
            Util.writeAll(filename, Util.readAll(xmlFileName));
        } catch (Throwable er) {
            OurDialog.alert("Error saving XML instance.\n\nError: " + er.getMessage());
        }
        return null;
    }

    // [HASLab]
    // ad hoc implementation since alloy lacks a proper pretty printer
    // also, prints conjunctions as lists, which can't be parsed
    private Runner doExportLTL() {
        if (wrap)
            return wrapMe();
        if (myStates.isEmpty())
            return null;

        Map<String,ExprVar> reifs = new HashMap<String,ExprVar>();
        A4Solution inst = myStates.get(myStates.size() - 1).getOriginalInstance().originalA4;

        StringJoiner config = new StringJoiner(" and ");
        for (Sig s : inst.getAllReachableSigs()) {
            if (s.isPrivate != null || s.isVariable != null || s.equals(Sig.UNIV) || s.equals(Sig.NONE))
                continue;
            A4TupleSet ts = inst.eval(s);
            Expr tupleset = null;
            for (A4Tuple t : ts) {
                Expr tuple = null;
                for (int ai = 0; ai < t.arity(); ai++) {
                    Expr atom;
                    if (t.atom(ai).matches("-?\\d+")) {
                        atom = ExprConstant.makeNUMBER(Integer.valueOf(t.atom(ai)));
                    } else {
                        atom = reifs.computeIfAbsent("_" + t.atom(ai).replace("$", "").replace("/", "_"), k -> ExprVar.make(null, k));
                    }
                    tuple = tuple == null ? atom : tuple.product(tuple);
                }
                tupleset = tupleset == null ? tuple : tupleset.plus(tuple);
            }
            if (tupleset == null) {
                tupleset = ExprConstant.EMPTYNESS;
                for (int ai = 0; ai < ts.arity() - 1; ai++)
                    tupleset = tupleset.product(ExprConstant.EMPTYNESS);
            }
            config.add(s.equal(tupleset).toString());
        }

        List<String> states = new ArrayList<String>();
        for (int i = 0; i < inst.getTraceLength(); i++) {
            StringJoiner state = new StringJoiner(" and ");
            for (Sig s : inst.getAllReachableSigs()) {
                if (s.isPrivate != null || (s.isVariable == null && !s.equals(Sig.UNIV)))
                    continue;
                A4TupleSet ts = inst.eval(s, i);
                Expr tupleset = null;
                for (A4Tuple t : ts) {
                    Expr tuple = null;
                    for (int ai = 0; ai < t.arity(); ai++) {
                        Expr atom;
                        if (t.atom(ai).matches("-?\\d+")) {
                            atom = ExprConstant.makeNUMBER(Integer.valueOf(t.atom(ai)));
                        } else {
                            atom = reifs.computeIfAbsent("_" + t.atom(ai).replace("$", "").replace("/", "_"), k -> ExprVar.make(null, k));
                        }
                        tuple = tuple == null ? atom : tuple.product(tuple);
                    }
                    tupleset = tupleset == null ? tuple : tupleset.plus(tuple);
                }
                if (tupleset == null) {
                    tupleset = ExprConstant.EMPTYNESS;
                    for (int ai = 0; ai < ts.arity() - 1; ai++)
                        tupleset = tupleset.product(ExprConstant.EMPTYNESS);
                }
                state.add(s.equal(tupleset).toString());
            }
            states.add(state.toString());
        }
        StringBuilder sb = new StringBuilder();
        sb.append("some disj ");
        StringJoiner sj = new StringJoiner(",");
        for (ExprVar v : reifs.values())
            sj.add(v.toString());
        sb.append(sj.toString());
        sb.append(" : ");
        Expr unvs = Sig.UNIV;
        for (int i = 0; i < inst.getTraceLength() - 1; i++)
            unvs = Sig.UNIV.plus(unvs.prime());
        sb.append(unvs.toString());
        sb.append(" {\n  ");
        sb.append(config.toString());
        sb.append("\n\n  ");
        StringJoiner statesj = new StringJoiner(";\n  ");
        for (String s : states)
            statesj.add(s);
        sb.append(statesj.toString());
        sb.append("\n\n  ");
        for (int i = 0; i < inst.getLoopState(); i++)
            sb.append("after ");
        sb.append(" {\n");
        for (int i = inst.getLoopState(); i < inst.getTraceLength(); i++) {
            StringBuilder sa = new StringBuilder("");
            for (int j = inst.getLoopState(); j < inst.getTraceLength(); j++)
                sa.append("after ");
<<<<<<< HEAD
            sa.append(states.get(i));
            sb.append("    " + states.get(i) + " implies " + sa.toString() + "\n");
=======
            sa.append("(");
            sa.append(states.get(i));
            sa.append(")");
            sb.append("    (" + states.get(i) + ") implies " + sa.toString() + "\n");
>>>>>>> b8633f3f
        }
        sb.append("  }\n}\n");
        OurDialog.showtext("Text Viewer", sb.toString());
        return null;
    }

    /** This method resets the current theme. */
    private Runner doResetTheme() {
        if (wrap)
            return wrapMe();
        if (myStates.isEmpty()) // [HASLab]
            return null;
        if (!OurDialog.yesno("Are you sure you wish to clear all your customizations?", "Yes, clear them", "No, keep them"))
            return null;
        for (VizState myState : myStates) // [HASLab]
            myState.resetTheme();
        repopulateProjectionPopup();
        if (myCustomPanel != null)
            myCustomPanel.remakeAll();
        if (myGraphPanel != null)
            myGraphPanel.remakeAll();
        thmFileName = "";
        updateDisplay();
        return null;
    }

    /**
     * This method modifies the theme using a set of heuristics.
     */
    private Runner doMagicLayout() {
        if (wrap)
            return wrapMe();
        if (myStates.get(statepanes - 1) == null) // [HASLab]
            return null;
        if (!OurDialog.yesno("This will clear your original customizations. Are you sure?", "Yes, clear them", "No, keep them"))
            return null;
        for (VizState myState : myStates) { // [HASLab]
            myState.resetTheme();
            try {
                MagicLayout.magic(myState);
                MagicColor.magic(myState);
            } catch (Throwable ex) {}
        }
        repopulateProjectionPopup();
        if (myCustomPanel != null)
            myCustomPanel.remakeAll();
        if (myGraphPanel != null)
            myGraphPanel.remakeAll();
        updateDisplay();
        return null;
    }

    /** This method refreshes the "window" menu. */
    private Runner doRefreshWindow() {
        if (wrap)
            return wrapMe();
        windowmenu.removeAll();
        try {
            wrap = true;
            for (final String f : getInstances()) {
                JMenuItem it = new JMenuItem("Instance: " + getInstanceTitle(f), null);
                it.setIcon(f.equals(getXMLfilename()) ? iconYes : iconNo);
                it.addActionListener(doLoadInstance(f));
                windowmenu.add(it);
            }
        } finally {
            wrap = false;
        }
        return null;
    }

    /**
     * This method inserts "Minimize" and "Maximize" entries into a JMenu.
     */
    public void addMinMaxActions(JMenu menu) {
        try {
            wrap = true;
            menuItem(menu, "Minimize", 'M', doMinimize(), iconNo);
            menuItem(menu, "Zoom", doZoom(), iconNo);
        } finally {
            wrap = false;
        }
    }

    /** This method minimizes the window. */
    private Runner doMinimize() {
        if (!wrap && frame != null)
            OurUtil.minimize(frame);
        return wrapMe();
    }

    /**
     * This method alternatingly maximizes or restores the window.
     */
    private Runner doZoom() {
        if (!wrap && frame != null)
            OurUtil.zoom(frame);
        return wrapMe();
    }

    /**
     * This method attempts to derive the next satisfying instance.
     */
    private Runner doNext() {
        if (wrap)
            return wrapMe();
        if (settingsOpen != 0)
            return null;
        if (xmlFileName.length() == 0) {
            OurDialog.alert("Cannot display the next solution since no instance is currently loaded.");
        } else if (enumerator == null) {
            OurDialog.alert("Cannot display the next solution since the analysis engine is not loaded with the visualizer.");
        } else {
            try {
                enumerator.compute(new String[] { // [HASLab]
                                                 xmlFileName, -2 + ""
                });
            } catch (Throwable ex) {
                OurDialog.alert(ex.getMessage());
            }
        }
        return null;
    }

    /**
     * This method attempts to derive the next satisfying instance.
     */
    // [HASLab]
    private Runner doConfig() {
        if (wrap)
            return wrapMe();
        if (settingsOpen != 0)
            return null;
        if (xmlFileName.length() == 0) {
            OurDialog.alert("Cannot display the next solution since no instance is currently loaded.");
        } else if (enumerator == null) {
            OurDialog.alert("Cannot display the next solution since the analysis engine is not loaded with the visualizer.");
        } else {
            try {
                seg_iteration = false;
                enumerator.compute(new String[] {
                                                 xmlFileName, -1 + ""
                });
            } catch (Throwable ex) {
                OurDialog.alert(ex.getMessage());
            }
        }
        return null;
    }

    /**
     * This method attempts to derive the next satisfying instance.
     */
    // [HASLab]
    private Runner doPath() {
        if (wrap)
            return wrapMe();
        if (settingsOpen != 0)
            return null;
        if (xmlFileName.length() == 0) {
            OurDialog.alert("Cannot display the next solution since no instance is currently loaded.");
        } else if (enumerator == null) {
            OurDialog.alert("Cannot display the next solution since the analysis engine is not loaded with the visualizer.");
        } else {
            try {
                seg_iteration = false;
                enumerator.compute(new String[] {
                                                 xmlFileName, -2 + ""
                });
            } catch (Throwable ex) {
                OurDialog.alert(ex.getMessage());
            }
        }
        return null;
    }

    /** This method attempts to derive the next satisfying instance. */
    // [HASLab] simulator
    private Runner doFork() {
        if (wrap)
            return wrapMe();
        if (settingsOpen != 0)
            return null;
        if (xmlFileName.length() == 0) {
            OurDialog.alert("Cannot display the next solution since no instance is currently loaded.");
        } else if (enumerator == null) {
            OurDialog.alert("Cannot display the next solution since the analysis engine is not loaded with the visualizer.");
        } else {
            try {
                seg_iteration = true;
                enumerator.compute(new String[] {
                                                 xmlFileName, current + 1 + ""
                });
            } catch (Throwable ex) {
                OurDialog.alert(ex.getMessage());
            }
        }
        return null;
    }

    /** This method attempts to derive the next satisfying instance. */
    // [HASLab] simulator
    private Runner doInit() {
        if (wrap)
            return wrapMe();
        if (settingsOpen != 0)
            return null;
        if (xmlFileName.length() == 0) {
            OurDialog.alert("Cannot display the next solution since no instance is currently loaded.");
        } else if (enumerator == null) {
            OurDialog.alert("Cannot display the next solution since the analysis engine is not loaded with the visualizer.");
        } else {
            try {
                seg_iteration = true;
                enumerator.compute(new String[] {
                                                 xmlFileName, 0 + ""
                });
            } catch (Throwable ex) {
                OurDialog.alert(ex.getMessage());
            }
        }
        return null;
    }

    /**
     * This method updates the graph with the current theme customization.
     */
    private Runner doApply() {
        if (!myStates.isEmpty()) { // [HASLab]
            for (int i = 0; i < myStates.size() - 1; i++) {
                VizState ss = myStates.get(statepanes - 1);
                myStates.set(i, new VizState(ss));
                myStates.get(i).loadInstance(ss.getOriginalInstance());
            }
        }
        if (!wrap)
            updateDisplay();
        return wrapMe();
    }

    /**
     * This method opens the theme customization panel if closed.
     */
    private Runner doOpenThemePanel() {
        if (!wrap) {
            settingsOpen = 1;
            updateDisplay();
        }
        return wrapMe();
    }

    /**
     * This method closes the theme customization panel if open.
     */
    private Runner doCloseThemePanel() {
        if (!wrap) {
            settingsOpen = 0;
            updateDisplay();
        }
        return wrapMe();
    }

    /** This method opens the evaluator panel if closed. */
    private Runner doOpenEvalPanel() {
        if (!wrap) {
            settingsOpen = 2;
            updateDisplay();
        }
        return wrapMe();
    }

    /** This method closes the evaluator panel if open. */
    private Runner doCloseEvalPanel() {
        if (!wrap) {
            settingsOpen = 0;
            updateDisplay();
        }
        return wrapMe();
    }

    /**
     * This method changes the display mode to show the instance as a graph (the
     * return value is always null).
     */
    public Runner doShowViz() {
        if (!wrap) {
            currentMode = VisualizerMode.Viz;
            updateDisplay();
            return null;
        }
        return wrapMe();
    }

    /**
     * This method changes the display mode to show the instance as a tree (the
     * return value is always null).
     */
    public Runner doShowTree() {
        if (!wrap) {
            currentMode = VisualizerMode.Tree;
            updateDisplay();
            return null;
        }
        return wrapMe();
    }

    /**
     * This method changes the display mode to show the equivalent dot text (the
     * return value is always null).
     */
    public Runner doShowTxt() {
        if (!wrap) {
            currentMode = VisualizerMode.TEXT;
            updateDisplay();
            return null;
        }
        return wrapMe();
    }

    /**
     * This method changes the display mode to show the equivalent dot text (the
     * return value is always null).
     */
    public Runner doShowTable() {
        if (!wrap) {
            currentMode = VisualizerMode.TABLE;
            updateDisplay();
            return null;
        }
        return wrapMe();
    }

    // /** This method changes the display mode to show the equivalent dot text
    // (the return value is always null). */
    // public Runner doShowDot() {
    // if (!wrap) { currentMode=VisualizerMode.DOT; updateDisplay(); return
    // null; }
    // return wrapMe();
    // }
    //
    // /** This method changes the display mode to show the instance as XML (the
    // return value is always null). */
    // public Runner doShowXML() {
    // if (!wrap) { currentMode=VisualizerMode.XML; updateDisplay(); return
    // null; }
    // return wrapMe();
    // }

    // ========================================TRACES=====================================================//

    // [HASLab]
    private int    current          = 0;

    // [HASLab]
    ActionListener leftNavListener  = new ActionListener() {

                                        public final void actionPerformed(ActionEvent e) {
                                            if (current > 0) {
                                                current--;
                                                updateDisplay();
                                            }
                                        }
                                    };

    // [HASLab]
    ActionListener rightNavListener = new ActionListener() {

                                        public final void actionPerformed(ActionEvent e) {
                                            int lst = getVizState().get(statepanes - 1).getOriginalInstance().originalA4.getTraceLength();
                                            int lop = getVizState().get(statepanes - 1).getOriginalInstance().originalA4.getLoopState();
                                            int lmx = current + 1 + statepanes > lst ? current + 1 + statepanes : lst;
                                            int lox = lmx - (lst - lop);
                                            current = normalize(current + 1, lmx, lox);
                                            updateDisplay();
                                        }
                                    };

    /**
     * Creates the panel for navigating the trace, in the lower side of the right
     * panel.
     *
     * @return
     */
    // [HASLab]
    private JPanel createTempNavPanel() {

        JPanel tmpNavPanel = new JPanel();
        tmpNavPanel.setLayout(new BoxLayout(tmpNavPanel, BoxLayout.PAGE_AXIS));
        tmpNavPanel.add(traceGraph());
        updateTempPanel();
        return tmpNavPanel;
    }

    // [HASLab]
    private JPanel traceGraph() {

        List<Ellipse2D> states = new ArrayList<Ellipse2D>();

        JPanel trace = new JPanel() {

            int heighti = 50;

            @Override
            public void paintComponent(Graphics g) {
                states.clear();

                Graphics2D g2 = (Graphics2D) g;
                g2.setRenderingHint(RenderingHints.KEY_ANTIALIASING, RenderingHints.VALUE_ANTIALIAS_ON);

                int radius = 12;
                int dist = 45;
                int offsety = 2 + heighti / 2;
                // center and apply offset according to current state
                int offsetx = this.getWidth() / 2 + ((dist - 2 * radius) / 2) - (dist * (current + 1));
                int lst = getVizState().get(statepanes - 1).getOriginalInstance().originalA4.getTraceLength();
                int lop = getVizState().get(statepanes - 1).getOriginalInstance().originalA4.getLoopState();
                int lmx = current + statepanes > lst ? current + statepanes : lst;
                int lox = lmx - (lst - lop);
                Ellipse2D loop = null, last = null;
                for (int i = 0; i < lmx; i++) {
                    g2.setStroke(new BasicStroke(2));
                    Ellipse2D circl = new Ellipse2D.Double(i * dist + offsetx, offsety - radius, 2.0 * radius, 2.0 * radius);
                    if (i == lmx - 1)
                        last = circl;
                    if (i == lox)
                        loop = circl;
                    Color tmp = g2.getColor();
                    int max = normalize(current + statepanes - 1, lmx, lox);
                    int min = normalize(current, lmx, lox);
                    if ((min <= max && i >= min && i <= max) || (min > max && (i >= min || (i <= max && i >= lox)))) {
                        g2.setColor(new Color(255, 255, 255));
                    } else {
                        g2.setColor(new Color(120, 120, 120));
                    }
                    g2.fill(circl);
                    g2.setColor(tmp);
                    g2.draw(circl);
                    FontMetrics mets = g2.getFontMetrics();
                    String lbl = normalize(i, lst, lop) + "";
                    g2.drawString(lbl, i * dist + radius + offsetx - (mets.stringWidth(lbl) / 2), offsety + (mets.getAscent() / 2));
                    states.add(circl);
                    g2.setStroke(new BasicStroke(1));
                    g2.setColor(new Color(0, 0, 0));
                }

                Polygon arrowHead = new Polygon();
                arrowHead.addPoint(0, 4);
                arrowHead.addPoint(-4, -4);
                arrowHead.addPoint(4, -4);

                for (int i = 0; i < lmx - 1; i++) {
                    Path2D path = new Path2D.Double();
                    path.moveTo(states.get(i).getMaxX(), states.get(i).getCenterY());
                    path.lineTo(states.get(i + 1).getMinX(), states.get(i + 1).getCenterY());
                    g2.draw(path);

                    AffineTransform tx = new AffineTransform();
                    tx.setToIdentity();
                    double angle = Math.atan2(0, 1);
                    tx.translate(states.get(i + 1).getMinX(), states.get(i + 1).getCenterY());
                    tx.rotate((angle - Math.PI / 2d));
                    g2.fill(tx.createTransformedShape(arrowHead));

                }

                Path2D path = new Path2D.Double();
                path.moveTo(states.get(states.size() - 1).getCenterX(), states.get(states.size() - 1).getMinY());
                path.curveTo(last.getCenterX() - 25, 0, loop.getCenterX() + 25, 0, loop.getCenterX(), loop.getMinY());
                g2.draw(path);

                AffineTransform tx = new AffineTransform();
                tx.setToIdentity();
                double angle = Math.atan2(loop.getMinY(), -dist / 2);
                tx.translate(loop.getCenterX(), loop.getMinY());
                tx.rotate(angle - Math.PI / 2d);
                g2.fill(tx.createTransformedShape(arrowHead));
            }
<<<<<<< HEAD

            @Override
            public Dimension getPreferredSize() {
                return new Dimension(Integer.MAX_VALUE, heighti);
            }

        };
        trace.addMouseListener(new MouseAdapter() {

            @Override
            public void mouseClicked(MouseEvent e) {
                for (int i = 0; i < states.size(); i++)
                    if (e.getButton() == 1 && states.get(i).contains(e.getX(), e.getY())) {
                        current = i;
                        updateDisplay();
                        break;
                    }
            }

        });
        return trace;
    }

    // [HASLab]
    private void updateTempPanel() {
        AlloyModel model = null;
        AlloyType event = null;
        leftNavButton.setText(new String(current > 0 ? Character.toChars(0x2190) : Character.toChars(0x21e4)));

        for (int i = 0; i < statepanes; i++) {
            AlloyInstance myInstance;
            File f = new File(getXMLfilename());
            try {
                if (!f.exists())
                    throw new IOException("File " + getXMLfilename() + " does not exist.");

                if (current + i < 0) {
                    getVizState().set(i, null);
                } else {
                    myInstance = StaticInstanceReader.parseInstance(f, current + i);
                    if (getVizState().get(i) != null)
                        getVizState().get(i).loadInstance(myInstance);
                    else {
                        getVizState().set(i, new VizState(getVizState().get(statepanes - 1))); // [HASLab] get the theme
                        getVizState().get(i).loadInstance(myInstance);
                    }
                }
            } catch (Throwable e) {
                OurDialog.alert("Cannot read or parse Alloy instance: " + xmlFileName + "\n\nError: " + e.getMessage());
                doCloseAll();
                return;
            }

=======

            @Override
            public Dimension getPreferredSize() {
                return new Dimension(Integer.MAX_VALUE, heighti);
            }

        };
        trace.addMouseListener(new MouseAdapter() {

            @Override
            public void mouseClicked(MouseEvent e) {
                for (int i = 0; i < states.size(); i++)
                    if (e.getButton() == 1 && states.get(i).contains(e.getX(), e.getY())) {
                        current = i;
                        updateDisplay();
                        break;
                    }
            }

        });
        return trace;
    }

    // [HASLab]
    private void updateTempPanel() {
        AlloyModel model = null;
        AlloyType event = null;
        leftNavButton.setText(new String(current > 0 ? Character.toChars(0x2190) : Character.toChars(0x21e4)));

        for (int i = 0; i < statepanes; i++) {
            AlloyInstance myInstance;
            File f = new File(getXMLfilename());
            try {
                if (!f.exists())
                    throw new IOException("File " + getXMLfilename() + " does not exist.");

                if (current + i < 0) {
                    getVizState().set(i, null);
                } else {
                    myInstance = StaticInstanceReader.parseInstance(f, current + i);
                    if (getVizState().get(i) != null)
                        getVizState().get(i).loadInstance(myInstance);
                    else {
                        getVizState().set(i, new VizState(getVizState().get(statepanes - 1))); // [HASLab] get the theme
                        getVizState().get(i).loadInstance(myInstance);
                    }
                }
            } catch (Throwable e) {
                OurDialog.alert("Cannot read or parse Alloy instance: " + xmlFileName + "\n\nError: " + e.getMessage());
                doCloseAll();
                return;
            }

>>>>>>> b8633f3f
        }

    }

    // [HASLab]
    private int normalize(int idx, int length, int loop) {
        int lln = length - loop;
        return idx > loop ? (((idx - loop) % lln) + loop) : idx;
    }

}<|MERGE_RESOLUTION|>--- conflicted
+++ resolved
@@ -137,14 +137,10 @@
     private final JButton       projectionButton, openSettingsButton, closeSettingsButton, magicLayout,
                     loadSettingsButton, saveSettingsButton, saveAsSettingsButton, resetSettingsButton, updateSettingsButton,
                     openEvaluatorButton, closeEvaluatorButton, enumerateButton, vizButton, treeButton,
-<<<<<<< HEAD
                     txtButton, tableButton, leftNavButton, rightNavButton, cnfgButton, forkButton, initButton, pathButton/*
                                                                                                                           * , dotButton,
                                                                                                                           * xmlButton
                                                                                                                           */; // [HASLab]
-=======
-                    txtButton, tableButton, leftNavButton, rightNavButton/* , dotButton, xmlButton */; // [HASLab]
->>>>>>> b8633f3f
 
     /**
      * This list must contain all the display mode buttons (that is, vizButton,
@@ -161,7 +157,6 @@
     /** The "show next" menu item. */
     private final JMenuItem     enumerateMenu;
 
-<<<<<<< HEAD
     /** The "fresh config" menu item. */
     // [HASLab]
     private final JMenuItem     cnfgMenu;
@@ -178,8 +173,6 @@
     // [HASLab]
     private final JMenuItem     initMenu;
 
-=======
->>>>>>> b8633f3f
     /** The trace navigation menu items. */
     // [HASLab]
     private final JMenuItem     rightNavMenu, leftNavMenu;
@@ -657,13 +650,10 @@
                 menuItem(fileMenu, "Close All", 'A', doCloseAll());
             JMenu instanceMenu = menu(mb, "&Instance", null);
             enumerateMenu = menuItem(instanceMenu, "Show Next Solution", 'N', 'N', doNext());
-<<<<<<< HEAD
             cnfgMenu = menuItem(instanceMenu, "Show Fresh Configuration", 'C', 'C', doConfig()); // [HASLab]
             pathMenu = menuItem(instanceMenu, "Show Fresh Path", 'P', 'P', doPath()); // [HASLab]
             initMenu = menuItem(instanceMenu, "Show Fresh Initial State", 'I', 'I', doInit()); // [HASLab]
             forkMenu = menuItem(instanceMenu, "Show Different Post-state", 'F', 'F', doFork()); // [HASLab]
-=======
->>>>>>> b8633f3f
             leftNavMenu = menuItem(instanceMenu, "Show Previous State", KeyEvent.VK_LEFT, KeyEvent.VK_LEFT, leftNavListener); // [HASLab]
             rightNavMenu = menuItem(instanceMenu, "Show Next State", KeyEvent.VK_LEFT, KeyEvent.VK_RIGHT, rightNavListener); // [HASLab]
             thememenu = menu(mb, "&Theme", doRefreshTheme());
@@ -716,15 +706,11 @@
             toolbar.add(magicLayout = OurUtil.button("Magic Layout", "Automatic theme customization (will reset current theme)", "images/24_settings_apply2.gif", doMagicLayout()));
             toolbar.add(openEvaluatorButton = OurUtil.button("Evaluator", "Open the evaluator", "images/24_settings.gif", doOpenEvalPanel()));
             toolbar.add(closeEvaluatorButton = OurUtil.button("Close Evaluator", "Close the evaluator", "images/24_settings_close2.gif", doCloseEvalPanel()));
-<<<<<<< HEAD
             toolbar.add(enumerateButton = OurUtil.button("Next", "Show a fresh solution", "images/24_history.gif", doNext()));
             toolbar.add(cnfgButton = OurUtil.button("Fresh Config", "Show a fresh configuration", "images/24_history.gif", doConfig())); // [HASLab]
             toolbar.add(pathButton = OurUtil.button("Fresh Path", "Show a fresh path", "images/24_history.gif", doPath())); // [HASLab]
             toolbar.add(initButton = OurUtil.button("Fresh Init", "Show a fresh initial state", "images/24_history.gif", doInit())); // [HASLab]
             toolbar.add(forkButton = OurUtil.button("Fork", "Show a different post-state", "images/24_history.gif", doFork())); // [HASLab]
-=======
-            toolbar.add(enumerateButton = OurUtil.button("Next", "Show the next solution", "images/24_history.gif", doNext()));
->>>>>>> b8633f3f
             toolbar.add(leftNavButton = OurUtil.button(new String(Character.toChars(0x2190)), "Show the previous state", "images/24_history.gif", leftNavListener));
             toolbar.add(rightNavButton = OurUtil.button(new String(Character.toChars(0x2192)), "Show the next state", "images/24_history.gif", rightNavListener));
             toolbar.add(projectionButton);
@@ -874,13 +860,8 @@
             default :
                 vizButton.setEnabled(false);
         }
-<<<<<<< HEAD
         final boolean isMeta = myStates.get(statepanes - 1).getOriginalInstance().isMetamodel; // [HASLab]
         final boolean isTrace = myStates.get(statepanes - 1).getOriginalInstance().originalA4.getMaxTrace() >= 0; // [HASLab]
-=======
-        final boolean isMeta = myStates.get(statepanes - 1).getOriginalInstance().isMetamodel; // [HASLab]
-        final boolean isTrace = myStates.get(statepanes - 1).getOriginalInstance().originalA4.getMaxTrace() >= 0; // [HASLab]
->>>>>>> b8633f3f
         vizButton.setVisible(frame != null);
         treeButton.setVisible(frame != null);
         txtButton.setVisible(frame != null);
@@ -898,7 +879,6 @@
         openEvaluatorButton.setVisible(!isMeta && settingsOpen == 0 && evaluator != null);
         closeEvaluatorButton.setVisible(!isMeta && settingsOpen == 2 && evaluator != null);
         enumerateMenu.setEnabled(!isMeta && settingsOpen == 0 && enumerator != null);
-<<<<<<< HEAD
         enumerateMenu.setVisible(!isTrace); // [HASLab]
         enumerateButton.setVisible(!isMeta && settingsOpen == 0 && enumerator != null && !isTrace); // [HASLab]
         initMenu.setEnabled(!isMeta && settingsOpen == 0 && enumerator != null); // [HASLab]
@@ -914,9 +894,6 @@
         forkMenu.setEnabled(!isMeta && settingsOpen == 0 && enumerator != null); // [HASLab]
         forkMenu.setVisible(isTrace); // [HASLab]
         forkButton.setVisible(!isMeta && settingsOpen == 0 && enumerator != null && isTrace); // [HASLab]
-=======
-        enumerateButton.setVisible(!isMeta && settingsOpen == 0 && enumerator != null);
->>>>>>> b8633f3f
         leftNavButton.setVisible(!isMeta && isTrace); // [HASLab]
         leftNavButton.setEnabled(current > 0); // [HASLab]
         leftNavMenu.setEnabled(!isMeta && current > 0); // [HASLab]
@@ -1153,11 +1130,7 @@
 
     /** Load the XML instance. */
     public void loadXML(final String fileName, boolean forcefully) {
-<<<<<<< HEAD
         loadXML(fileName, forcefully, current); // [HASLab] first state
-=======
-        loadXML(fileName, forcefully, 0); // [HASLab] first state
->>>>>>> b8633f3f
     }
 
     /** Load the XML instance. */
@@ -1578,15 +1551,10 @@
             StringBuilder sa = new StringBuilder("");
             for (int j = inst.getLoopState(); j < inst.getTraceLength(); j++)
                 sa.append("after ");
-<<<<<<< HEAD
-            sa.append(states.get(i));
-            sb.append("    " + states.get(i) + " implies " + sa.toString() + "\n");
-=======
             sa.append("(");
             sa.append(states.get(i));
             sa.append(")");
             sb.append("    (" + states.get(i) + ") implies " + sa.toString() + "\n");
->>>>>>> b8633f3f
         }
         sb.append("  }\n}\n");
         OurDialog.showtext("Text Viewer", sb.toString());
@@ -2064,7 +2032,6 @@
                 tx.rotate(angle - Math.PI / 2d);
                 g2.fill(tx.createTransformedShape(arrowHead));
             }
-<<<<<<< HEAD
 
             @Override
             public Dimension getPreferredSize() {
@@ -2118,61 +2085,6 @@
                 return;
             }
 
-=======
-
-            @Override
-            public Dimension getPreferredSize() {
-                return new Dimension(Integer.MAX_VALUE, heighti);
-            }
-
-        };
-        trace.addMouseListener(new MouseAdapter() {
-
-            @Override
-            public void mouseClicked(MouseEvent e) {
-                for (int i = 0; i < states.size(); i++)
-                    if (e.getButton() == 1 && states.get(i).contains(e.getX(), e.getY())) {
-                        current = i;
-                        updateDisplay();
-                        break;
-                    }
-            }
-
-        });
-        return trace;
-    }
-
-    // [HASLab]
-    private void updateTempPanel() {
-        AlloyModel model = null;
-        AlloyType event = null;
-        leftNavButton.setText(new String(current > 0 ? Character.toChars(0x2190) : Character.toChars(0x21e4)));
-
-        for (int i = 0; i < statepanes; i++) {
-            AlloyInstance myInstance;
-            File f = new File(getXMLfilename());
-            try {
-                if (!f.exists())
-                    throw new IOException("File " + getXMLfilename() + " does not exist.");
-
-                if (current + i < 0) {
-                    getVizState().set(i, null);
-                } else {
-                    myInstance = StaticInstanceReader.parseInstance(f, current + i);
-                    if (getVizState().get(i) != null)
-                        getVizState().get(i).loadInstance(myInstance);
-                    else {
-                        getVizState().set(i, new VizState(getVizState().get(statepanes - 1))); // [HASLab] get the theme
-                        getVizState().get(i).loadInstance(myInstance);
-                    }
-                }
-            } catch (Throwable e) {
-                OurDialog.alert("Cannot read or parse Alloy instance: " + xmlFileName + "\n\nError: " + e.getMessage());
-                doCloseAll();
-                return;
-            }
-
->>>>>>> b8633f3f
         }
 
     }
