--- conflicted
+++ resolved
@@ -72,7 +72,6 @@
 $padding    class ${concState.getName()}(State):
 $padding        """ the concrete state that does the work """
 
-<<<<<<< HEAD
 $padding        # transitions
        #foreach($trans in $concState.getTransitions())
 $padding        # trans - ${trans.getTransName()}
@@ -86,15 +85,7 @@
 $padding            #foreach($globalVar in $globalVariables)
 $padding            global ${globalVar}
             #end
-=======
-            if (is_event):
-                return False
-            else:
-                logging.log(GCLOG, f" test guard condition of ${trans.getTransName()}.")
-                /** TODO: transition guard condition */
-                if not (${trans.getGuardCondition()}):
-                    return False
->>>>>>> 16cc34f4
+
 
 $padding            if (is_event):
 $padding                return False
